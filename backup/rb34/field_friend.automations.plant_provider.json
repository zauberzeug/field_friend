{
    "match_distance": 0.1,
    "crop_spacing": 0.18,
    "predict_crop_position": false,
    "prediction_confidence": 0.3,
<<<<<<< HEAD
    "crop_confidence_threshold": 0.3,
    "weed_confidence_threshold": 0.1
=======
    "crop_confidence_threshold": 0.6,
    "weed_confidence_threshold": 0.35
>>>>>>> 8945f9a3
}<|MERGE_RESOLUTION|>--- conflicted
+++ resolved
@@ -1,13 +1,8 @@
 {
-    "match_distance": 0.1,
-    "crop_spacing": 0.18,
-    "predict_crop_position": false,
-    "prediction_confidence": 0.3,
-<<<<<<< HEAD
-    "crop_confidence_threshold": 0.3,
-    "weed_confidence_threshold": 0.1
-=======
-    "crop_confidence_threshold": 0.6,
-    "weed_confidence_threshold": 0.35
->>>>>>> 8945f9a3
+  "match_distance": 0.1,
+  "crop_spacing": 0.18,
+  "predict_crop_position": false,
+  "prediction_confidence": 0.3,
+  "crop_confidence_threshold": 0.6,
+  "weed_confidence_threshold": 0.35
 }