{
<<<<<<< HEAD
    "minimum_weed_confidence": 0.05,
    "minimum_crop_confidence": 0.2,
    "autoupload": "disabled",
=======
    "minimum_weed_confidence": 0.3,
    "minimum_crop_confidence": 0.3,
    "autoupload": "filtered",
    "upload_images": false,
>>>>>>> 8945f9a3
    "tags": [
        "kiebitz"
    ]
}<|MERGE_RESOLUTION|>--- conflicted
+++ resolved
@@ -1,15 +1,7 @@
 {
-<<<<<<< HEAD
-    "minimum_weed_confidence": 0.05,
-    "minimum_crop_confidence": 0.2,
-    "autoupload": "disabled",
-=======
-    "minimum_weed_confidence": 0.3,
-    "minimum_crop_confidence": 0.3,
-    "autoupload": "filtered",
-    "upload_images": false,
->>>>>>> 8945f9a3
-    "tags": [
-        "kiebitz"
-    ]
+  "minimum_weed_confidence": 0.3,
+  "minimum_crop_confidence": 0.3,
+  "autoupload": "filtered",
+  "upload_images": false,
+  "tags": ["kiebitz"]
 }