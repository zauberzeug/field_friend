--- conflicted
+++ resolved
@@ -6,9 +6,5 @@
 shapely
 fiona
 geopandas
-<<<<<<< HEAD
-rosys == 0.10.4
-=======
 rosys == 0.10.5
->>>>>>> 5f196a62
 uvicorn == 0.28.1