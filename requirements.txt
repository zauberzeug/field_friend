--- conflicted
+++ resolved
@@ -5,10 +5,6 @@
 pillow
 prompt-toolkit # for lizard monitor
 pynmea2
-<<<<<<< HEAD
-rosys == v0.20.0
-=======
 rosys == v0.21.0
->>>>>>> b327f17f
 shapely
 uvicorn == 0.28.1