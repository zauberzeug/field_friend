from rosys.geometry import Rotation

from field_friend.config.configuration import (
    BumperConfiguration,
    CameraConfiguration,
    CircleSightPositions,
    FieldFriendConfiguration,
    FlashlightConfiguration,
    GnssConfiguration,
    ImuConfiguration,
    MeasurementsConfiguration,
    RobotBrainConfiguration,
    WheelsConfiguration,
    YCanOpenConfiguration,
    ZCanOpenConfiguration,
)

config = FieldFriendConfiguration(
    name='uckerbot-u6',
<<<<<<< HEAD
    robot_brain=RobotBrainConfiguration(name='rb34', flash_params=[
                                        'orin', 'v05'], enable_esp_on_startup=True, use_espresso=True),
=======
    robot_brain=RobotBrainConfiguration(name='rb34',
                                        flash_params=['orin', 'v05'],
                                        enable_esp_on_startup=True,
                                        use_espresso=True),
>>>>>>> 1dd16f51
    tool='weed_screw',
    measurements=MeasurementsConfiguration(tooth_count=17, pitch=0.041, work_x=0.085),
    camera=CameraConfiguration(
        width=1280,
        height=720,
        fps=10,
    ),
    wheels=WheelsConfiguration(
        is_left_reversed=True,
        is_right_reversed=False,
        left_back_can_address=0x000,
        left_front_can_address=0x100,
        right_back_can_address=0x200,
        right_front_can_address=0x300,
        odrive_version=6
    ),
    has_status_control=True,
    flashlight=FlashlightConfiguration(
        version='flashlight_pwm_v2',
        on_expander=False,
        front_pin=5,
        back_pin=4,
    ),
    bumper=BumperConfiguration(pin_front_top=35, pin_front_bottom=18, pin_back=21),
    y_axis=YCanOpenConfiguration(
        axis_offset=0.13,
        reversed_direction=False,
        end_left_pin=25,
        end_right_pin=12,
        end_stops_on_expander=True,
        motor_on_expander=False,
        can_address=0x70,
        end_stops_inverted=True,
        max_speed=300,
        reference_speed=30,
        steps_per_m=1_666_666.667,  # 4000steps/turn motor; 1/10 gear; 0.024m/u
        name='yaxis',
        max_position=0.125,
        min_position=-0.125,
        version='y_axis_canopen',
    ),
    z_axis=ZCanOpenConfiguration(
        axis_offset=0.0,
        reversed_direction=False,
        end_stops_on_expander=True,
        motor_on_expander=False,
        end_bottom_pin=23,
        end_top_pin=22,
        can_address=0x60,
        end_stops_inverted=True,
        max_speed=400,
        reference_speed=30,
        steps_per_m=4_000_000,  # 4000steps/turn motor; 1/20 gear; 0.02m/u
        name='zaxis',
        max_position=0.0,
        min_position=-0.197,
        version='z_axis_canopen',
    ),
<<<<<<< HEAD
    circle_sight_positions=CircleSightPositions(
        right='-1',
        back='-3',
        front='-2',
        left='-4',
    ),
    gnss=GnssConfiguration(antenna_pose=Pose(x=0.041, y=-0.255, yaw=0.0)),
    imu=ImuConfiguration(offset_rotation=Rotation.from_euler(-1.6006605, 0.0242387, 0.0)),
=======
    circle_sight_positions=CircleSightPositions(),
    gnss=GnssConfiguration(),
    imu=ImuConfiguration(offset_rotation=Rotation.from_euler(-1.597158, 0.022681, 1.570198)),
>>>>>>> 1dd16f51
)<|MERGE_RESOLUTION|>--- conflicted
+++ resolved
@@ -17,15 +17,10 @@
 
 config = FieldFriendConfiguration(
     name='uckerbot-u6',
-<<<<<<< HEAD
-    robot_brain=RobotBrainConfiguration(name='rb34', flash_params=[
-                                        'orin', 'v05'], enable_esp_on_startup=True, use_espresso=True),
-=======
     robot_brain=RobotBrainConfiguration(name='rb34',
                                         flash_params=['orin', 'v05'],
                                         enable_esp_on_startup=True,
                                         use_espresso=True),
->>>>>>> 1dd16f51
     tool='weed_screw',
     measurements=MeasurementsConfiguration(tooth_count=17, pitch=0.041, work_x=0.085),
     camera=CameraConfiguration(
@@ -84,18 +79,12 @@
         min_position=-0.197,
         version='z_axis_canopen',
     ),
-<<<<<<< HEAD
     circle_sight_positions=CircleSightPositions(
         right='-1',
         back='-3',
         front='-2',
         left='-4',
     ),
-    gnss=GnssConfiguration(antenna_pose=Pose(x=0.041, y=-0.255, yaw=0.0)),
-    imu=ImuConfiguration(offset_rotation=Rotation.from_euler(-1.6006605, 0.0242387, 0.0)),
-=======
-    circle_sight_positions=CircleSightPositions(),
     gnss=GnssConfiguration(),
-    imu=ImuConfiguration(offset_rotation=Rotation.from_euler(-1.597158, 0.022681, 1.570198)),
->>>>>>> 1dd16f51
+    imu=ImuConfiguration(offset_rotation=Rotation.from_euler(-1.597158, 0.022681, 1.570198), min_gyro_calibration=0),
 )