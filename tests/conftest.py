
import logging
from collections.abc import AsyncGenerator, Generator

import pytest
import rosys
from rosys.geometry import GeoPoint, GeoReference
from rosys.hardware import GnssSimulation
from rosys.testing import forward, helpers

from field_friend.automations import Field, Row
from field_friend.interface.components.field_creator import FieldCreator
from field_friend.system import System

GEO_REFERENCE = GeoReference(GeoPoint.from_degrees(lat=51.98333489813455, lon=7.434242465994318))
ROBOT_GEO_START_POSITION = GEO_REFERENCE.origin

FIELD_FIRST_ROW_START = GeoPoint.from_degrees(lat=51.98333789813455, lon=7.434242765994318)
FIELD_FIRST_ROW_END = FIELD_FIRST_ROW_START.shift_by(x=10, y=0)

log = logging.getLogger('field_friend.testing')


@pytest.fixture
async def system(rosys_integration, request) -> AsyncGenerator[System, None]:
<<<<<<< HEAD
    s = System(getattr(request, 'param', 'u6'))
=======
    System.version = getattr(request, 'param', 'rb34')
    System.robot_id = 'u6'
    s = System()
    helpers.odometer = s.robot_locator  # type: ignore
>>>>>>> 6a417d11
    assert isinstance(s.detector, rosys.vision.DetectorSimulation)
    s.detector.detection_delay = 0.1
    GeoReference.update_current(GEO_REFERENCE)
    helpers.driver = s.driver
    helpers.automator = s.automator
    await forward(3)
    assert s.gnss.is_connected, 'device should be created'
    assert s.gnss.last_measurement is not None
    assert GeoReference.current is not None
    assert s.gnss.last_measurement.point.distance(GeoReference.current.origin) == pytest.approx(0, abs=1e-8)
    yield s


@pytest.fixture
async def system_with_tornado(rosys_integration, request) -> AsyncGenerator[System, None]:
<<<<<<< HEAD
    s = System(getattr(request, 'param', 'u4'))
=======
    System.version = getattr(request, 'param', 'rb28')
    System.robot_id = 'u4'
    s = System()
>>>>>>> 6a417d11
    assert isinstance(s.detector, rosys.vision.DetectorSimulation)
    s.detector.detection_delay = 0.1
    GeoReference.update_current(GEO_REFERENCE)
    helpers.driver = s.driver
    helpers.automator = s.automator
    await forward(3)
    assert s.gnss.is_connected, 'device should be created'
    assert s.gnss.last_measurement is not None
    assert GeoReference.current is not None
    assert s.gnss.last_measurement.point.distance(GeoReference.current.origin) == pytest.approx(0, abs=1e-8)
    yield s


@pytest.fixture
def gnss(system: System) -> GnssSimulation:
    assert isinstance(system.gnss, GnssSimulation)
    return system.gnss


class TestField:
    def __init__(self):
        self.id = 'test_field_id'
        self.name = 'Test Field'
        self.first_row_start = FIELD_FIRST_ROW_START
        self.first_row_end = FIELD_FIRST_ROW_END
        self.row_spacing = 0.45
        self.row_count = 4
        self.outline_buffer_width = 2
        self.bed_count = 1
        self.bed_spacing = 0.45
        self.bed_crops = {
            '0': 'sugar_beet',
        }
        self.row_support_points = []
        self.rows = [
            Row(id=f'field_{self.id}_row_1', name='row_1', points=[
                self.first_row_start,
                self.first_row_end
            ], crop=self.bed_crops['0']),
            Row(id=f'field_{self.id}_row_2', name='row_2', points=[
                self.first_row_start.shift_by(x=0, y=-0.45),
                self.first_row_end.shift_by(x=0, y=-0.45)
            ], crop=self.bed_crops['0']),
            Row(id=f'field_{self.id}_row_3', name='row_3', points=[
                self.first_row_start.shift_by(x=0, y=-0.9),
                self.first_row_end.shift_by(x=0, y=-0.9)
            ], crop=self.bed_crops['0']),
            Row(id=f'field_{self.id}_row_4', name='row_4', points=[
                self.first_row_start.shift_by(x=0, y=-1.35),
                self.first_row_end.shift_by(x=0, y=-1.35)
            ], crop=self.bed_crops['0'])
        ]
        buffer = self.outline_buffer_width
        row_offset = self.row_spacing * (self.row_count - 1)
        self.outline = [
            self.first_row_start.shift_by(x=-buffer, y=buffer),
            self.first_row_end.shift_by(x=buffer, y=buffer),
            self.first_row_end.shift_by(x=buffer, y=-buffer - row_offset),
            self.first_row_start.shift_by(x=-buffer, y=-buffer - row_offset),
            self.first_row_start.shift_by(x=-buffer, y=buffer)
        ]


@pytest.fixture
async def field(system: System) -> AsyncGenerator[TestField, None]:
    test_field = TestField()
    system.field_provider.create_field(Field(
        id=test_field.id,
        name='Test Field',
        first_row_start=test_field.first_row_start,
        first_row_end=test_field.first_row_end,
        row_spacing=test_field.row_spacing,
        row_count=test_field.row_count,
        outline_buffer_width=test_field.outline_buffer_width,
        bed_count=test_field.bed_count,
        bed_spacing=test_field.bed_spacing,
        bed_crops=test_field.bed_crops,
        row_support_points=[]
    ))
    yield test_field


@pytest.fixture
async def field_with_beds(system: System) -> AsyncGenerator[TestField, None]:
    test_field = TestField()
    test_field.row_count = 1
    test_field.bed_count = 4
    test_field.bed_crops = {
        '0': 'sugar_beet',
        '1': 'garlic',
        '2': 'onion',
        '3': 'lettuce'
    }

    system.field_provider.create_field(Field(
        id=test_field.id,
        name='Test Field With Beds',
        first_row_start=test_field.first_row_start,
        first_row_end=test_field.first_row_end,
        row_spacing=test_field.row_spacing,
        row_count=test_field.row_count,
        row_support_points=[],
        outline_buffer_width=test_field.outline_buffer_width,
        bed_count=test_field.bed_count,
        bed_spacing=test_field.bed_spacing,
        bed_crops=test_field.bed_crops
    ))
    yield test_field


@pytest.fixture
async def field_with_beds_tornado(system_with_tornado: System) -> AsyncGenerator[TestField, None]:
    test_field = TestField()
    test_field.row_count = 1
    test_field.bed_count = 4
    test_field.bed_crops = {
        '0': 'sugar_beet',
        '1': 'garlic',
        '2': 'onion',
        '3': 'lettuce'
    }
    system_with_tornado.field_provider.create_field(Field(
        id=test_field.id,
        name='Test Field With Beds',
        first_row_start=test_field.first_row_start,
        first_row_end=test_field.first_row_end,
        row_spacing=test_field.row_spacing,
        row_count=test_field.row_count,
        row_support_points=[],
        outline_buffer_width=test_field.outline_buffer_width,
        bed_count=test_field.bed_count,
        bed_spacing=test_field.bed_spacing,
        bed_crops=test_field.bed_crops
    ))
    yield test_field


@pytest.fixture
def field_creator(system: System) -> FieldCreator:
    fc = FieldCreator(system)
    fc.first_row_start = FIELD_FIRST_ROW_START
    fc.row_spacing = 0.5
    fc.row_count = 10
    fc.bed_count = 2
    fc.bed_spacing = 1.0
    fc.bed_crops = {
        '0': 'sugar_beet',
        '1': 'garlic'
    }
    fc.confirm_geometry()
    fc.first_row_end = FIELD_FIRST_ROW_END
    return fc


@pytest.fixture
def driving(system: System) -> Generator[System, None, None]:
    """Drive 10 meters in a straight line"""
    async def automation():
        while system.driver.prediction.point.x < 10.0:
            await system.driver.wheels.drive(0.2, 0)
            await rosys.sleep(0.1)
    system.automator.start(automation())
    yield system


@pytest.fixture
def gnss_driving(system: System) -> Generator[System, None, None]:
    """Use GNSS to drive 10 meters in a straight line"""
    async def automation():
        while system.driver.prediction.point.x < 10.0:
            await system.driver.wheels.drive(0.2, 0)
            await rosys.sleep(0.1)
    system.automation_watcher.gnss_watch_active = True
    system.automator.start(automation())
    yield system


@pytest.fixture
def detector(system: System) -> Generator[rosys.vision.DetectorSimulation, None, None]:
    assert isinstance(system.detector, rosys.vision.DetectorSimulation)
    yield system.detector<|MERGE_RESOLUTION|>--- conflicted
+++ resolved
@@ -23,17 +23,11 @@
 
 @pytest.fixture
 async def system(rosys_integration, request) -> AsyncGenerator[System, None]:
-<<<<<<< HEAD
     s = System(getattr(request, 'param', 'u6'))
-=======
-    System.version = getattr(request, 'param', 'rb34')
-    System.robot_id = 'u6'
-    s = System()
-    helpers.odometer = s.robot_locator  # type: ignore
->>>>>>> 6a417d11
     assert isinstance(s.detector, rosys.vision.DetectorSimulation)
     s.detector.detection_delay = 0.1
     GeoReference.update_current(GEO_REFERENCE)
+    helpers.odometer = s.odometer
     helpers.driver = s.driver
     helpers.automator = s.automator
     await forward(3)
@@ -46,16 +40,11 @@
 
 @pytest.fixture
 async def system_with_tornado(rosys_integration, request) -> AsyncGenerator[System, None]:
-<<<<<<< HEAD
     s = System(getattr(request, 'param', 'u4'))
-=======
-    System.version = getattr(request, 'param', 'rb28')
-    System.robot_id = 'u4'
-    s = System()
->>>>>>> 6a417d11
     assert isinstance(s.detector, rosys.vision.DetectorSimulation)
     s.detector.detection_delay = 0.1
     GeoReference.update_current(GEO_REFERENCE)
+    helpers.odometer = s.odometer
     helpers.driver = s.driver
     helpers.automator = s.automator
     await forward(3)
