--- conflicted
+++ resolved
@@ -44,15 +44,14 @@
     s = System()
     assert isinstance(s.detector, rosys.vision.DetectorSimulation)
     s.detector.detection_delay = 0.1
-    localization.reference = ROBOT_GEO_START_POSITION
-    helpers.odometer = s.odometer
+    GeoReference.update_current(GEO_REFERENCE)
     helpers.driver = s.driver
     helpers.automator = s.automator
-    await forward(1)
-    assert s.gnss.device is None, 'device should not be created yet'
     await forward(3)
-    assert s.gnss.device is not None, 'device should be created'
-    assert s.gnss.current.location.distance(ROBOT_GEO_START_POSITION) == 0
+    assert s.gnss.is_connected, 'device should be created'
+    assert s.gnss.last_measurement is not None
+    assert GeoReference.current is not None
+    assert s.gnss.last_measurement.point.distance(GeoReference.current.origin) == pytest.approx(0, abs=1e-8)
     yield s
 
 
@@ -83,31 +82,17 @@
                 self.first_row_end
             ], crop=self.bed_crops['0']),
             Row(id=f'field_{self.id}_row_2', name='row_2', points=[
-<<<<<<< HEAD
                 self.first_row_start.shift_by(x=0, y=-0.45),
                 self.first_row_end.shift_by(x=0, y=-0.45)
-            ]),
+            ], crop=self.bed_crops['0']),
             Row(id=f'field_{self.id}_row_3', name='row_3', points=[
                 self.first_row_start.shift_by(x=0, y=-0.9),
                 self.first_row_end.shift_by(x=0, y=-0.9)
-            ]),
+            ], crop=self.bed_crops['0']),
             Row(id=f'field_{self.id}_row_4', name='row_4', points=[
                 self.first_row_start.shift_by(x=0, y=-1.35),
                 self.first_row_end.shift_by(x=0, y=-1.35)
-            ])
-=======
-                self.first_row_start.shifted(Point(x=0, y=-0.45)),
-                self.first_row_end.shifted(Point(x=0, y=-0.45))
-            ], crop=self.bed_crops['0']),
-            Row(id=f'field_{self.id}_row_3', name='row_3', points=[
-                self.first_row_start.shifted(Point(x=0, y=-0.9)),
-                self.first_row_end.shifted(Point(x=0, y=-0.9))
-            ], crop=self.bed_crops['0']),
-            Row(id=f'field_{self.id}_row_4', name='row_4', points=[
-                self.first_row_start.shifted(Point(x=0, y=-1.35)),
-                self.first_row_end.shifted(Point(x=0, y=-1.35))
             ], crop=self.bed_crops['0'])
->>>>>>> b327f17f
         ]
         buffer = self.outline_buffer_width
         row_offset = self.row_spacing * (self.row_count - 1)
