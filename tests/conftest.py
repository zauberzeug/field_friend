
import logging
from typing import AsyncGenerator, Generator
from uuid import uuid4

import pytest
import rosys
from rosys.geometry import Point
from rosys.testing import forward, helpers

from field_friend import localization
from field_friend.automations import Field
from field_friend.interface.components.field_creator import FieldCreator
from field_friend.localization import GeoPoint, GnssSimulation
from field_friend.system import System

ROBOT_GEO_START_POSITION = GeoPoint(lat=51.98333489813455, long=7.434242465994318)

FIELD_FIRST_ROW_START = GeoPoint(lat=51.98333789813455, long=7.434242765994318)
FIELD_FIRST_ROW_END = FIELD_FIRST_ROW_START.shifted(point=Point(x=10, y=0))

log = logging.getLogger('field_friend.testing')


@pytest.fixture
async def system(rosys_integration, request) -> AsyncGenerator[System, None]:
    System.version = getattr(request, 'param', 'rb34')
    s = System()
    assert isinstance(s.detector, rosys.vision.DetectorSimulation)
    s.detector.detection_delay = 0.1
    localization.reference = ROBOT_GEO_START_POSITION
    helpers.odometer = s.odometer
    helpers.driver = s.driver
    helpers.automator = s.automator
    await forward(1)
    assert s.gnss.device is None, 'device should not be created yet'
    await forward(3)
    assert s.gnss.device is not None, 'device should be created'
    assert s.gnss.current.location.distance(ROBOT_GEO_START_POSITION) == 0
    yield s


@pytest.fixture
def gnss(system: System) -> GnssSimulation:
    assert isinstance(system.gnss, GnssSimulation)
    return system.gnss


@pytest.fixture
async def field(system: System) -> AsyncGenerator[Field, None]:
<<<<<<< HEAD
    f = system.field_provider.create_field(Field(id=str(uuid4()), name='Field 1', first_row_start=FIELD_FIRST_ROW_START,
                                           first_row_end=FIELD_FIRST_ROW_END, row_spacing=0.5, row_number=10))
=======
    start_point = GeoPoint(lat=51.98318416921418, long=7.4342004020500285)
    points = [
        start_point.shifted(Point(x=-2, y=4)),
        start_point.shifted(Point(x=-2, y=-4)),
        start_point.shifted(Point(x=12, y=-4)),
        start_point.shifted(Point(x=12, y=4)),
    ]
    f = system.field_provider.create_field(points=points)
    system.field_provider.create_row(f, points=[start_point.shifted(Point(x=0.5, y=0.0)),
                                                start_point.shifted(Point(x=9.5, y=0.0))])
    system.field_provider.create_row(f, points=[start_point.shifted(Point(x=0.5, y=0.45)),
                                                start_point.shifted(Point(x=9.5, y=0.45))])
    system.field_provider.create_row(f, points=[start_point.shifted(Point(x=0.5, y=0.9)),
                                                start_point.shifted(Point(x=9.5, y=0.9))])
    system.field_provider.create_row(f, points=[start_point.shifted(Point(x=0.5, y=1.35)),
                                                start_point.shifted(Point(x=9.5, y=1.35))])
    system.field_provider.active_field = f
>>>>>>> b081ccbf
    yield f


@pytest.fixture
def field_creator(system: System) -> FieldCreator:
    fc = FieldCreator(system)
    fc.first_row_start = FIELD_FIRST_ROW_START
    fc.row_spacing = 0.5
    fc.row_number = 10
    fc.confirm_geometry()
    fc.first_row_end = FIELD_FIRST_ROW_END
    return fc


@pytest.fixture
def driving(system: System) -> Generator[System, None, None]:
    """Drive 10 meters in a straight line"""
    async def automation():
        while system.driver.prediction.point.x < 10.0:
            await system.driver.wheels.drive(0.2, 0)
            await rosys.sleep(0.1)
    system.automator.start(automation())
    yield system


@pytest.fixture
def gnss_driving(system: System) -> Generator[System, None, None]:
    """Use GNSS to drive 10 meters in a straight line"""
    async def automation():
        while system.driver.prediction.point.x < 10.0:
            await system.driver.wheels.drive(0.2, 0)
            await rosys.sleep(0.1)
    system.automation_watcher.gnss_watch_active = True
    system.automator.start(automation())
    yield system


@pytest.fixture
def detector(system: System) -> Generator[rosys.vision.DetectorSimulation, None, None]:
    assert isinstance(system.detector, rosys.vision.DetectorSimulation)
    yield system.detector<|MERGE_RESOLUTION|>--- conflicted
+++ resolved
@@ -48,28 +48,8 @@
 
 @pytest.fixture
 async def field(system: System) -> AsyncGenerator[Field, None]:
-<<<<<<< HEAD
     f = system.field_provider.create_field(Field(id=str(uuid4()), name='Field 1', first_row_start=FIELD_FIRST_ROW_START,
-                                           first_row_end=FIELD_FIRST_ROW_END, row_spacing=0.5, row_number=10))
-=======
-    start_point = GeoPoint(lat=51.98318416921418, long=7.4342004020500285)
-    points = [
-        start_point.shifted(Point(x=-2, y=4)),
-        start_point.shifted(Point(x=-2, y=-4)),
-        start_point.shifted(Point(x=12, y=-4)),
-        start_point.shifted(Point(x=12, y=4)),
-    ]
-    f = system.field_provider.create_field(points=points)
-    system.field_provider.create_row(f, points=[start_point.shifted(Point(x=0.5, y=0.0)),
-                                                start_point.shifted(Point(x=9.5, y=0.0))])
-    system.field_provider.create_row(f, points=[start_point.shifted(Point(x=0.5, y=0.45)),
-                                                start_point.shifted(Point(x=9.5, y=0.45))])
-    system.field_provider.create_row(f, points=[start_point.shifted(Point(x=0.5, y=0.9)),
-                                                start_point.shifted(Point(x=9.5, y=0.9))])
-    system.field_provider.create_row(f, points=[start_point.shifted(Point(x=0.5, y=1.35)),
-                                                start_point.shifted(Point(x=9.5, y=1.35))])
-    system.field_provider.active_field = f
->>>>>>> b081ccbf
+                                           first_row_end=FIELD_FIRST_ROW_END, row_spacing=0.45, row_number=10))
     yield f
 
 
