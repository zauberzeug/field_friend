import random

import numpy as np
import pytest
from conftest import ROBOT_GEO_START_POSITION

import rosys
from field_friend import System
from field_friend.automations import Field
from field_friend.automations.implements import Implement, Recorder
from field_friend.automations.navigation import StraightLineNavigation
from rosys.testing import forward


async def test_straight_line(system: System):
    assert system.odometer.prediction.point.x == 0
    assert isinstance(system.current_navigation, StraightLineNavigation)
    assert isinstance(system.current_navigation.implement, Recorder)
    system.automator.start()
    await forward(until=lambda: system.automator.is_running)
    await forward(until=lambda: system.automator.is_stopped)
    assert not system.automator.is_running, 'automation should stop after default length'
    assert system.odometer.prediction.point.x == pytest.approx(system.straight_line_navigation.length, abs=0.1)


<<<<<<< HEAD
async def test_follow_crops_empty(system: System, detector: rosys.vision.DetectorSimulation):
    system.current_navigation = system.follow_crops_navigation
    assert isinstance(system.current_navigation.implement, Recorder)
    system.automator.start()
    await forward(2)
    assert system.automator.is_running
    await forward(until=lambda: not system.automator.is_running, timeout=300)
    assert not system.automator.is_running, 'automation should stop if no crops are detected anymore'
    assert system.odometer.prediction.point.x == pytest.approx(0.5, abs=0.1)
    assert system.odometer.prediction.point.y == pytest.approx(0, abs=0.01)
    assert system.odometer.prediction.yaw_deg == pytest.approx(0, abs=1.0)


async def test_follow_crops_straight(system: System, detector: rosys.vision.DetectorSimulation):
    for i in range(10):
        x = i/10
        p = rosys.geometry.Point3d(x=x, y=0, z=0)
        detector.simulated_objects.append(rosys.vision.SimulatedObject(category_name='maize', position=p))
    system.current_navigation = system.follow_crops_navigation
    assert isinstance(system.current_navigation.implement, Recorder)
    system.automator.start()
    await forward(2)
    assert system.automator.is_running
    await forward(until=lambda: not system.automator.is_running, timeout=300)
    assert not system.automator.is_running, 'automation should stop if no crops are detected anymore'
    assert system.odometer.prediction.point.x == pytest.approx(1.5, abs=0.1)
    assert system.odometer.prediction.point.y == pytest.approx(0, abs=0.1)
    assert system.odometer.prediction.yaw_deg == pytest.approx(0, abs=1.0)


async def test_follow_crops_sinus(system: System, detector: rosys.vision.DetectorSimulation):
    for i in range(10):
=======
async def test_driving_to_exact_positions(system: System):
    class Stopper(Implement):
        def __init__(self, system: System) -> None:
            super().__init__('Stopper')
            self.system = system
            self.current_stretch = 0.0
            self.workflow_started = False

        async def get_stretch(self, max_distance: float) -> float:
            self.current_stretch = random.uniform(0.02, max_distance)
            return self.current_stretch

        async def start_workflow(self) -> bool:
            self.workflow_started = True
            deadline = rosys.time() + 1
            while self.workflow_started and rosys.time() < deadline:
                await rosys.sleep(0.1)
            self.workflow_started = False
            return True

    system.current_implement = stopper = Stopper(system)
    assert isinstance(system.current_navigation, StraightLineNavigation)
    system.current_navigation.linear_speed_limit = 0.05  # drive really slow so we can archive the accuracy tested below
    system.automator.start()

    await forward(until=lambda: system.automator.is_running, dt=0.01)
    for _ in range(20):
        old_position = system.odometer.prediction.point
        await forward(until=lambda: stopper.workflow_started and system.automator.is_running, dt=0.01)
        distance = old_position.distance(system.odometer.prediction.point)
        assert distance == pytest.approx(stopper.current_stretch, abs=0.001)
        stopper.workflow_started = False
        await forward(0.1)  # give robot time to update position


async def test_driving_straight_line_with_slippage(system: System):
    assert isinstance(system.field_friend.wheels, rosys.hardware.WheelsSimulation)
    assert isinstance(system.current_navigation, StraightLineNavigation)
    system.current_navigation.length = 1.0
    system.field_friend.wheels.slip_factor_right = 0.05
    system.automator.start()
    await forward(until=lambda: system.automator.is_running)
    await forward(until=lambda: system.automator.is_stopped)
    assert system.odometer.prediction.point.x == pytest.approx(1.0, abs=0.1)
    assert system.odometer.prediction.point.y == pytest.approx(0.0, abs=0.1)


async def test_follow_crops(system: System, detector: rosys.vision.DetectorSimulation):
    for i in range(20):
>>>>>>> 40146e89
        x = i/10.0
        p = rosys.geometry.Point3d(x=x, y=(x/2) ** 3, z=0)
        p = system.odometer.prediction.transform3d(p)
        detector.simulated_objects.append(rosys.vision.SimulatedObject(category_name='maize', position=p))
    system.current_navigation = system.follow_crops_navigation
    assert isinstance(system.current_navigation.implement, Recorder)
    system.automator.start()
<<<<<<< HEAD
    await forward(2)
    assert system.automator.is_running
    await forward(until=lambda: not system.automator.is_running, timeout=300)
    assert not system.automator.is_running, 'automation should stop if no crops are detected anymore'
    assert system.odometer.prediction.point.x == pytest.approx(1.4, abs=0.1)
    assert system.odometer.prediction.point.y == pytest.approx(0.6, abs=0.1)
    assert system.odometer.prediction.yaw_deg == pytest.approx(25.0, abs=5.0)


async def test_follow_crops_no_direction(system: System, detector: rosys.vision.DetectorSimulation):
    for i in range(1, 3):
        x = i*0.4
        y = i/10
        p = rosys.geometry.Point3d(x=x, y=y, z=0)
        detector.simulated_objects.append(rosys.vision.SimulatedObject(category_name='maize', position=p))
    system.current_navigation = system.follow_crops_navigation
    assert isinstance(system.current_navigation.implement, Recorder)
    system.automator.start()
    await forward(2)
    assert system.automator.is_running
    await forward(until=lambda: not system.automator.is_running, timeout=300)
    assert not system.automator.is_running, 'automation should stop if no crops are detected anymore'
    assert system.odometer.prediction.distance(rosys.geometry.Point(x=0, y=0)) == pytest.approx(2 * 0.4 + 0.5, abs=0.1)
    assert system.odometer.prediction.point.x == pytest.approx(1.3, abs=0.1)
    assert system.odometer.prediction.point.y == pytest.approx(0, abs=0.01)
    assert system.odometer.prediction.yaw_deg == pytest.approx(0, abs=1.0)


async def test_follow_crops_adjust(system: System, detector: rosys.vision.DetectorSimulation):
    for i in range(1, 11):
        x = i*0.4
        y = -(i/20)
        p = rosys.geometry.Point3d(x=x, y=y, z=0)
        detector.simulated_objects.append(rosys.vision.SimulatedObject(category_name='maize', position=p))
    system.current_navigation = system.follow_crops_navigation
    assert isinstance(system.current_navigation.implement, Recorder)
    system.automator.start()
    await forward(2)
    assert system.automator.is_running
    await forward(until=lambda: not system.automator.is_running, timeout=300)
    assert not system.automator.is_running, 'automation should stop if no crops are detected anymore'
    assert system.odometer.prediction.point.x == pytest.approx(4.5, abs=0.1)
    assert system.odometer.prediction.point.y == pytest.approx(-(0.5)-0.05-(1/4*0.05), abs=0.01)
    assert system.odometer.prediction.yaw_deg == pytest.approx(-7.125, abs=1.0)


async def test_follow_crops_outlier(system: System, detector: rosys.vision.DetectorSimulation):
    for i in range(10):
        x = i/10
        y = 0
        p = rosys.geometry.Point3d(x=x, y=y, z=0)
        detector.simulated_objects.append(rosys.vision.SimulatedObject(category_name='maize', position=p))
    outlier = rosys.geometry.Point3d(x=1.1, y=0.2, z=0)
    detector.simulated_objects.append(rosys.vision.SimulatedObject(category_name='maize', position=outlier))
    for i in range(10):
        x = i/10 + 1.1
        y = 0
        p = rosys.geometry.Point3d(x=x, y=y, z=0)
        detector.simulated_objects.append(rosys.vision.SimulatedObject(category_name='maize', position=p))
    system.current_navigation = system.follow_crops_navigation
    assert isinstance(system.current_navigation.implement, Recorder)
    system.automator.start()
    await forward(2)
    assert system.automator.is_running
    await forward(until=lambda: not system.automator.is_running, timeout=300)
    assert not system.automator.is_running, 'automation should stop if no crops are detected anymore'
    assert system.odometer.prediction.point.x == pytest.approx(2.6, abs=0.1)
    assert system.odometer.prediction.point.y == pytest.approx(0, abs=0.05)
    assert 0 <= system.odometer.prediction.yaw_deg <= 45


async def test_follow_crops_outlier_last(system: System, detector: rosys.vision.DetectorSimulation):
    for i in range(20):
        x = i/10
        y = 0
        p = rosys.geometry.Point3d(x=x, y=y, z=0)
        detector.simulated_objects.append(rosys.vision.SimulatedObject(category_name='maize', position=p))
    outlier = rosys.geometry.Point3d(x=2.1, y=-0.2, z=0)
    detector.simulated_objects.append(rosys.vision.SimulatedObject(category_name='maize', position=outlier))
    system.current_navigation = system.follow_crops_navigation
    assert isinstance(system.current_navigation.implement, Recorder)
    system.automator.start()
    await forward(2)
    assert system.automator.is_running
    await forward(until=lambda: not system.automator.is_running, timeout=300)
    assert not system.automator.is_running, 'automation should stop if no crops are detected anymore'
    assert system.odometer.prediction.point.x == pytest.approx(2.6, abs=0.1)
    assert 0 >= system.odometer.prediction.point.y >= -0.25
    assert 0 >= system.odometer.prediction.yaw_deg >= -45


=======
    await forward(until=lambda: system.automator.is_running)
    await forward(until=lambda: system.automator.is_stopped)
    assert system.odometer.prediction.point.x == pytest.approx(2.2, abs=0.1)
    assert system.odometer.prediction.point.y == pytest.approx(0.45, abs=0.1)
    assert system.odometer.prediction.yaw_deg == pytest.approx(40.0, abs=5.0)


async def test_follow_crops_with_slippage(system: System, detector: rosys.vision.DetectorSimulation):
    for i in range(20):
        x = i/10.0
        p = rosys.geometry.Point3d(x=x, y=(x/3) ** 3, z=0)
        p = system.odometer.prediction.transform3d(p)
        detector.simulated_objects.append(rosys.vision.SimulatedObject(category_name='maize', position=p))
        print(p)
    assert isinstance(system.field_friend.wheels, rosys.hardware.WheelsSimulation)
    system.current_navigation = system.follow_crops_navigation
    system.field_friend.wheels.slip_factor_right = 0.05
    system.automator.start()
    await forward(until=lambda: system.automator.is_running)
    await forward(until=lambda: system.automator.is_stopped)
    assert system.odometer.prediction.point.x == pytest.approx(2.3, abs=0.1)
    assert system.odometer.prediction.point.y == pytest.approx(0, abs=0.1)
    assert system.odometer.prediction.yaw_deg == pytest.approx(25.0, abs=2.0)


@pytest.mark.skip('does not work anymore due to gps using wheels.pose instead of odometry.pose')
>>>>>>> 40146e89
async def test_approaching_first_row(system: System, field: Field):
    system.field_navigation.field = field
    system.current_navigation = system.field_navigation
    assert system.gnss.current
    assert system.gnss.current.location.distance(ROBOT_GEO_START_POSITION) < 0.01
    system.automator.start()
    await forward(x=1.5, y=-6.05)
    assert system.field_navigation.current_row == field.rows[0]
    assert system.field_navigation.state == system.field_navigation.State.APPROACHING_ROW_START
    assert system.field_navigation.automation_watcher.field_watch_active
    await forward(5)
    assert system.automator.is_running
    assert system.field_navigation.current_row == field.rows[0]
    assert system.field_navigation.state == system.field_navigation.State.FOLLOWING_ROW
    assert system.field_navigation.automation_watcher.field_watch_active


async def test_approaching_first_row_when_outside_of_field(system: System, field: Field):
    async def drive_away():
        await system.driver.drive_to(rosys.geometry.Point(x=-5, y=0), backward=True)
    system.automator.start(drive_away())
    await forward(50)
    assert not system.automator.is_running

    system.field_navigation.field = field
    system.current_navigation = system.field_navigation
    system.automator.start()
    await forward(2)
    assert system.field_navigation.current_row == field.rows[0]
    assert system.field_navigation.state == system.field_navigation.State.APPROACHING_ROW_START
    assert not system.automator.is_running, 'should have been stopped because robot is outside of field boundaries'


@pytest.mark.skip('does not work anymore due to gps using wheels.pose instead of odometry.pose')
async def test_resuming_field_navigation_after_automation_stop(system: System, field: Field):
    system.field_navigation.field = field
    system.current_navigation = system.field_navigation
    system.automator.start()
    assert field.reference
    await forward(1)  # update gnss reference to use the fields reference
    point = rosys.geometry.Point(x=1.54, y=-6.1)
    await forward(x=point.x, y=point.y, tolerance=0.01)  # drive until we are on first row
    await forward(2)
    assert system.field_navigation.state == system.field_navigation.State.FOLLOWING_ROW
    system.automator.stop(because='test')
    await forward(2)
    system.automator.start()
    await forward(5)
    assert system.field_navigation.state == system.field_navigation.State.FOLLOWING_ROW
    assert not system.plant_locator.is_paused
    await forward(20)
    assert system.odometer.prediction.point.distance(point) > 0.1


async def test_coverage_navigation(system: System, field: Field):
    system.field_navigation.field = field
    system.current_navigation = system.field_navigation
    system.automator.start()
    # TODO implement test<|MERGE_RESOLUTION|>--- conflicted
+++ resolved
@@ -23,7 +23,6 @@
     assert system.odometer.prediction.point.x == pytest.approx(system.straight_line_navigation.length, abs=0.1)
 
 
-<<<<<<< HEAD
 async def test_follow_crops_empty(system: System, detector: rosys.vision.DetectorSimulation):
     system.current_navigation = system.follow_crops_navigation
     assert isinstance(system.current_navigation.implement, Recorder)
@@ -54,9 +53,6 @@
     assert system.odometer.prediction.yaw_deg == pytest.approx(0, abs=1.0)
 
 
-async def test_follow_crops_sinus(system: System, detector: rosys.vision.DetectorSimulation):
-    for i in range(10):
-=======
 async def test_driving_to_exact_positions(system: System):
     class Stopper(Implement):
         def __init__(self, system: System) -> None:
@@ -104,24 +100,21 @@
     assert system.odometer.prediction.point.y == pytest.approx(0.0, abs=0.1)
 
 
-async def test_follow_crops(system: System, detector: rosys.vision.DetectorSimulation):
-    for i in range(20):
->>>>>>> 40146e89
+async def test_follow_crops_sinus(system: System, detector: rosys.vision.DetectorSimulation):
+    for i in range(10):
         x = i/10.0
         p = rosys.geometry.Point3d(x=x, y=(x/2) ** 3, z=0)
         p = system.odometer.prediction.transform3d(p)
         detector.simulated_objects.append(rosys.vision.SimulatedObject(category_name='maize', position=p))
     system.current_navigation = system.follow_crops_navigation
-    assert isinstance(system.current_navigation.implement, Recorder)
-    system.automator.start()
-<<<<<<< HEAD
-    await forward(2)
-    assert system.automator.is_running
-    await forward(until=lambda: not system.automator.is_running, timeout=300)
-    assert not system.automator.is_running, 'automation should stop if no crops are detected anymore'
-    assert system.odometer.prediction.point.x == pytest.approx(1.4, abs=0.1)
-    assert system.odometer.prediction.point.y == pytest.approx(0.6, abs=0.1)
-    assert system.odometer.prediction.yaw_deg == pytest.approx(25.0, abs=5.0)
+    system.automator.start()
+    assert isinstance(system.current_navigation.implement, Recorder)
+    await forward(until=lambda: system.automator.is_running)
+    await forward(until=lambda: system.automator.is_stopped)
+    assert not system.automator.is_running, 'automation should stop if no crops are detected anymore'
+    assert system.odometer.prediction.point.x == pytest.approx(2.2, abs=0.1)
+    assert system.odometer.prediction.point.y == pytest.approx(0.45, abs=0.1)
+    assert system.odometer.prediction.yaw_deg == pytest.approx(40.0, abs=5.0)
 
 
 async def test_follow_crops_no_direction(system: System, detector: rosys.vision.DetectorSimulation):
@@ -204,14 +197,6 @@
     assert system.odometer.prediction.point.x == pytest.approx(2.6, abs=0.1)
     assert 0 >= system.odometer.prediction.point.y >= -0.25
     assert 0 >= system.odometer.prediction.yaw_deg >= -45
-
-
-=======
-    await forward(until=lambda: system.automator.is_running)
-    await forward(until=lambda: system.automator.is_stopped)
-    assert system.odometer.prediction.point.x == pytest.approx(2.2, abs=0.1)
-    assert system.odometer.prediction.point.y == pytest.approx(0.45, abs=0.1)
-    assert system.odometer.prediction.yaw_deg == pytest.approx(40.0, abs=5.0)
 
 
 async def test_follow_crops_with_slippage(system: System, detector: rosys.vision.DetectorSimulation):
@@ -233,7 +218,6 @@
 
 
 @pytest.mark.skip('does not work anymore due to gps using wheels.pose instead of odometry.pose')
->>>>>>> 40146e89
 async def test_approaching_first_row(system: System, field: Field):
     system.field_navigation.field = field
     system.current_navigation = system.field_navigation
