--- conflicted
+++ resolved
@@ -79,13 +79,8 @@
     assert field.reference
     await forward(1)  # update gnss reference to use the fields reference
     point = rosys.geometry.Point(x=1.54, y=-6.1)
-<<<<<<< HEAD
-    await forward(x=point.x, y=point.y, tolerance=0.1)  # drive until we are on first row
-    await forward(5)
-=======
     await forward(x=point.x, y=point.y, tolerance=0.01)  # drive until we are on first row
     await forward(2)
->>>>>>> 25ee98fd
     assert system.field_navigation.state == system.field_navigation.State.FOLLOWING_ROW
     system.automator.stop(because='test')
     await forward(2)
