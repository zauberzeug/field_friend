--- conflicted
+++ resolved
@@ -9,7 +9,7 @@
 from field_friend import api, interface, log_configuration
 from field_friend.system import System
 
-log_configuration.configure()
+logger = log_configuration.configure()
 app.add_static_files('/assets', 'assets')
 
 
@@ -23,15 +23,8 @@
         logging.warning(msg)
         ui.label(msg).classes('text-xl')
         return
-<<<<<<< HEAD
     logger.info('Starting Field Friend for robot %s', robot_id)
     system = System(robot_id)
-=======
-    logging.info('Starting Field Friend for robot %s', robot_id)
-    System.version = os.environ.get('VERSION') or robot_id
-    System.robot_id = robot_id
-    system = System()
->>>>>>> 4c514840
 
     interface.main_page(system)  # /
     interface.dev_page(system)  # /dev
