#!/usr/bin/env python3
from nicegui import app, ui
from rosys.hardware import imu 
import field_friend.log_configuration as log_configuration
from field_friend import interface
from field_friend.system import System

logger = log_configuration.configure()
app.add_static_files('/assets', 'assets')


def startup() -> None:
    system = System()
    #i = imu()
    @ui.page('/')
    def page(dev: bool = False) -> None:
        page_height = '70vh' if dev else 'calc(100vh - 150px)'
        ui.colors(primary='#6E93D6', secondary='#53B689', accent='#111B1E', positive='#53B689')
        status_drawer = interface.status_drawer(system.field_friend, system.gnss, system.odometer)
        interface.header_bar(system, status_drawer)
        interface.system_bar()
        with ui.row().style(f'height:{page_height}; width: calc(100vw - 2rem); flex-wrap: nowrap;'):
            with ui.splitter(horizontal=False, reverse=False, value=35, limits=(10, 50)).classes('w-full h-full') as splitter:
                with splitter.before:
                    with ui.column().classes('h-full p-2').style('width: 100%;'):
                        leaflet_map_landing = interface.leaflet_map(system, False)
                        leaflet_map_landing.m.classes(
                            'h-full w-full')
                with splitter.after:
                    with ui.row().classes('h-full ml-2 m-2').style('width: calc(100% - 1rem)'):
                        with ui.column().style('width: 55%; height: 100%; flex-wrap: nowrap'):
                            interface.operation(system, leaflet_map_landing)
                        with ui.column().classes('h-full').style('width: calc(45% - 2rem); flex-wrap: nowrap;'):
                            with ui.card().classes('w-full h-full p-0'):
                                with ui.scroll_area().classes('w-full h-full'):
                                    with ui.card().classes('w-full'):
                                        interface.camera(system.usb_camera_provider, system.automator, system.detector, system.plant_locator,
                                                         system.puncher, version=system.field_friend.version)
                                    with ui.card().classes('w-full'):
                                        interface.robot_scene(system)
                with splitter.separator:
                    ui.button(icon='drag_indicator').props('round')
        if dev:
            # TODO das als function nach unten damit es hier und unter /field aufgerufen werden kann
            with ui.row().style(f'width: calc(100vw - 2rem); flex-wrap: nowrap;'):
                with ui.card().style('background-color: #3E63A6; width: 100%;'):
                    with ui.row().style('width: 100%;'):
                        with ui.column():
                            ui.label("Development Tools").style('font-size: 1.5rem; color: white;')
                            interface.development(system.field_friend)
                            interface.hardware_control(system.field_friend, system.automator, system.puncher)
                        with ui.card().style('width: 300px; height: 70vh; background-color: #3E63A6'):
                            interface.status_dev_page(system.field_friend, system.gnss, system.odometer)

    @ui.page('/dev')
    def dev_page():
        page(dev=True)

    @ui.page('/field')
    def field_page(dev: bool = True):
        ui.colors(primary='#6E93D6', secondary='#53B689', accent='#111B1E', positive='#53B689')
        status_drawer = interface.status_drawer(system.field_friend, system.gnss, system.odometer)
        interface.header_bar(system, status_drawer)
        interface.system_bar()
        with ui.column().classes('w-full items-stretch').style('max-height:calc(100vh - 125px); height:calc(100vh - 150px);'):
            with ui.row().classes('items-stretch justify-items-stretch').style('flex-wrap:nowrap; height:40%; max-height:40%;'):
                leaflet_map_field = interface.leaflet_map(system, True)
                leaflet_map_field.m.style('height: 100%; max-height:100%;')
            with ui.row().classes('items-stretch justify-items-stretch').style('flex-wrap:nowrap; height: 60%; max-height:60%;'):
                interface.field_planner(system.field_provider, system.odometer, system.gnss, leaflet_map_field)

    @ui.page('/path')
    def path_page(dev: bool = True):
        ui.colors(primary='#6E93D6', secondary='#53B689', accent='#111B1E', positive='#53B689')
        status_drawer = interface.status_drawer(system.field_friend, system.gnss, system.odometer)
        interface.header_bar(system, status_drawer)
        interface.system_bar()
<<<<<<< HEAD
        leaflet_map_path = interface.leaflet_map(system, False)
        with ui.column().classes('w-full items-stretch'):
            with ui.row().classes('items-stretch justify-items-stretch').style('flex-wrap:nowrap'):
                interface.operation(system,leaflet_map_path)
=======
        with ui.column().classes('h-full p-2').style('width: 100%;'):
            leaflet_map_path = interface.leaflet_map(system, False)
            leaflet_map_path.m.classes(
                'h-full w-full')
        with ui.column().classes('w-full items-stretch'):
            with ui.row().classes('items-stretch justify-items-stretch').style('flex-wrap:nowrap'):
                interface.operation(system, leaflet_map_path)
>>>>>>> 69f76130
                interface.path_planner(system.path_provider, system.path_recorder, system.automator)
            if dev:
                with ui.row().classes('items-stretch justify-items-stretch'):
                    interface.development(system.field_friend)
                    interface.hardware_control(system.field_friend, system.automator, system.puncher)

    @ui.page('/test')
    def test_page():
        status_drawer = interface.status_drawer(system.field_friend, system.gnss, system.odometer)
        interface.header_bar(system, status_drawer)
        interface.system_bar()
        with ui.column().classes('w-full items-stretch'):
            with ui.row().classes('items-stretch justify-items-stretch').style('flex-wrap:nowrap'):
                interface.test(system.field_friend, system.steerer, system.odometer, system.automator, system.driver,
                               system.usb_camera_provider)

    @app.get('/status')
    def status():
        return {'status': 'ok'}


app.on_startup(startup)

ui.run(title='Field Friend', port=80, favicon='assets/favicon.ico')<|MERGE_RESOLUTION|>--- conflicted
+++ resolved
@@ -1,6 +1,7 @@
 #!/usr/bin/env python3
 from nicegui import app, ui
-from rosys.hardware import imu 
+from rosys.hardware import imu
+
 import field_friend.log_configuration as log_configuration
 from field_friend import interface
 from field_friend.system import System
@@ -11,7 +12,8 @@
 
 def startup() -> None:
     system = System()
-    #i = imu()
+    # i = imu()
+
     @ui.page('/')
     def page(dev: bool = False) -> None:
         page_height = '70vh' if dev else 'calc(100vh - 150px)'
@@ -75,12 +77,6 @@
         status_drawer = interface.status_drawer(system.field_friend, system.gnss, system.odometer)
         interface.header_bar(system, status_drawer)
         interface.system_bar()
-<<<<<<< HEAD
-        leaflet_map_path = interface.leaflet_map(system, False)
-        with ui.column().classes('w-full items-stretch'):
-            with ui.row().classes('items-stretch justify-items-stretch').style('flex-wrap:nowrap'):
-                interface.operation(system,leaflet_map_path)
-=======
         with ui.column().classes('h-full p-2').style('width: 100%;'):
             leaflet_map_path = interface.leaflet_map(system, False)
             leaflet_map_path.m.classes(
@@ -88,7 +84,6 @@
         with ui.column().classes('w-full items-stretch'):
             with ui.row().classes('items-stretch justify-items-stretch').style('flex-wrap:nowrap'):
                 interface.operation(system, leaflet_map_path)
->>>>>>> 69f76130
                 interface.path_planner(system.path_provider, system.path_recorder, system.automator)
             if dev:
                 with ui.row().classes('items-stretch justify-items-stretch'):
