from typing import TYPE_CHECKING

import rosys
from nicegui import ui

<<<<<<< HEAD
from ...hardware import (
    ChainAxis,
    FieldFriend,
    FlashlightPWMHardware,
    FlashlightPWMHardwareV2,
    Tornado,
    YAxis,
    ZAxis,
)
=======
from ...hardware import ChainAxis, FieldFriend, FlashlightPWMHardware, FlashlightPWMHardwareV2, Tornado, YAxis, ZAxis
>>>>>>> 4dbba003
from ...localization import Gnss

if TYPE_CHECKING:
    from field_friend.system import System


def status_drawer(system: 'System', robot: FieldFriend, gnss: Gnss, odometer: rosys.driving.Odometer, automator: rosys.automation.Automator):
    with ui.right_drawer(value=False).classes('bg-[#edf4fa]') as status_drawer, ui.column():
        with ui.row().classes('w-full place-content-end'):
            info_dialog = system.info.create_dialog()
            ui.button(on_click=info_dialog.open).props('icon=info flat dense').style('color: #6E93D6;')
            with ui.button().props('icon=settings flat').style('color: #6E93D6'):
                with ui.menu().props(remove='no-parent-event'):
                    with ui.column().classes('gap-0'):
                        rosys.persistence.export_button() \
                            .props('flat align=left').classes('w-full')
                        rosys.persistence.import_button(after_import=system.restart) \
                            .props('flat align=left').classes('w-full')
                    ui.separator()
                    ui.menu_item('Restart RoSys', on_click=system.restart)
                    if system.is_real:
                        ui.menu_item('Restart Lizard', on_click=system.field_friend.robot_brain.restart)
                    ui.menu_item('Clear GNSS reference', on_click=system.gnss.clear_reference)

        ui.label('System Status').classes('text-xl')

        ui.markdown('**Hardware**').style('color: #6E93D6').classes('w-full text-center')
        ui.separator()

        with ui.row().bind_visibility_from(robot.estop, 'active'):
            ui.icon('report').props('size=md').classes('text-red')
            ui.label('Emergency stop is pressed!').classes('text-red mt-1')

        with ui.row().bind_visibility_from(robot.estop, 'is_soft_estop_active'):
            ui.icon('report').props('size=md').classes('text-red')
            ui.label('Software ESTOP is active!').classes('text-red mt-1')

        with ui.row().bind_visibility_from(robot.estop, 'active', value=False):
            if isinstance(robot.z_axis, ZAxis):
                with ui.row().bind_visibility_from(robot.z_axis, 'end_t'):
                    ui.icon('report').props('size=md').classes('text-red')
                    ui.label('Z-axis in top end position!').classes('text-red mt-1')

                with ui.row().bind_visibility_from(robot.z_axis, 'end_b'):
                    ui.icon('report').props('size=md').classes('text-red')
                    ui.label('Z-axis in end bottom pisition, error!').classes('text-red mt-1')

                with ui.row().bind_visibility_from(robot.z_axis, 'alarm'):
                    ui.icon('report').props('size=md').classes('text-yellow')
                    ui.label('Z-axis in alarm, warning!').classes('text-orange mt-1')
            if isinstance(robot.y_axis, ChainAxis) or isinstance(robot.y_axis, YAxis):
                with ui.row().bind_visibility_from(robot.y_axis, 'alarm'):
                    ui.icon('report').props('size=md').classes('text-yellow')
                    ui.label('Y-axis in alarm, warning!').classes('text-orange mt-1')

            if isinstance(robot.y_axis, ChainAxis):
                with ui.row().bind_visibility_from(robot.y_axis, 'ref_t', value=False):
                    ui.icon('report').props('size=md').classes('text-yellow')
                    ui.label('Chain-axis not in top position, warning!').classes('text-orange mt-1')

            if isinstance(robot.bumper, rosys.hardware.Bumper):
                with ui.row().bind_visibility_from(robot.bumper, 'active_bumpers'):
                    ui.icon('report').props('size=md').classes('text-yellow')
                    ui.label('Bumper triggered, warning!').classes('text-orange mt-1')
                    with ui.row().classes('place-items-center'):
                        ui.markdown('**Bumper:**').style('color: #6E93D6')
                        bumper_label = ui.label()

        with ui.row().classes('place-items-center'):
            ui.markdown('**Tool:**').style('color: #6E93D6')
            ui.label(robot.implement_name)

        if hasattr(robot, 'status_control') and robot.status_control is not None:
            with ui.row().classes('place-items-center'):
                ui.markdown('**Status Control:**').style('color: #6E93D6')
                status_control_label = ui.label()

        with ui.row().classes('place-items-center'):
            ui.markdown('**Flashlight:**').style('color: #6E93D6')
            flashlight_label = ui.label()

        with ui.row().classes('place-items-center'):
            ui.markdown('**Axis:**').style('color: #6E93D6')
            axis_label = ui.label()

        ui.markdown('**Performance**').style('color: #6E93D6').classes('w-full text-center')
        ui.separator()
        with ui.column().bind_visibility_from(system.automator, 'is_running'):
            with ui.row().classes('place-items-center'):
                ui.markdown('**Current Field:**').style('color: #6E93D6')
            with ui.row().classes('place-items-center'):
                ui.markdown('**Time on Field:**').style('color: #6E93D6')
                kpi_fieldtime_label = ui.label()
            with ui.row().classes('place-items-center'):
                ui.markdown('**Distance:**').style('color: #6E93D6')
                kpi_distance_label = ui.label()
            current_field_label = ui.label()
            with ui.row().classes('place-items-center'):
                ui.markdown('**Current Row:**').style('color: #6E93D6')
                current_row_label = ui.label()
            with ui.row().classes('place-items-center'):
                ui.markdown('**Processed Rows:**').style('color: #6E93D6')
                kpi_rows_weeded_label = ui.label()
            with ui.row().classes('place-items-center'):
                ui.markdown('**Crops Detected:**').style('color: #6E93D6')
                kpi_crops_detected_label = ui.label()
            with ui.row().classes('place-items-center'):
                ui.markdown('**Weeds Detected:**').style('color: #6E93D6')
                kpi_weeds_detected_label = ui.label()
            with ui.row().classes('place-items-center'):
                ui.markdown('**Punches:**').style('color: #6E93D6')
                kpi_punches_label = ui.label()

        with ui.row().classes('place-items-center').bind_visibility_from(system.automator, 'is_running', backward=lambda x: not x):
            ui.markdown('**No automation running**').style('color: #6E93D6')
        ui.markdown('**Positioning**').style('color: #6E93D6').classes('w-full text-center')
        ui.separator()

        with ui.row().classes('place-items-center'):
            ui.markdown('**GNSS-Device:**').style('color: #6E93D6')
            gnss_device_label = ui.label()
        with ui.row().classes('place-items-center'):
            ui.markdown('**Reference position:**').style('color: #6E93D6')
            reference_position_label = ui.label()
        with ui.row().classes('place-items-center'):
            ui.markdown('**Position:**').style('color: #6E93D6')
            gnss_label = ui.label()
        with ui.row().classes('place-items-center'):
            ui.markdown('**Heading:**').style('color: #6E93D6')
            heading_label = ui.label()
        with ui.row().classes('place-items-center'):
            ui.markdown('**RTK-Fix:**').style('color: #6E93D6')
            rtk_fix_label = ui.label()

        with ui.row().classes('place-items-center'):
            ui.markdown('**odometry:**').style('color: #6E93D6')
            odometry_label = ui.label()

        def update_status() -> None:
            if isinstance(robot.y_axis, ChainAxis):
                y_axis_flags = [
                    'not referenced' if not robot.y_axis.is_referenced else '',
                    'alarm' if robot.y_axis.alarm else '',
                    'idle'if robot.y_axis.idle else 'moving',
                    'ref t' if robot.y_axis.ref_t else '',
                    f'{robot.y_axis.steps:.0f}',
                    f'{robot.y_axis.position:.2f}m' if robot.y_axis.is_referenced else ''
                ]
            elif isinstance(robot.y_axis, YAxis):
                y_axis_flags = [
                    'not referenced' if not robot.y_axis.is_referenced else '',
                    'alarm' if robot.y_axis.alarm else '',
                    'idle'if robot.y_axis.idle else 'moving',
                    'end l' if robot.y_axis.end_l else '',
                    'end r' if robot.y_axis.end_r else '',
                    f'{robot.y_axis.steps:.0f}',
                    f'{robot.y_axis.position:.2f}m' if robot.y_axis.is_referenced else ''
                ]
            else:
                y_axis_flags = ['no y-axis']
            if isinstance(robot.z_axis, ZAxis):
                z_axis_flags = [
                    '' if robot.z_axis.is_referenced else 'not referenced',
                    'alarm' if robot.z_axis.alarm else '',
                    'idle' if robot.z_axis.idle else 'moving',
                    'end_t' if robot.z_axis.end_t else '',
                    'end_b' if robot.z_axis.end_b else '',
                    f'{robot.z_axis.steps}',
                    f'{robot.z_axis.position:.2f}m' if robot.z_axis.is_referenced else '',
                ]
            elif isinstance(robot.z_axis, Tornado):
                z_axis_flags = [
                    '' if robot.z_axis.is_referenced else 'not referenced',
                    '' if robot.z_axis.z_is_referenced else 'z not referenced',
                    '' if robot.z_axis.turn_is_referenced else 'turn not referenced',
                    'top' if robot.z_axis.end_top else '',
                    'bottom' if robot.z_axis.end_bottom else '',
                    'ref_motor' if robot.z_axis.ref_motor else '',
                    'ref_gear' if robot.z_axis.ref_gear else '',
                    'knife_stop' if robot.z_axis.ref_knife_stop else '',
                    'knife_ground' if robot.z_axis.ref_knife_ground else '',
                    f'{robot.z_axis.position_z:.2f}m' if robot.z_axis.z_is_referenced else '',
                    f'{robot.z_axis.position_turn:.2f}°' if robot.z_axis.turn_is_referenced else '',
                ]
            else:
                z_axis_flags = ['no z-axis']

            y_axis_text = ', '.join(flag for flag in y_axis_flags if flag)
            z_axis_text = ', '.join(flag for flag in z_axis_flags if flag)
            axis_label.text = f'Y-AXIS: {y_axis_text} | Z-AXIS: {z_axis_text}'

            if isinstance(robot.flashlight, FlashlightPWMHardware) or isinstance(robot.flashlight, FlashlightPWMHardwareV2):
                flashlight_label.text = f'{"On" if robot.flashlight.is_active else "Off"}  {f"at {robot.flashlight.duty_cycle * 100:.0f}%" if robot.flashlight.is_active else ""}'
            else:
                flashlight_label.text = 'simulated'
            if isinstance(robot.bumper, rosys.hardware.Bumper):
                bumper_label.text = ', '.join(robot.bumper.active_bumpers)

            if hasattr(robot, 'status_control') and robot.status_control is not None:
                status_control_label.text = f'RDYP: {robot.status_control.rdyp_status}, VDP: {robot.status_control.vdp_status}, heap: {robot.status_control.heap}'
            direction_flag = '?' if gnss.current is None or gnss.current.heading is None else \
                'N' if gnss.current.heading <= 23 else \
                'NE' if gnss.current.heading <= 68 else \
                'E' if gnss.current.heading <= 113 else \
                'SE' if gnss.current.heading <= 158 else \
                'S' if gnss.current.heading <= 203 else \
                'SW' if gnss.current.heading <= 248 else \
                'W' if gnss.current.heading <= 293 else \
                'NW' if gnss.current.heading <= 338 else \
                'N'

            if automator.is_running:
<<<<<<< HEAD
=======
                # if system.field_provider.active_field is not None:
                #     current_field_label.text = system.field_provider.active_field.name
>>>>>>> 4dbba003
                kpi_fieldtime_label.text = f'{system.kpi_provider.current_weeding_kpis.time}s'
                kpi_distance_label.text = f'{system.kpi_provider.current_weeding_kpis.distance}m'

                # TODO reimplement with navigation and tools
                # current_automation = next(key for key, value in system.tools.items()
                #                           if value == system.automator.default_automation)
                # if current_automation == 'weeding' or current_automation == 'monitoring':
                #     if system.field_provider.active_object is not None and system.field_provider.active_object['object'] is not None:
                #         current_row_label.text = system.field_provider.active_object['object'].name
                #     kpi_weeds_detected_label.text = system.kpi_provider.current_weeding_kpis.weeds_detected
                #     kpi_crops_detected_label.text = system.kpi_provider.current_weeding_kpis.crops_detected
                #     kpi_rows_weeded_label.text = system.kpi_provider.current_weeding_kpis.rows_weeded
                #     if current_automation == 'weeding':
                #         kpi_punches_label.text = system.kpi_provider.current_weeding_kpis.punches

            gnss_device_label.text = 'No connection' if gnss.device is None else 'Connected'
            reference_position_label.text = 'No reference' if gnss.reference is None else 'Set'
            gnss_label.text = str(system.gnss.current.location) if system.gnss.current is not None else 'No position'
            heading_label.text = f'{system.gnss.current.heading:.2f}° {direction_flag}' if system.gnss.current is not None and system.gnss.current.heading is not None else 'No heading'
            rtk_fix_label.text = f'gps_qual: {system.gnss.current.gps_qual}, mode: {system.gnss.current.mode}' if system.gnss.current is not None else 'No fix'
            odometry_label.text = str(odometer.prediction)

        ui.timer(rosys.config.ui_update_interval, update_status)
    return status_drawer<|MERGE_RESOLUTION|>--- conflicted
+++ resolved
@@ -3,19 +3,7 @@
 import rosys
 from nicegui import ui
 
-<<<<<<< HEAD
-from ...hardware import (
-    ChainAxis,
-    FieldFriend,
-    FlashlightPWMHardware,
-    FlashlightPWMHardwareV2,
-    Tornado,
-    YAxis,
-    ZAxis,
-)
-=======
 from ...hardware import ChainAxis, FieldFriend, FlashlightPWMHardware, FlashlightPWMHardwareV2, Tornado, YAxis, ZAxis
->>>>>>> 4dbba003
 from ...localization import Gnss
 
 if TYPE_CHECKING:
@@ -228,11 +216,6 @@
                 'N'
 
             if automator.is_running:
-<<<<<<< HEAD
-=======
-                # if system.field_provider.active_field is not None:
-                #     current_field_label.text = system.field_provider.active_field.name
->>>>>>> 4dbba003
                 kpi_fieldtime_label.text = f'{system.kpi_provider.current_weeding_kpis.time}s'
                 kpi_distance_label.text = f'{system.kpi_provider.current_weeding_kpis.distance}m'
 
