from typing import TYPE_CHECKING

import rosys
from nicegui import ui

from ...hardware import ChainAxis, FieldFriend, FlashlightPWMHardware, FlashlightPWMHardwareV2, Tornado, YAxis, ZAxis
from ...localization import Gnss

if TYPE_CHECKING:
    from field_friend.system import System


def status_drawer(system: 'System', robot: FieldFriend, gnss: Gnss, odometer: rosys.driving.Odometer, automator: rosys.automation.Automator):
    with ui.right_drawer(value=False).classes('bg-[#edf4fa]') as status_drawer, ui.column():
        with ui.row().classes('w-full place-content-end'):
            info_dialog = system.info.create_dialog()
            ui.button(on_click=info_dialog.open).props('icon=info flat dense').style('color: #6E93D6;')
            with ui.button().props('icon=settings flat').style('color: #6E93D6'):
                with ui.menu().props(remove='no-parent-event'):
                    with ui.column().classes('gap-0'):
                        rosys.persistence.export_button() \
                            .props('flat align=left').classes('w-full')
                        rosys.persistence.import_button(after_import=system.restart) \
                            .props('flat align=left').classes('w-full')
                    ui.separator()
                    ui.menu_item('Restart RoSys', on_click=system.restart)
                    if system.is_real:
                        ui.menu_item('Restart Lizard', on_click=system.field_friend.robot_brain.restart)
                    ui.menu_item('Clear GNSS reference', on_click=system.gnss.clear_reference)

        ui.label('System Status').classes('text-xl')

        ui.markdown('**Hardware**').style('color: #6E93D6').classes('w-full text-center')
        ui.separator()

        with ui.row().bind_visibility_from(robot.estop, 'active'):
            ui.icon('report').props('size=md').classes('text-red')
            ui.label('Emergency stop is pressed!').classes('text-red mt-1')

        with ui.row().bind_visibility_from(robot.estop, 'is_soft_estop_active'):
            ui.icon('report').props('size=md').classes('text-red')
            ui.label('Software ESTOP is active!').classes('text-red mt-1')

        with ui.row().bind_visibility_from(robot.estop, 'active', value=False):
            if isinstance(robot.z_axis, ZAxis):
                with ui.row().bind_visibility_from(robot.z_axis, 'end_t'):
                    ui.icon('report').props('size=md').classes('text-red')
                    ui.label('Z-axis in top end position!').classes('text-red mt-1')

                with ui.row().bind_visibility_from(robot.z_axis, 'end_b'):
                    ui.icon('report').props('size=md').classes('text-red')
                    ui.label('Z-axis in end bottom pisition, error!').classes('text-red mt-1')

                with ui.row().bind_visibility_from(robot.z_axis, 'alarm'):
                    ui.icon('report').props('size=md').classes('text-yellow')
                    ui.label('Z-axis in alarm, warning!').classes('text-orange mt-1')
            if isinstance(robot.y_axis, ChainAxis) or isinstance(robot.y_axis, YAxis):
                with ui.row().bind_visibility_from(robot.y_axis, 'alarm'):
                    ui.icon('report').props('size=md').classes('text-yellow')
                    ui.label('Y-axis in alarm, warning!').classes('text-orange mt-1')

            if isinstance(robot.y_axis, ChainAxis):
                with ui.row().bind_visibility_from(robot.y_axis, 'ref_t', value=False):
                    ui.icon('report').props('size=md').classes('text-yellow')
                    ui.label('Chain-axis not in top position, warning!').classes('text-orange mt-1')

            if isinstance(robot.bumper, rosys.hardware.Bumper):
                with ui.row().bind_visibility_from(robot.bumper, 'active_bumpers'):
                    ui.icon('report').props('size=md').classes('text-yellow')
                    ui.label('Bumper triggered, warning!').classes('text-orange mt-1')
                    with ui.row().classes('place-items-center'):
                        ui.markdown('**Bumper:**').style('color: #6E93D6')
                        bumper_label = ui.label()

        with ui.row().classes('place-items-center'):
            ui.markdown('**Tool:**').style('color: #6E93D6')
            ui.label(robot.implement_name)

        if hasattr(robot, 'status_control') and robot.status_control is not None:
            with ui.row().classes('place-items-center'):
                ui.markdown('**Status Control:**').style('color: #6E93D6')
                status_control_label = ui.label()

        with ui.row().classes('place-items-center'):
            ui.markdown('**Flashlight:**').style('color: #6E93D6')
            flashlight_label = ui.label()

        with ui.row().classes('place-items-center'):
            ui.markdown('**Axis:**').style('color: #6E93D6')
            axis_label = ui.label()

        ui.markdown('**Performance**').style('color: #6E93D6').classes('w-full text-center')
        ui.separator()
        with ui.column().bind_visibility_from(system.automator, 'is_running'):
            with ui.row().classes('place-items-center'):
                ui.markdown('**Current Field:**').style('color: #6E93D6')
            with ui.row().classes('place-items-center'):
                ui.markdown('**Time on Field:**').style('color: #6E93D6')
                kpi_fieldtime_label = ui.label()
            with ui.row().classes('place-items-center'):
                ui.markdown('**Distance:**').style('color: #6E93D6')
                kpi_distance_label = ui.label()
            current_field_label = ui.label()
            with ui.row().classes('place-items-center'):
                ui.markdown('**Current Row:**').style('color: #6E93D6')
                current_row_label = ui.label()
            with ui.row().classes('place-items-center'):
                ui.markdown('**Processed Rows:**').style('color: #6E93D6')
                kpi_rows_weeded_label = ui.label()
            with ui.row().classes('place-items-center'):
                ui.markdown('**Crops Detected:**').style('color: #6E93D6')
                kpi_crops_detected_label = ui.label()
            with ui.row().classes('place-items-center'):
                ui.markdown('**Weeds Detected:**').style('color: #6E93D6')
                kpi_weeds_detected_label = ui.label()
            with ui.row().classes('place-items-center'):
                ui.markdown('**Punches:**').style('color: #6E93D6')
                kpi_punches_label = ui.label()

        with ui.row().classes('place-items-center').bind_visibility_from(system.automator, 'is_running', backward=lambda x: not x):
            ui.markdown('**No automation running**').style('color: #6E93D6')
        ui.markdown('**Positioning**').style('color: #6E93D6').classes('w-full text-center')
        ui.separator()

        with ui.row().classes('place-items-center'):
            ui.markdown('**GNSS-Device:**').style('color: #6E93D6')
            gnss_device_label = ui.label()
        with ui.row().classes('place-items-center'):
            ui.markdown('**Reference position:**').style('color: #6E93D6')
            reference_position_label = ui.label()
        with ui.row().classes('place-items-center'):
            ui.markdown('**Position:**').style('color: #6E93D6')
            gnss_label = ui.label()
        with ui.row().classes('place-items-center'):
            ui.markdown('**Heading:**').style('color: #6E93D6')
            heading_label = ui.label()
        with ui.row().classes('place-items-center'):
            ui.markdown('**RTK-Fix:**').style('color: #6E93D6')
            rtk_fix_label = ui.label()

        with ui.row().classes('place-items-center'):
            ui.markdown('**odometry:**').style('color: #6E93D6')
            odometry_label = ui.label()

        def update_status() -> None:
            if isinstance(robot.y_axis, ChainAxis):
                y_axis_flags = [
                    'not referenced' if not robot.y_axis.is_referenced else '',
                    'alarm' if robot.y_axis.alarm else '',
                    'idle'if robot.y_axis.idle else 'moving',
                    'ref t' if robot.y_axis.ref_t else '',
                    f'{robot.y_axis.steps:.0f}',
                    f'{robot.y_axis.position:.2f}m' if robot.y_axis.is_referenced else ''
                ]
            elif isinstance(robot.y_axis, YAxis):
                y_axis_flags = [
                    'not referenced' if not robot.y_axis.is_referenced else '',
                    'alarm' if robot.y_axis.alarm else '',
                    'idle'if robot.y_axis.idle else 'moving',
                    'end l' if robot.y_axis.end_l else '',
                    'end r' if robot.y_axis.end_r else '',
                    f'{robot.y_axis.steps:.0f}',
                    f'{robot.y_axis.position:.2f}m' if robot.y_axis.is_referenced else ''
                ]
            else:
                y_axis_flags = ['no y-axis']
            if isinstance(robot.z_axis, ZAxis):
                z_axis_flags = [
                    '' if robot.z_axis.is_referenced else 'not referenced',
                    'alarm' if robot.z_axis.alarm else '',
                    'idle' if robot.z_axis.idle else 'moving',
                    'end_t' if robot.z_axis.end_t else '',
                    'end_b' if robot.z_axis.end_b else '',
                    f'{robot.z_axis.steps}',
                    f'{robot.z_axis.position:.2f}m' if robot.z_axis.is_referenced else '',
                ]
            elif isinstance(robot.z_axis, Tornado):
                z_axis_flags = [
                    '' if robot.z_axis.is_referenced else 'not referenced',
                    '' if robot.z_axis.z_is_referenced else 'z not referenced',
                    '' if robot.z_axis.turn_is_referenced else 'turn not referenced',
                    'top' if robot.z_axis.end_top else '',
                    'bottom' if robot.z_axis.end_bottom else '',
                    'ref_motor' if robot.z_axis.ref_motor else '',
                    'ref_gear' if robot.z_axis.ref_gear else '',
                    'knife_stop' if robot.z_axis.ref_knife_stop else '',
                    'knife_ground' if robot.z_axis.ref_knife_ground else '',
                    f'{robot.z_axis.position_z:.2f}m' if robot.z_axis.z_is_referenced else '',
                    f'{robot.z_axis.position_turn:.2f}°' if robot.z_axis.turn_is_referenced else '',
                ]
            else:
                z_axis_flags = ['no z-axis']

            y_axis_text = ', '.join(flag for flag in y_axis_flags if flag)
            z_axis_text = ', '.join(flag for flag in z_axis_flags if flag)
            axis_label.text = f'Y-AXIS: {y_axis_text} | Z-AXIS: {z_axis_text}'

            if isinstance(robot.flashlight, FlashlightPWMHardware) or isinstance(robot.flashlight, FlashlightPWMHardwareV2):
                flashlight_label.text = f'{"On" if robot.flashlight.is_active else "Off"}  {f"at {robot.flashlight.duty_cycle * 100:.0f}%" if robot.flashlight.is_active else ""}'
            else:
                flashlight_label.text = 'simulated'
            if isinstance(robot.bumper, rosys.hardware.Bumper):
                bumper_label.text = ', '.join(robot.bumper.active_bumpers)

            if hasattr(robot, 'status_control') and robot.status_control is not None:
                status_control_label.text = f'RDYP: {robot.status_control.rdyp_status}, VDP: {robot.status_control.vdp_status}, heap: {robot.status_control.heap}'
            direction_flag = '?' if gnss.current is None or gnss.current.heading is None else \
                'N' if gnss.current.heading <= 23 else \
                'NE' if gnss.current.heading <= 68 else \
                'E' if gnss.current.heading <= 113 else \
                'SE' if gnss.current.heading <= 158 else \
                'S' if gnss.current.heading <= 203 else \
                'SW' if gnss.current.heading <= 248 else \
                'W' if gnss.current.heading <= 293 else \
                'NW' if gnss.current.heading <= 338 else \
                'N'

            if automator.is_running:
<<<<<<< HEAD
=======
                # if system.field_provider.active_field is not None:
                #     current_field_label.text = system.field_provider.active_field.name
>>>>>>> 06da5dfc
                kpi_fieldtime_label.text = f'{system.kpi_provider.current_weeding_kpis.time}s'
                kpi_distance_label.text = f'{system.kpi_provider.current_weeding_kpis.distance}m'

                # TODO reimplement with navigation and tools
                # current_automation = next(key for key, value in system.tools.items()
                #                           if value == system.automator.default_automation)
                # if current_automation == 'weeding' or current_automation == 'monitoring':
                #     if system.field_provider.active_object is not None and system.field_provider.active_object['object'] is not None:
                #         current_row_label.text = system.field_provider.active_object['object'].name
                #     kpi_weeds_detected_label.text = system.kpi_provider.current_weeding_kpis.weeds_detected
                #     kpi_crops_detected_label.text = system.kpi_provider.current_weeding_kpis.crops_detected
                #     kpi_rows_weeded_label.text = system.kpi_provider.current_weeding_kpis.rows_weeded
                #     if current_automation == 'weeding':
                #         kpi_punches_label.text = system.kpi_provider.current_weeding_kpis.punches

            gnss_device_label.text = 'No connection' if gnss.device is None else 'Connected'
            reference_position_label.text = 'No reference' if gnss.reference is None else 'Set'
            gnss_label.text = str(system.gnss.current.location) if system.gnss.current is not None else 'No position'
            heading_label.text = f'{system.gnss.current.heading:.2f}° {direction_flag}' if system.gnss.current is not None and system.gnss.current.heading is not None else 'No heading'
            rtk_fix_label.text = f'gps_qual: {system.gnss.current.gps_qual}, mode: {system.gnss.current.mode}' if system.gnss.current is not None else 'No fix'
            odometry_label.text = str(odometer.prediction)

        ui.timer(rosys.config.ui_update_interval, update_status)
    return status_drawer<|MERGE_RESOLUTION|>--- conflicted
+++ resolved
@@ -216,11 +216,6 @@
                 'N'
 
             if automator.is_running:
-<<<<<<< HEAD
-=======
-                # if system.field_provider.active_field is not None:
-                #     current_field_label.text = system.field_provider.active_field.name
->>>>>>> 06da5dfc
                 kpi_fieldtime_label.text = f'{system.kpi_provider.current_weeding_kpis.time}s'
                 kpi_distance_label.text = f'{system.kpi_provider.current_weeding_kpis.distance}m'
 
