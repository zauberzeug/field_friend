from typing import TYPE_CHECKING

import rosys
from nicegui import ui

from ...hardware import ChainAxis, FieldFriend, FlashlightPWMHardware, FlashlightPWMHardwareV2, Tornado, YAxis, ZAxis
from ...localization import Gnss

if TYPE_CHECKING:
    from field_friend.system import System


def status_drawer(system: 'System', robot: FieldFriend, gnss: Gnss, odometer: rosys.driving.Odometer, automator: rosys.automation.Automator):
    with ui.right_drawer(value=False).classes('bg-[#edf4fa]') as status_drawer, ui.column():
        with ui.row().classes('w-full place-content-end'):
            info_dialog = system.info.create_dialog()
            ui.button(on_click=info_dialog.open).props('icon=info flat dense').style('color: #6E93D6;')
            with ui.button().props('icon=settings flat').style('color: #6E93D6'):
                with ui.menu().props(remove='no-parent-event'):
                    with ui.column().classes('gap-0'):
                        rosys.persistence.export_button() \
                            .props('flat align=left').classes('w-full')
                        rosys.persistence.import_button(after_import=system.restart) \
                            .props('flat align=left').classes('w-full')
                    ui.separator()
                    ui.menu_item('Restart RoSys', on_click=system.restart)
                    if system.is_real:
                        ui.menu_item('Restart Lizard', on_click=system.field_friend.robot_brain.restart)
                    ui.menu_item('Clear GNSS reference', on_click=system.gnss.clear_reference)

        ui.label('System Status').classes('text-xl')

        ui.markdown('**Hardware**').style('color: #6E93D6').classes('w-full text-center')
        ui.separator()

        with ui.row().bind_visibility_from(robot.estop, 'active'):
            ui.icon('report').props('size=md').classes('text-red')
            ui.label('Emergency stop is pressed!').classes('text-red mt-1')

        with ui.row().bind_visibility_from(robot.estop, 'is_soft_estop_active'):
            ui.icon('report').props('size=md').classes('text-red')
            ui.label('Software ESTOP is active!').classes('text-red mt-1')

        with ui.row().bind_visibility_from(robot.estop, 'active', value=False):
            if isinstance(robot.z_axis, ZAxis):
                with ui.row().bind_visibility_from(robot.z_axis, 'end_t'):
                    ui.icon('report').props('size=md').classes('text-red')
                    ui.label('Z-axis in top end position!').classes('text-red mt-1')

                with ui.row().bind_visibility_from(robot.z_axis, 'end_b'):
                    ui.icon('report').props('size=md').classes('text-red')
                    ui.label('Z-axis in end bottom position, error!').classes('text-red mt-1')

                with ui.row().bind_visibility_from(robot.z_axis, 'alarm'):
                    ui.icon('report').props('size=md').classes('text-yellow')
                    ui.label('Z-axis in alarm, warning!').classes('text-orange mt-1')
            if isinstance(robot.y_axis, ChainAxis) or isinstance(robot.y_axis, YAxis):
                with ui.row().bind_visibility_from(robot.y_axis, 'alarm'):
                    ui.icon('report').props('size=md').classes('text-yellow')
                    ui.label('Y-axis in alarm, warning!').classes('text-orange mt-1')

            if isinstance(robot.y_axis, ChainAxis):
                with ui.row().bind_visibility_from(robot.y_axis, 'ref_t', value=False):
                    ui.icon('report').props('size=md').classes('text-yellow')
                    ui.label('Chain-axis not in top position, warning!').classes('text-orange mt-1')

            if isinstance(robot.bumper, rosys.hardware.Bumper):
                with ui.row().bind_visibility_from(robot.bumper, 'active_bumpers'):
                    ui.icon('report').props('size=md').classes('text-yellow')
                    ui.label('Bumper triggered, warning!').classes('text-orange mt-1')
                    with ui.row().classes('place-items-center'):
                        ui.markdown('**Bumper:**').style('color: #6E93D6')
                        bumper_label = ui.label()

        with ui.row().classes('place-items-center'):
            ui.markdown('**Tool:**').style('color: #6E93D6')
            ui.label(robot.implement_name)

        if hasattr(robot, 'status_control') and robot.status_control is not None:
            with ui.row().classes('place-items-center'):
                ui.markdown('**Status Control:**').style('color: #6E93D6')
                status_control_label = ui.label()

        with ui.row().classes('place-items-center'):
            ui.markdown('**Flashlight:**').style('color: #6E93D6')
            flashlight_label = ui.label()

        with ui.row().classes('place-items-center'):
            ui.markdown('**Axis:**').style('color: #6E93D6')
            axis_label = ui.label()

        ui.markdown('**Performance**').style('color: #6E93D6').classes('w-full text-center')
        ui.separator()
        with ui.column().bind_visibility_from(system.automator, 'is_running'):
            with ui.row().classes('place-items-center'):
                ui.markdown('**Current Field:**').style('color: #6E93D6')
            with ui.row().classes('place-items-center'):
                ui.markdown('**Time on Field:**').style('color: #6E93D6')
                kpi_fieldtime_label = ui.label()
            with ui.row().classes('place-items-center'):
                ui.markdown('**Distance:**').style('color: #6E93D6')
                kpi_distance_label = ui.label()
            current_field_label = ui.label()
            with ui.row().classes('place-items-center'):
                ui.markdown('**Current Row:**').style('color: #6E93D6')
                current_row_label = ui.label()
            with ui.row().classes('place-items-center'):
                ui.markdown('**Processed Rows:**').style('color: #6E93D6')
                kpi_rows_weeded_label = ui.label()
            with ui.row().classes('place-items-center'):
                ui.markdown('**Crops Detected:**').style('color: #6E93D6')
                kpi_crops_detected_label = ui.label()
            with ui.row().classes('place-items-center'):
                ui.markdown('**Weeds Detected:**').style('color: #6E93D6')
                kpi_weeds_detected_label = ui.label()
            with ui.row().classes('place-items-center'):
                ui.markdown('**Punches:**').style('color: #6E93D6')
                kpi_punches_label = ui.label()

        with ui.row().classes('place-items-center').bind_visibility_from(system.automator, 'is_running', backward=lambda x: not x):
            ui.markdown('**No automation running**').style('color: #6E93D6')
        ui.markdown('**Positioning**').style('color: #6E93D6').classes('w-full text-center')
        ui.separator()

        with ui.row().classes('place-items-center'):
            ui.markdown('**GNSS-Device:**').style('color: #6E93D6')
            gnss_device_label = ui.label()
        with ui.row().classes('place-items-center'):
            ui.markdown('**Reference position:**').style('color: #6E93D6')
            reference_position_label = ui.label()
        with ui.row().classes('place-items-center'):
            ui.markdown('**Position:**').style('color: #6E93D6')
            gnss_label = ui.label()
        with ui.row().classes('place-items-center'):
            ui.markdown('**Heading:**').style('color: #6E93D6')
            heading_label = ui.label()
        with ui.row().classes('place-items-center'):
            ui.markdown('**RTK-Fix:**').style('color: #6E93D6')
            rtk_fix_label = ui.label()

        with ui.row().classes('place-items-center'):
            ui.markdown('**odometry:**').style('color: #6E93D6')
            odometry_label = ui.label()

        def update_status() -> None:
            if isinstance(robot.y_axis, ChainAxis):
                y_axis_flags = [
                    'not referenced' if not robot.y_axis.is_referenced else '',
                    'alarm' if robot.y_axis.alarm else '',
                    'idle'if robot.y_axis.idle else 'moving',
                    'ref t' if robot.y_axis.ref_t else '',
                    f'{robot.y_axis.steps:.0f}',
                    f'{robot.y_axis.position:.2f}m' if robot.y_axis.is_referenced else ''
                ]
            elif isinstance(robot.y_axis, YAxis):
                y_axis_flags = [
                    'not referenced' if not robot.y_axis.is_referenced else '',
                    'alarm' if robot.y_axis.alarm else '',
                    'idle'if robot.y_axis.idle else 'moving',
                    'end l' if robot.y_axis.end_l else '',
                    'end r' if robot.y_axis.end_r else '',
                    f'{robot.y_axis.steps:.0f}',
                    f'{robot.y_axis.position:.2f}m' if robot.y_axis.is_referenced else ''
                ]
            else:
                y_axis_flags = ['no y-axis']
            if isinstance(robot.z_axis, ZAxis):
                z_axis_flags = [
                    '' if robot.z_axis.is_referenced else 'not referenced',
                    'alarm' if robot.z_axis.alarm else '',
                    'idle' if robot.z_axis.idle else 'moving',
                    'end_t' if robot.z_axis.end_t else '',
                    'end_b' if robot.z_axis.end_b else '',
                    f'{robot.z_axis.steps}',
                    f'{robot.z_axis.position:.2f}m' if robot.z_axis.is_referenced else '',
                ]
            elif isinstance(robot.z_axis, Tornado):
                z_axis_flags = [
                    '' if robot.z_axis.is_referenced else 'not referenced',
                    '' if robot.z_axis.z_is_referenced else 'z not referenced',
                    '' if robot.z_axis.turn_is_referenced else 'turn not referenced',
                    'top' if robot.z_axis.end_top else '',
                    'bottom' if robot.z_axis.end_bottom else '',
                    'ref_motor' if robot.z_axis.ref_motor else '',
                    'ref_gear' if robot.z_axis.ref_gear else '',
                    'knife_stop' if robot.z_axis.ref_knife_stop else '',
                    'knife_ground' if robot.z_axis.ref_knife_ground else '',
                    f'{robot.z_axis.position_z:.2f}m' if robot.z_axis.z_is_referenced else '',
                    f'{robot.z_axis.position_turn:.2f}°' if robot.z_axis.turn_is_referenced else '',
                ]
            else:
                z_axis_flags = ['no z-axis']

            y_axis_text = ', '.join(flag for flag in y_axis_flags if flag)
            z_axis_text = ', '.join(flag for flag in z_axis_flags if flag)
            axis_label.text = f'Y-AXIS: {y_axis_text} | Z-AXIS: {z_axis_text}'

            if isinstance(robot.flashlight, FlashlightPWMHardware) or isinstance(robot.flashlight, FlashlightPWMHardwareV2):
                flashlight_label.text = f'{"On" if robot.flashlight.is_active else "Off"}  {f"at {robot.flashlight.duty_cycle * 100:.0f}%" if robot.flashlight.is_active else ""}'
            else:
                flashlight_label.text = 'simulated'
            if isinstance(robot.bumper, rosys.hardware.Bumper):
                bumper_label.text = ', '.join(robot.bumper.active_bumpers)

            if hasattr(robot, 'status_control') and robot.status_control is not None:
                status_control_label.text = f'RDYP: {robot.status_control.rdyp_status}, VDP: {robot.status_control.vdp_status}, heap: {robot.status_control.heap}'
            direction_flag = '?' if gnss.current is None or gnss.current.heading is None else \
                'N' if gnss.current.heading <= 23 else \
                'NE' if gnss.current.heading <= 68 else \
                'E' if gnss.current.heading <= 113 else \
                'SE' if gnss.current.heading <= 158 else \
                'S' if gnss.current.heading <= 203 else \
                'SW' if gnss.current.heading <= 248 else \
                'W' if gnss.current.heading <= 293 else \
                'NW' if gnss.current.heading <= 338 else \
                'N'

            if automator.is_running:
<<<<<<< HEAD
=======
                # if system.field_provider.active_field is not None:
                #     current_field_label.text = system.field_provider.active_field.name
>>>>>>> 320c3538
                kpi_fieldtime_label.text = f'{system.kpi_provider.current_weeding_kpis.time}s'
                kpi_distance_label.text = f'{system.kpi_provider.current_weeding_kpis.distance}m'

                # TODO reimplement with navigation and tools
                # current_automation = next(key for key, value in system.tools.items()
                #                           if value == system.automator.default_automation)
                # if current_automation == 'weeding' or current_automation == 'monitoring':
                #     if system.field_provider.active_object is not None and system.field_provider.active_object['object'] is not None:
                #         current_row_label.text = system.field_provider.active_object['object'].name
                #     kpi_weeds_detected_label.text = system.kpi_provider.current_weeding_kpis.weeds_detected
                #     kpi_crops_detected_label.text = system.kpi_provider.current_weeding_kpis.crops_detected
                #     kpi_rows_weeded_label.text = system.kpi_provider.current_weeding_kpis.rows_weeded
                #     if current_automation == 'weeding':
                #         kpi_punches_label.text = system.kpi_provider.current_weeding_kpis.punches

            gnss_device_label.text = 'No connection' if gnss.device is None else 'Connected'
            reference_position_label.text = 'No reference' if gnss.reference is None else 'Set'
            gnss_label.text = str(system.gnss.current.location) if system.gnss.current is not None else 'No position'
            heading_label.text = f'{system.gnss.current.heading:.2f}° {direction_flag}' if system.gnss.current is not None and system.gnss.current.heading is not None else 'No heading'
            rtk_fix_label.text = f'gps_qual: {system.gnss.current.gps_qual}, mode: {system.gnss.current.mode}' if system.gnss.current is not None else 'No fix'
            odometry_label.text = str(odometer.prediction)

        ui.timer(rosys.config.ui_update_interval, update_status)
    return status_drawer<|MERGE_RESOLUTION|>--- conflicted
+++ resolved
@@ -3,7 +3,15 @@
 import rosys
 from nicegui import ui
 
-from ...hardware import ChainAxis, FieldFriend, FlashlightPWMHardware, FlashlightPWMHardwareV2, Tornado, YAxis, ZAxis
+from ...hardware import (
+    ChainAxis,
+    FieldFriend,
+    FlashlightPWMHardware,
+    FlashlightPWMHardwareV2,
+    Tornado,
+    YAxis,
+    ZAxis,
+)
 from ...localization import Gnss
 
 if TYPE_CHECKING:
@@ -216,11 +224,6 @@
                 'N'
 
             if automator.is_running:
-<<<<<<< HEAD
-=======
-                # if system.field_provider.active_field is not None:
-                #     current_field_label.text = system.field_provider.active_field.name
->>>>>>> 320c3538
                 kpi_fieldtime_label.text = f'{system.kpi_provider.current_weeding_kpis.time}s'
                 kpi_distance_label.text = f'{system.kpi_provider.current_weeding_kpis.distance}m'
 
