from __future__ import annotations

import math
from typing import TYPE_CHECKING

import rosys
from nicegui import ui

from .hardware_control import create_hardware_control_ui
from .io_overview import IoOverview as io_overview
from .settings import create_settings_ui
from .status_dev import status_dev_page

if TYPE_CHECKING:
    from ...system import System


def create_development_ui(system: System) -> None:
    with ui.card().style('background-color: #2E5396; width: 100%;'):
        with ui.column().style('width: 100%;'):
            ui.label('Development Tools').style('font-size: 1.5rem; color: white;')
            create_settings_ui(system)
            with ui.row().style('width: 100%'):
                with ui.card().style('background-color: #3E63A6; color: white;'):
                    if isinstance(system.field_friend, rosys.hardware.RobotHardware):
                        with ui.row():
                            with ui.column():
                                system.field_friend.robot_brain.developer_ui()
                            with ui.column():
                                system.field_friend.robot_brain.communication.debug_ui()
                    else:
                        rosys.simulation_ui()
                create_hardware_control_ui(system.field_friend, system.automator, system.puncher)
                status_dev_page(system.field_friend, system)

    with ui.row():
        with ui.card():
            system.robot_locator.developer_ui()
        with ui.card():
            system.gnss.developer_ui()
        if isinstance(system.field_friend.wheels, rosys.hardware.WheelsSimulation):
            with ui.card():
                ui.label().bind_text_from(system.field_friend.wheels.pose, 'x', lambda x: f'x: {x:.3f} m')
                ui.label().bind_text_from(system.field_friend.wheels.pose, 'y', lambda y: f'y: {y:.3f} m')
                ui.label().bind_text_from(system.field_friend.wheels.pose, 'yaw_deg', lambda yaw: f'yaw: {yaw:.2f} °')
                ui.label().bind_text_from(system.field_friend.wheels, 'linear_velocity', lambda v: f'v: {v:.3f} m/s')
                ui.label().bind_text_from(system.field_friend.wheels, 'angular_velocity',
                                          lambda omega: f'ω: {math.degrees(omega):.3f} °/s')

        with ui.card():
            ui.label('Odometry').classes('text-center text-bold')
            ui.label().bind_text_from(system.odometer, 'prediction', lambda prediction: f'x: {prediction.x:.3f}')
            ui.label().bind_text_from(system.odometer, 'prediction', lambda prediction: f'y: {prediction.y:.3f}')
            ui.label().bind_text_from(system.odometer, 'prediction',
                                      lambda prediction: f'yaw: {prediction.yaw_deg:.2f}')
        with ui.card():
            async def turn_to_yaw(yaw: float) -> None:
                rosys.notify(f'turning to {yaw}°', type='info')
                await system.field_navigation.turn_to_yaw(math.radians(yaw))
                rosys.notify(f'turned to {yaw}°', type='positive')

            ui.button('0°', on_click=lambda: turn_to_yaw(0.0))
            ui.button('90°', on_click=lambda: turn_to_yaw(90.0))
            ui.button('180°', on_click=lambda: turn_to_yaw(180.0))
            ui.button('270°', on_click=lambda: turn_to_yaw(270.0))
            ui.label(f'{rosys.time()}')

        with ui.card():
            system.field_navigation.developer_ui()
        if isinstance(system.field_friend, rosys.hardware.RobotHardware):
            with ui.card().style('min-width: 200px;'):
                esp_pins_core = system.field_friend.robot_brain.esp_pins_core
                esp_pins_core.developer_ui()
            with ui.card().style('min-width: 200px;'):
<<<<<<< HEAD
                esp_pins_p0 = EspPins(name='p0', robot_brain=system.field_friend.robot_brain)
                esp_pins_p0.developer_ui()

    io_overview(system)
=======
                esp_pins_p0 = system.field_friend.robot_brain.esp_pins_p0
                esp_pins_p0.developer_ui()
>>>>>>> b327f17f
<|MERGE_RESOLUTION|>--- conflicted
+++ resolved
@@ -72,12 +72,7 @@
                 esp_pins_core = system.field_friend.robot_brain.esp_pins_core
                 esp_pins_core.developer_ui()
             with ui.card().style('min-width: 200px;'):
-<<<<<<< HEAD
-                esp_pins_p0 = EspPins(name='p0', robot_brain=system.field_friend.robot_brain)
+                esp_pins_p0 = system.field_friend.robot_brain.esp_pins_p0
                 esp_pins_p0.developer_ui()
 
-    io_overview(system)
-=======
-                esp_pins_p0 = system.field_friend.robot_brain.esp_pins_p0
-                esp_pins_p0.developer_ui()
->>>>>>> b327f17f
+    io_overview(system)