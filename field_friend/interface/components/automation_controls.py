--- conflicted
+++ resolved
@@ -18,21 +18,8 @@
         async def start() -> None:
             if not await self.can_start():
                 return
-<<<<<<< HEAD
             system.automator.start()
 
-=======
-
-            current_automation = next(key for key, value in system.automations.items()
-                                      if value == system.automator.default_automation)
-            if current_automation == 'weeding' or current_automation == 'monitoring' or current_automation == 'collecting (demo)':
-                if system.weeding.continue_canceled_weeding is not True:
-                    system.kpi_provider.clear_weeding_kpis()
-            elif current_automation == 'mowing':
-                if system.mowing.continue_mowing is not True:
-                    system.kpi_provider.clear_mowing_kpis()
-            system.automator.start()
->>>>>>> 400308c4
         self.log = logging.getLogger('field_friend.automation_controls')
         self.system = system
         play_button = ui.button(on_click=start) \
@@ -43,6 +30,13 @@
             .props('icon=play_arrow outline').tooltip('resume automation')
         stop_button = ui.button(on_click=lambda: system.automator.stop(because='stop button was pressed')) \
             .props('icon=stop outline').tooltip('stop automation')
+
+        with ui.dialog() as self.dialog, ui.card():
+            self.dialog_label = ui.label('Do you want to continue the canceled automation').classes('text-lg')
+            with ui.row():
+                ui.button('Yes', on_click=lambda: self.dialog.submit('Yes'))
+                ui.button('No', on_click=lambda: self.dialog.submit('No'))
+                ui.button('Cancel', on_click=lambda: self.dialog.submit('Cancel'))
 
         with ui.dialog() as self.dialog, ui.card():
             self.dialog_label = ui.label('Do you want to continue the canceled automation').classes('text-lg')
@@ -62,14 +56,6 @@
         ui.timer(config.ui_update_interval, refresh)
 
     async def can_start(self) -> bool:
-<<<<<<< HEAD
-=======
-        self.log.info('Checking if automation can be started')
-        if self.system.get_current_automation_id() == 'mowing':
-            return await self.can_mowing_start()
-        elif self.system.get_current_automation_id() == 'weeding':
-            return await self.can_weeding_start()
->>>>>>> 400308c4
         return True
 
     async def can_mowing_start(self) -> bool:
