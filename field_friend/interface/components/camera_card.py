--- conflicted
+++ resolved
@@ -10,14 +10,9 @@
 
 from field_friend.automations.implements.weeding_implement import WeedingImplement
 
-<<<<<<< HEAD
 from ...hardware import Axis, FlashlightPWM, FlashlightPWMV2, Tornado
 from ...vision import CalibratableUsbCamera
 from ...vision.zedxmini_camera import StereoCamera
-=======
-from ...automations import PlantLocator, Puncher
-from ...hardware import Axis, FlashlightPWM, FlashlightPWMV2, Tornado
->>>>>>> 24ce27ed
 from .calibration_dialog import calibration_dialog
 
 if TYPE_CHECKING:
@@ -240,12 +235,8 @@
         if self.camera is None or self.camera.calibration is None:
             return ''
         position = rosys.geometry.Point3d(x=self.camera.calibration.extrinsics.translation[0],
-<<<<<<< HEAD
                                           y=self.camera.calibration.extrinsics.translation[1],
                                           z=0)
-=======
-                                          y=self.camera.calibration.extrinsics.translation[1])
->>>>>>> 24ce27ed
         svg = ''
         for plant in self.plant_provider.get_relevant_weeds(position):
             screen = self.camera.calibration.project_to_image(plant.position)
