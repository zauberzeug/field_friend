--- conflicted
+++ resolved
@@ -11,11 +11,6 @@
 from rosys.hardware import GnssMeasurement
 
 from field_friend.automations.field import Field
-<<<<<<< HEAD
-from field_friend.localization import GeoPoint
-=======
-from field_friend.interface.components.monitoring import CameraPosition
->>>>>>> 6a417d11
 
 if TYPE_CHECKING:
     from ...system import System
