from __future__ import annotations

from collections.abc import Callable
from typing import TYPE_CHECKING
from uuid import uuid4

import rosys
from nicegui import ui
<<<<<<< HEAD
from rosys.geometry import GeoPoint
=======
from nicegui.elements.leaflet_layers import Marker
>>>>>>> b327f17f

from field_friend.automations.field import Field
from field_friend.interface.components.monitoring import CameraPosition

if TYPE_CHECKING:
    from ...system import System


class FieldCreator:

    def __init__(self, system: System) -> None:
        self.system = system
        self.front_cam = next((value for key, value in system.mjpeg_camera_provider.cameras.items()
                               if CameraPosition.FRONT in key), None) if hasattr(system, 'mjpeg_camera_provider') else None
        self.back_cam = next((value for key, value in system.mjpeg_camera_provider.cameras.items()
                              if CameraPosition.BACK in key), None) if hasattr(system, 'mjpeg_camera_provider') else None
        self.steerer = system.steerer
        self.gnss = system.gnss
        self.plant_locator = system.plant_locator
        self.field_provider = system.field_provider
        self.first_row_start: GeoPoint | None = None
        self.first_row_end: GeoPoint | None = None
        self.field_name: str = 'Field'
        self.row_spacing: float = 0.5
        self.row_count: int = 10
        self.outline_buffer_width: float = 2.0
        self.bed_count: int = 1
        self.bed_spacing: float = 0.5
        self.bed_crops: dict[str, str | None] = {'0': None}
        self.next: Callable = self.find_first_row
        self.default_crop: str | None = None
        self.m: ui.leaflet
        self.robot_marker: Marker | None = None
        self.gnss.ROBOT_GNSS_POSITION_CHANGED.register_ui(self.update_robot_position)
        with ui.dialog() as self.dialog, ui.card().style('width: 900px; max-width: none'):
            with ui.row().classes('w-full no-wrap no-gap'):
                with ui.column().classes('w-3/5') as self.view_column:
                    self.row_sight = ui.interactive_image().classes('w-full')
                    self.camera_updater = ui.timer(0.1, self.update_front_cam)
                with ui.column().classes('items-center  w-2/5 p-8'):
                    self.headline = ui.label().classes('text-lg font-bold')
                    self.content = ui.column().classes('items-center')
                    # NOTE: the next function is replaced, hence we need the lambda
                    ui.button('Next', on_click=lambda: self.next())  # pylint: disable=unnecessary-lambda
        self.open()

    def open(self) -> None:
        self.next()
        self.dialog.open()

    def find_first_row(self) -> None:
        self.headline.text = 'Drive to First Row'
        self.row_sight.content = '<line x1="50%" y1="0" x2="50%" y2="100%" stroke="#6E93D6" stroke-width="6"/>'
        with self.content:
            rosys.driving.joystick(self.steerer, size=50, color='#6E93D6')
            ui.label('1. Drive the robot to the leftmost row of your field.').classes(
                'text-lg')
            ui.label('2. Place the robot about 1 meter in front of the first crop.').classes(
                'text-lg')
            ui.label('• The blue line should be in the center of the row.') \
                .classes('text-lg ps-8')
        self.next = self.find_row_ending

<<<<<<< HEAD
    def get_infos(self) -> None:
        self.headline.text = 'Field Parameters'
        assert self.gnss.last_measurement is not None
        self.first_row_start = self.gnss.last_measurement.point
=======
    def find_row_ending(self) -> None:
        assert self.gnss.current is not None
        if not ('R' in self.gnss.current.mode or self.gnss.current.mode == 'SSSS'):
            with self.content:
                ui.label('No RTK fix available.').classes('text-red')
        self.first_row_start = self.gnss.current.location
        assert self.first_row_start is not None
        # TODO: save the point somewhere to be able to use it in case of restarting the creator
        self.view_column.clear()
        with self.view_column:
            self.row_sight = ui.interactive_image().classes('w-full')
            self.row_sight.content = '<line x1="50%" y1="0" x2="50%" y2="100%" stroke="#6E93D6" stroke-width="6"/>'
            self.camera_updater = ui.timer(0.1, self.update_back_cam)
        self.headline.text = 'Find Row Ending'
        self.content.clear()
        with self.content:
            rosys.driving.joystick(self.steerer, size=50, color='#6E93D6')
            ui.label('1. Drive the robot to the end of the current row.') \
                .classes('text-lg')
            ui.label('2. Place the robot about 1 meter after the last crop.') \
                .classes('text-lg')
        self.next = self.field_infos

    def field_infos(self) -> None:
        assert self.gnss.current is not None
        if not ('R' in self.gnss.current.mode or self.gnss.current.mode == 'SSSS'):
            with self.content:
                ui.label('No RTK fix available.').classes('text-red')
        self.first_row_end = self.gnss.current.location
        assert self.first_row_end is not None
        self.view_column.clear()
        with self.view_column:
            self.ab_line_map()
        self.headline.text = 'Field Parameters'
>>>>>>> b327f17f
        self.row_sight.content = ''
        self.content.clear()
        with self.content:
            ui.input('Field Name') \
                .props('dense outlined').classes('w-40') \
                .tooltip('Enter a name for the field') \
                .bind_value(self, 'field_name')
            ui.separator()
            beds_switch = ui.switch('Field has multiple beds')
            ui.number('Number of Beds',
                      value=10, step=1, min=1) \
                .props('dense outlined').classes('w-40') \
                .tooltip('Set the number of beds.')\
                .bind_value(self, 'bed_count').bind_visibility_from(beds_switch, 'value')
            ui.number('Bed Spacing', suffix='cm',
                      value=50, step=1, min=1) \
                .props('dense outlined').classes('w-40') \
                .tooltip('Set the distance between the beds') \
                .bind_value(self, 'bed_spacing', forward=lambda v: v / 100.0, backward=lambda v: v * 100.0) \
                .bind_visibility_from(beds_switch, 'value')
            ui.select(label='Default Crop', options=self.plant_locator.crop_category_names) \
                .props('dense outlined').classes('w-40') \
                .tooltip('Enter the default crop for all beds') \
                .bind_value(self, 'default_crop')
            ui.separator()
            ui.number('Number of Rows (per Bed)',
                      value=10, step=1, min=1) \
                .props('dense outlined').classes('w-40') \
                .tooltip('Set the number of rows (per bed, if multiple beds are selected).')\
                .bind_value(self, 'row_count')
            ui.number('Row Spacing', suffix='cm',
                      value=50, step=1, min=1) \
                .props('dense outlined').classes('w-40') \
                .tooltip('Set the distance between the rows') \
                .bind_value(self, 'row_spacing', forward=lambda v: v / 100.0, backward=lambda v: v * 100.0)
            ui.number('Outline Buffer Width', suffix='m',
                      value=2, step=0.1, min=1) \
                .props('dense outlined').classes('w-40') \
                .tooltip('Set the width of the buffer around the field outline') \
                .bind_value(self, 'outline_buffer_width')
        self.next = self.crop_infos

<<<<<<< HEAD
    def confirm_geometry(self) -> None:
        assert self.gnss.last_measurement is not None
        self.first_row_end = self.gnss.last_measurement.point
=======
    def crop_infos(self) -> None:
        assert self.gnss.current is not None
        if not ('R' in self.gnss.current.mode or self.gnss.current.mode == 'SSSS'):
            with self.content:
                ui.label('No RTK fix available.').classes('text-red')
        self.first_row_end = self.gnss.current.location
>>>>>>> b327f17f
        assert self.first_row_end is not None

        self.headline.text = 'Crops'
        self.content.clear()
        with self.content:
            for i in range(int(self.bed_count)):
                with ui.row().classes('w-full'):
                    ui.label(f'Bed {i + 1}:').classes('text-lg')
                    ui.select(options=self.plant_locator.crop_category_names) \
                        .props('dense outlined').classes('w-40') \
                        .tooltip(f'Enter the crop name for bed {i + 1}') \
                        .bind_value(self, 'bed_crops',
                                    forward=lambda v, idx=i: {**self.bed_crops,
                                                              str(idx): v if v is not None else self.default_crop},
                                    backward=lambda v, idx=i: v.get(str(idx)))

        self.next = self.confirm_geometry

    def confirm_geometry(self) -> None:
        self.headline.text = 'Confirm Geometry'
        self.content.clear()
        with self.content.style('max-height: 100%; overflow-y: auto'):
            with ui.row().classes('items-center'):
                ui.label(f'Field Name: {self.field_name}').classes('text-lg')
                ui.separator()
                if self.bed_count > 1:
                    ui.label(f'Number of Beds: {int(self.bed_count)}').classes('text-lg')
                    ui.label(f'Bed Spacing: {self.bed_spacing*100} cm').classes('text-lg')
                with ui.expansion('Crops').classes('w-full'):
                    for i in range(int(self.bed_count)):
                        crop = self.bed_crops[str(i)]
                        crop_name = self.plant_locator.crop_category_names[crop] if crop is not None else 'No crop selected'
                        ui.label(f'Bed {int(i) + 1}: {crop_name}').classes('text-lg')
                ui.separator()
                ui.label(f'Row Spacing: {self.row_spacing*100} cm').classes('text-lg')
                ui.label(f'Number of Rows (per Bed): {self.row_count}').classes('text-lg')
                ui.label(f'Outline Buffer Width: {self.outline_buffer_width} m').classes('text-lg')
            with ui.row().classes('items-center'):
                ui.button('Cancel', on_click=self.dialog.close).props('color=red')
        self.next = self._apply

    def _apply(self) -> None:
        self.dialog.close()
        if self.first_row_start is None or self.first_row_end is None:
            ui.notify('No valid field parameters.')
            return
        if self.bed_count > 1:
            self.field_provider.create_field(Field(id=str(uuid4()),
                                                   name=self.field_name,
                                                   first_row_start=self.first_row_start,
                                                   first_row_end=self.first_row_end,
                                                   row_spacing=self.row_spacing,
                                                   row_count=int(self.row_count),
                                                   outline_buffer_width=self.outline_buffer_width,
                                                   bed_count=int(self.bed_count),
                                                   bed_spacing=self.bed_spacing,
                                                   bed_crops=self.bed_crops))
        else:
            self.field_provider.create_field(Field(id=str(uuid4()),
                                                   name=self.field_name,
                                                   first_row_start=self.first_row_start,
                                                   first_row_end=self.first_row_end,
                                                   row_spacing=self.row_spacing,
                                                   row_count=int(self.row_count),
                                                   outline_buffer_width=self.outline_buffer_width,
                                                   bed_crops=self.bed_crops))
        self.first_row_start = None
        self.first_row_end = None

    def update_front_cam(self) -> None:
        if self.front_cam is None:
            return
        self.row_sight.set_source(self.front_cam.get_latest_image_url())

    def update_back_cam(self) -> None:
        if self.back_cam is None:
            return
        self.row_sight.set_source(self.back_cam.get_latest_image_url())

    def ab_line_map(self) -> None:
        if self.gnss.current is None:
            return
        self.m = ui.leaflet(self.gnss.current.location.tuple).classes('w-full min-h-[500px]')
        if self.first_row_start is not None and self.first_row_end is not None:
            self.m.generic_layer(name='polyline', args=[
                (self.first_row_start.tuple, self.first_row_end.tuple), {'color': '#F44336'}])
        self.m.set_zoom(18)

    def update_robot_position(self, position: GeoPoint, dialog=None) -> None:  # pylint: disable=unused-argument
        if hasattr(self, 'm') and self.m and isinstance(self.m, ui.leaflet):
            self.robot_marker = self.robot_marker or self.m.marker(latlng=position.tuple)
            icon = 'L.icon({iconUrl: "assets/robot_position_side.png", iconSize: [24,24], iconAnchor:[12,12]})'
            self.robot_marker.run_method(':setIcon', icon)
            self.robot_marker.move(*position.tuple)<|MERGE_RESOLUTION|>--- conflicted
+++ resolved
@@ -6,11 +6,8 @@
 
 import rosys
 from nicegui import ui
-<<<<<<< HEAD
+from nicegui.elements.leaflet_layers import Marker
 from rosys.geometry import GeoPoint
-=======
-from nicegui.elements.leaflet_layers import Marker
->>>>>>> b327f17f
 
 from field_friend.automations.field import Field
 from field_friend.interface.components.monitoring import CameraPosition
@@ -74,18 +71,9 @@
                 .classes('text-lg ps-8')
         self.next = self.find_row_ending
 
-<<<<<<< HEAD
-    def get_infos(self) -> None:
-        self.headline.text = 'Field Parameters'
+    def find_row_ending(self) -> None:
         assert self.gnss.last_measurement is not None
-        self.first_row_start = self.gnss.last_measurement.point
-=======
-    def find_row_ending(self) -> None:
-        assert self.gnss.current is not None
-        if not ('R' in self.gnss.current.mode or self.gnss.current.mode == 'SSSS'):
-            with self.content:
-                ui.label('No RTK fix available.').classes('text-red')
-        self.first_row_start = self.gnss.current.location
+        self.first_row_start = self.gnss.last_measurement.pose.point
         assert self.first_row_start is not None
         # TODO: save the point somewhere to be able to use it in case of restarting the creator
         self.view_column.clear()
@@ -104,17 +92,13 @@
         self.next = self.field_infos
 
     def field_infos(self) -> None:
-        assert self.gnss.current is not None
-        if not ('R' in self.gnss.current.mode or self.gnss.current.mode == 'SSSS'):
-            with self.content:
-                ui.label('No RTK fix available.').classes('text-red')
-        self.first_row_end = self.gnss.current.location
+        assert self.gnss.last_measurement is not None
+        self.first_row_end = self.gnss.last_measurement.pose.point
         assert self.first_row_end is not None
         self.view_column.clear()
         with self.view_column:
             self.ab_line_map()
         self.headline.text = 'Field Parameters'
->>>>>>> b327f17f
         self.row_sight.content = ''
         self.content.clear()
         with self.content:
@@ -157,18 +141,9 @@
                 .bind_value(self, 'outline_buffer_width')
         self.next = self.crop_infos
 
-<<<<<<< HEAD
-    def confirm_geometry(self) -> None:
+    def crop_infos(self) -> None:
         assert self.gnss.last_measurement is not None
-        self.first_row_end = self.gnss.last_measurement.point
-=======
-    def crop_infos(self) -> None:
-        assert self.gnss.current is not None
-        if not ('R' in self.gnss.current.mode or self.gnss.current.mode == 'SSSS'):
-            with self.content:
-                ui.label('No RTK fix available.').classes('text-red')
-        self.first_row_end = self.gnss.current.location
->>>>>>> b327f17f
+        self.first_row_end = self.gnss.last_measurement.pose.point
         assert self.first_row_end is not None
 
         self.headline.text = 'Crops'
