--- conflicted
+++ resolved
@@ -1,16 +1,10 @@
-<<<<<<< HEAD
-from nicegui import ui
-from typing import TYPE_CHECKING, Callable
-=======
 from __future__ import annotations
 
 from collections.abc import Callable
 from typing import TYPE_CHECKING
->>>>>>> 1651b81d
 from uuid import uuid4
-import asyncio
 import rosys
-from nicegui import ui, events
+from nicegui import ui
 
 from field_friend.automations.field import Field
 from field_friend.interface.components.monitoring import CameraPosition
