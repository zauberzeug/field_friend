--- conflicted
+++ resolved
@@ -12,16 +12,12 @@
 
 
 class PunchDialog(ui.dialog):
-<<<<<<< HEAD
     def __init__(self, camera_provider: rosys.vision.CameraProvider,
                  plant_locator: PlantLocator,
                  odometer: Odometer,
                  shrink_factor: int = 1,
-                 timeout: float = 5.0,
+                 timeout: float = 20.0,
                  ui_update_rate: float = 0.2) -> None:
-=======
-    def __init__(self, camera_provider: rosys.vision.CameraProvider, plant_locator: PlantLocator, odometer: Odometer, shrink_factor: int = 1, timeout: float = 20.0, ui_update_rate: float = 0.2) -> None:
->>>>>>> 6b781139
         super().__init__()
         self.camera: Optional[rosys.vision.CalibratableCamera] = None
         self.camera_provider = camera_provider
