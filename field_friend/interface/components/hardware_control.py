--- conflicted
+++ resolved
@@ -4,14 +4,10 @@
 
 from ...automations import Puncher
 from ...hardware import (ChainAxis, FieldFriend, FieldFriendHardware, Flashlight, FlashlightPWM, FlashlightPWMV2,
-<<<<<<< HEAD
-                         FlashlightV2, Tornado, Axis, YAxisCanOpenHardware, ZAxisCanOpenHardware)
-=======
-                         FlashlightV2, Mower, MowerHardware, MowerSimulation, Tornado, YAxis, YAxisCanOpenHardware,
-                         ZAxis, ZAxisCanOpenHardware)
+                         FlashlightV2, Mower, MowerHardware, MowerSimulation, Tornado, Axis, YAxisCanOpenHardware,
+                         ZAxisCanOpenHardware)
 from .confirm_dialog import ConfirmDialog as confirm_dialog
 from .status_bulb import StatusBulb as status_bulb
->>>>>>> 61f5b611
 
 
 def hardware_control(field_friend: FieldFriend, automator: rosys.automation.Automator, puncher: Puncher) -> None:
