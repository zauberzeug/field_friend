
import asyncio
import logging
from typing import TYPE_CHECKING

<<<<<<< HEAD
=======
import rosys
>>>>>>> 4db05c05
from nicegui import events, ui

from .key_controls import KeyControls
from .leaflet_map import leaflet_map
from .punch_dialog import PunchDialog

if TYPE_CHECKING:
    from field_friend.system import System


class operation:

    def __init__(self, system: 'System', leaflet_map: leaflet_map) -> None:
        self.log = logging.getLogger('field_friend.operation')
        self.system = system
        self.field_provider = system.field_provider
        self.field = None
        self.key_controls = KeyControls(self.system)
        self.leaflet_map = leaflet_map

        with ui.card().tight().classes('w-full').style('min-height: 100%; width: 55%;'):
            with ui.row().classes('m-4').style('width: calc(100% - 2rem)'):
                with ui.column().classes('w-full'):
                    with ui.row().classes('items-center'):
                        self.field_selection = ui.select(
                            {f.id: f.name for f in self.system.field_provider.fields},
                            with_input=True,
                            on_change=self.set_field,
                            label='Field')\
                            .props('clearable').classes('w-full') \
                            .tooltip('Select the field to work on')
                        # NOTE: having this in a separate call will trigger the on_change handler which is necessary to perform all the required updates (eg. self.set_field)
                        self.field_selection \
                            .bind_value_from(self.field_provider, 'active_field', lambda f: f.id if f else None)
                    ui.separator()
                    with ui.row():
                        ui.label('Automation').classes('text-xl')
                    with ui.row().classes('w-full'):
                        self.automations_toggle = ui.select([key for key in self.system.automations.keys()],
                                                            on_change=self.handle_automation_changed) \
                            .classes('w-full border pl-2').style('border: 2px solid #6E93D6; border-radius: 5px; background-color: #EEF4FA')
                        self.automations_toggle.value = self.system.get_current_automation_id()
                    with ui.column().bind_visibility_from(self.automations_toggle, 'value', value='mowing'):
                        with ui.row():
                            ui.number('Padding', value=0.5, step=0.1, min=0.0, format='%.1f') \
                                .props('dense outlined suffix=m').classes('w-24') \
                                .bind_value(system.mowing, 'padding') \
                                .tooltip('Set the padding for the mowing automation')
                            ui.number('Lane distance', value=0.5, step=0.1, min=0.0, format='%.1f') \
                                .props('dense outlined suffix=m') \
                                .classes('w-24').bind_value(system.mowing,   'lane_distance') \
                                .tooltip('Set the lane distance for the system. automation')
                            ui.number('Number of outer lanes', value=3, step=1, min=3, format='%.0f') \
                                .props('dense outlined').classes('w-28') \
                                .bind_value(system.mowing, 'number_of_outer_lanes') \
                                .tooltip('Set the number of outer lanes for the mowing automation')
                            ui.number('Min. turning radius', format='%.2f', value=0.5, step=0.05, min=0.1, max=2.0) \
                                .props('dense outlined suffix=m') \
                                .classes('w-32') \
                                .bind_value(self.system.mowing, 'minimum_turning_radius') \
                                .tooltip('Set the turning radius for the mowing automation')

                    with ui.column().bind_visibility_from(self.automations_toggle, 'value', value='weeding'):
                        ui.separator()
                        ui.markdown('Field settings').style('color: #6E93D6')
                        with ui.row():
                            self.with_field_planning = ui.checkbox('Use field planning', value=True).bind_value(
                                self.system.weeding, 'use_field_planning').tooltip('Set the weeding automation to use the field planning with GNSS')

                            with ui.row().bind_visibility_from(self.with_field_planning, 'value', value=True):
                                self.show_start_row()
                                self.show_end_row()

                                ui.number('Min. turning radius', format='%.2f',
                                          value=0.5, step=0.05, min=0.05, max=2.0) \
                                    .props('dense outlined suffix=m').classes('w-30') \
                                    .bind_value(self.system.weeding, 'minimum_turning_radius') \
                                    .tooltip('Set the turning radius for the weeding automation')
                                ui.number('turn_offset', format='%.2f', value=0.4, step=0.05, min=0.05, max=2.0) \
                                    .props('dense outlined suffix=m').classes('w-30') \
                                    .bind_value(self.system.weeding, 'turn_offset') \
                                    .tooltip('Set the turning offset for the weeding automation')
                                ui.checkbox('Drive backwards to start', value=True).bind_value(self.system.weeding, 'drive_backwards_to_start') \
                                    .tooltip('Set the weeding automation to drive backwards to the start row at the end of the row')
                                ui.checkbox('Drive to start row', value=True).bind_value(self.system.weeding, 'drive_to_start') \
                                    .tooltip('Set the weeding automation to drive to the start of the row before starting the weeding')

                        ui.separator()
                        ui.markdown('Detector settings').style('color: #6E93D6')
                        with ui.row():
                            ui.number('Min. weed confidence', format='%.2f', value=0.8, step=0.05, min=0.0, max=1.0) \
                                .props('dense outlined') \
                                .classes('w-24') \
                                .bind_value(self.system.plant_locator, 'minimum_weed_confidence') \
                                .tooltip('Set the minimum weed confidence for the weeding automation')
                            ui.number('Min. crop confidence', format='%.2f', value=0.4, step=0.05, min=0.0, max=1.0) \
                                .props('dense outlined') \
                                .classes('w-24') \
                                .bind_value(self.system.plant_locator, 'minimum_crop_confidence') \
                                .tooltip('Set the minimum crop confidence for the weeding automation')
                            options = [autoupload for autoupload in rosys.vision.Autoupload]

                            ui.select(options, label='Autoupload', on_change=self.system.plant_locator.backup) \
                                .bind_value(self.system.plant_locator, 'autoupload') \
                                .classes('w-24').tooltip('Set the autoupload for the weeding automation')

                        ui.separator()
                        ui.markdown('Tool settings').style('color: #6E93D6')
                        with ui.row():
                            if self.system.field_friend.tool == 'tornado':
                                ui.number('Tornado angle', format='%.0f', value=180, step=1, min=1, max=180) \
                                    .props('dense outlined suffix=°') \
                                    .classes('w-24') \
                                    .bind_value(self.system.weeding, 'tornado_angle') \
                                    .tooltip('Set the angle for the tornado drill')
                            elif self.system.field_friend.tool in ['weed_screw', 'dual_mechanism']:
                                ui.number('Drill depth', value=0.02, format='%.2f', step=0.01,
                                          min=self.system.field_friend.z_axis.max_position, max=self.system.field_friend.z_axis.min_position*-1) \
                                    .props('dense outlined suffix=°') \
                                    .classes('w-24') \
                                    .bind_value(self.system.weeding, 'weed_screw_depth') \
                                    .tooltip('Set the drill depth for the weeding automation')
                                ui.number('Crop safety distance', value=0.01, step=0.001, min=0.001, max=0.05, format='%.3f') \
                                    .props('dense outlined suffix=m') \
                                    .classes('w-24') \
                                    .bind_value(self.system.weeding, 'crop_safety_distance') \
                                    .tooltip('Set the crop safety distance for the weeding automation')
                        ui.separator()
                        ui.markdown('Workflow settings').style('color: #6E93D6')
                        with ui.row():
                            ui.checkbox('Only monitoring') \
                                .bind_value(self.system.weeding, 'only_monitoring') \
                                .tooltip('Set the weeding automation to only monitor the field')
                            if self.system.field_friend.tool == 'tornado':
                                ui.checkbox('With punch check', value=True) \
                                    .bind_value(self.system.weeding, 'with_punch_check') \
                                    .tooltip('Set the weeding automation to check for punch')
                                ui.checkbox('Drill 2x with open torando', value=False,) \
                                    .bind_value(self.system.weeding, 'drill_with_open_tornado') \
                                    .tooltip('Set the weeding automation to drill a second time with open tornado')
                                ui.checkbox('Drill between crops', value=False) \
                                    .bind_value(self.system.weeding, 'drill_between_crops') \
                                    .tooltip('Set the weeding automation to drill between crops')
                            elif self.system.field_friend.tool == 'dual_mechanism':
                                ui.checkbox('Drilling', value=False).bind_value(self.system.weeding, 'with_drilling') \
                                    .tooltip('Set the weeding automation to with drill')
                                ui.checkbox('Chopping', value=False) \
                                    .bind_value(self.system.weeding, 'with_chopping') \
                                    .tooltip('Set the weeding automation to with chop')
                                ui.checkbox('Chop if no crops', value=False) \
                                    .bind_value(self.system.weeding, 'chop_if_no_crops') \
                                    .tooltip('Set the weeding automation to chop also if no crops seen')
                            ui.number('Combined crop confidence threshold', value=0.8, step=0.05, min=0.05, max=5.00, format='%.2f') \
                                .props('dense outlined') \
                                .classes('w-24') \
                                .bind_value(self.system.weeding, 'crop_confidence_threshold') \
                                .tooltip('Needed crop confidence for punshing')
                            ui.number('Combined weed confidence threshold', value=0.8, step=0.05, min=0.05, max=5.00, format='%.2f') \
                                .props('dense outlined') \
                                .classes('w-24') \
                                .bind_value(self.system.weeding, 'weed_confidence_threshold') \
                                .tooltip('Needed weed confidence for punshing')
                        ui.separator()
                        ui.markdown('PlantProvider settings').style('color: #6E93D6')
                        with ui.row():
                            ui.number('Crop match distance', value=0.07, step=0.01, min=0.01, max=0.10, format='%.2f') \
                                .props('dense outlined suffix=m') \
                                .classes('w-24') \
                                .bind_value(self.system.plant_provider, 'match_distance') \
                                .tooltip('Maximum distance for a detection to be considered the same plant')
                            ui.number('Crop spacing', value=0.18, step=0.01, min=0.01, max=1.00, format='%.2f') \
                                .props('dense outlined suffix=m') \
                                .classes('w-24') \
                                .bind_value(self.system.plant_provider, 'crop_spacing') \
                                .tooltip('Spacing between crops')
                            ui.number('Crop prediction confidence', value=0.3, step=0.05, min=0.05, max=1.00, format='%.2f') \
                                .props('dense outlined') \
                                .classes('w-24') \
                                .bind_value(self.system.plant_provider, 'prediction_confidence') \
                                .tooltip('Confidence of the crop prediction')
                        ui.separator()
                        ui.markdown('**Driver settings**').style('color: #6E93D6')
                        with ui.row():
                            ui.number('linear_speed_on_row', value=0.5, step=0.005, min=0.015, format='%.2f') \
                                .props('dense outlined suffix=m/s') \
                                .classes('w-24') \
                                .bind_value(self.system.weeding, 'linear_speed_on_row') \
                                .tooltip('Set the linear speed on row for the weeding automation')
                            ui.number('linear_speed_between_rows', value=0.5, step=0.01, min=0.03, format='%.2f') \
                                .props('dense outlined suffix=m/s') \
                                .classes('w-24') \
                                .bind_value(self.system.weeding, 'linear_speed_between_rows') \
                                .tooltip('Set the linear speed between rows for the weeding automation')
                            ui.number('angular_speed_on_row', value=0.5, step=0.01, min=0.03, format='%.2f') \
                                .props('dense outlined suffix=°/s') \
                                .classes('w-24') \
                                .bind_value(self.system.weeding, 'angular_speed_on_row') \
                                .tooltip('Set the angular speed on row for the weeding automation')
                            ui.number('angular_speed_between_rows', value=0.5, step=0.01, min=0.03, format='%.2f') \
                                .props('dense outlined suffix=°/s') \
                                .classes('w-24') \
                                .bind_value(self.system.weeding, 'angular_speed_between_rows') \
                                .tooltip('Set the angular speed between rows for the weeding automation')

                    with ui.column().bind_visibility_from(self.automations_toggle, 'value', value='monitoring'):
                        with ui.column():
                            self.with_field_planning_monitor = ui.checkbox('Use field planning', value=True) \
                                .bind_value(self.system.monitoring, 'use_field_planning') \
                                .tooltip('Set the monitoring automation to use the field planning with GNSS')

                        with ui.row().bind_visibility_from(self.with_field_planning_monitor, 'value', value=True):
                            self.show_start_row()
                            self.show_end_row()
                            ui.number('Min. turning radius', format='%.2f',
                                      value=0.5, step=0.05, min=0.05, max=2.0) \
                                .props('dense outlined suffix=m').classes('w-30') \
                                .bind_value(self.system.monitoring, 'minimum_turning_radius') \
                                .tooltip('Set the turning radius for the monitoring automation')

                    with ui.column().bind_visibility_from(self.automations_toggle, 'value', value='collecting (demo)'):
                        with ui.row():
                            ui.number('Drill angle', format='%.0f', value=100, step=1, min=1, max=180) \
                                .props('dense outlined suffix=°').classes('w-24') \
                                .bind_value(self.system.coin_collecting, 'angle') \
                                .tooltip('Set the drill depth for the weeding automation')
                            ui.checkbox('with drilling', value=True) \
                                .bind_value(self.system.coin_collecting, 'with_drilling')

        self.system.puncher.POSSIBLE_PUNCH.register(self.can_punch)
        self.punch_dialog = PunchDialog(self.system.usb_camera_provider,
                                        self.system.plant_locator, self.system.odometer)

    @ui.refreshable
    def show_start_row(self) -> None:
        if self.field_provider.active_field is not None:
            ui.select({row.id: row.name for row in self.field_provider.active_field.rows}, label='Start row') \
                .bind_value(self.system.weeding, 'start_row_id').classes('w-24').tooltip('Select the row to start on')
        else:
            ui.select([None], label='Start row')\
                .bind_value(self.system.weeding, 'start_row').classes('w-24').tooltip('Select the row to start on')

    @ui.refreshable
    def show_end_row(self) -> None:
        if self.field_provider.active_field is not None:
            ui.select({row.id: row.name for row in self.field_provider.active_field.rows}, label='End row') \
                .bind_value(self.system.weeding, 'end_row_id').classes('w-24').tooltip('Select the row to end on')
        else:
            ui.select([None], label='End row') \
                .bind_value(self.system.weeding, 'end_row').classes('w-24').tooltip('Select the row to end on')

    def set_field(self) -> None:
        if self.field_selection.value is None:
            self.field_provider.select_field()
            return
        for field in self.system.field_provider.fields:
            if field.id == self.field_selection.value:
                self.field_provider.select_field(field)
                if len(field.points) > 0:
                    self.system.gnss.reference = field.points[0]
                # TODO das hier noch auf das active field umbauen, damit auch diese werte im weeding auf das active field registriert sind
                self.system.weeding.field = field
                self.system.mowing.field = field
                self.show_start_row.refresh()
                self.show_end_row.refresh()

    async def can_punch(self, plant_id: str) -> None:
        self.punch_dialog.target_plant = self.system.plant_provider.get_plant_by_id(plant_id)
        result: str | None = None
        try:
            result = await asyncio.wait_for(self.punch_dialog, timeout=self.punch_dialog.timeout)
        except asyncio.TimeoutError:
            self.punch_dialog.close()
            result = None
        if result == 'Yes':
            self.system.puncher.punch_allowed = 'allowed'
        elif result is None or result == 'No' or result == 'Cancel':
            self.system.puncher.punch_allowed = 'not_allowed'

    def handle_automation_changed(self, e: events.ValueChangeEventArguments) -> None:
        self.system.automator.default_automation = self.system.automations[e.value]
        self.system.AUTOMATION_CHANGED.emit(e.value)
        self.system.request_backup()<|MERGE_RESOLUTION|>--- conflicted
+++ resolved
@@ -3,10 +3,7 @@
 import logging
 from typing import TYPE_CHECKING
 
-<<<<<<< HEAD
-=======
 import rosys
->>>>>>> 4db05c05
 from nicegui import events, ui
 
 from .key_controls import KeyControls
