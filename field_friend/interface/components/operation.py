--- conflicted
+++ resolved
@@ -27,37 +27,6 @@
             with ui.row().classes('m-4').style('width: calc(100% - 2rem)'):
                 with ui.column().classes('w-full'):
                     with ui.row().classes('items-center'):
-<<<<<<< HEAD
-                        @ui.refreshable
-                        def center_map_button() -> None:
-                            if self.field_provider.active_field is not None and len(self.field_provider.active_field.points) > 0:
-                                ui.button(on_click=lambda: self.leaflet_map.m.set_center(self.field_provider.active_field.points[0])) \
-                                    .props('icon=place color=primary fab-mini flat').tooltip('center map on point').classes('ml-0')
-                            else:
-                                ui.icon('place').props('size=sm color=grey').classes('ml-2')
-                        center_map_button()
-                        self.field_provider.FIELD_SELECTED.register(center_map_button.refresh)
-
-                        field_selection_dict = {}
-                        if self.field_provider.fields is not None and len(self.field_provider.fields) > 0:
-                            for field in self.system.field_provider.fields:
-                                field_selection_dict[field.id] = field.name
-                            active = self.field_provider.active_field
-                            self.initial_value = app.storage.user.get('field') if active is None else active.id
-                        self.field_selection = None
-
-                        @ui.refreshable
-                        def show_field_selection() -> None:
-                            self.field_selection = ui.select(
-                                field_selection_dict,
-                                with_input=True,
-                                on_change=self.set_field,
-                                label='Field')\
-                                .tooltip('Select the field to work on').classes('w-24')
-                            self.field_selection.value = self.initial_value
-                        show_field_selection()
-                        self.field_provider.FIELDS_CHANGED.register(show_field_selection.refresh)
-=======
                         self.field_selection = ui.select(
                             {f.id: f.name for f in self.system.field_provider.fields},
                             with_input=True,
@@ -68,7 +37,6 @@
                         # NOTE: having this in a separate call will trigger the on_change handler which is necessary to perform all the required updates (eg. self.set_field)
                         self.field_selection \
                             .bind_value_from(self.field_provider, 'active_field', lambda f: f.id if f else None)
->>>>>>> 999d508b
                     ui.separator()
                     with ui.row():
                         ui.label('Automation').classes('text-xl')
@@ -274,14 +242,8 @@
         for field in self.system.field_provider.fields:
             if field.id == self.field_selection.value:
                 self.field_provider.select_field(field)
-<<<<<<< HEAD
-                app.storage.user['field'] = field.id
                 if len(field.points) > 0:
                     self.system.gnss.set_reference(field.points[0])
-=======
-                if len(field.outline_wgs84) > 0:
-                    self.system.gnss.set_reference(field.outline_wgs84[0][0], field.outline_wgs84[0][1])
->>>>>>> 999d508b
                 # TODO das hier noch auf das active field umbauen, damit auch diese werte im weeding auf das active field registriert sind
                 self.system.weeding.field = field
                 self.system.mowing.field = field
