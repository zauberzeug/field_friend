--- conflicted
+++ resolved
@@ -26,13 +26,10 @@
         self.field_provider.FIELDS_CHANGED.register_ui(self.field_setting.refresh)
         self.field_provider.FIELD_SELECTED.register_ui(self.field_setting.refresh)
         self.selected_beds: set[int] = set()
-<<<<<<< HEAD
         self.crop_names: list[str] = []
         rosys.on_startup(self.load_crop_names)
-=======
         self.delete_field_dialog: ui.dialog | None = None
         self.edit_field_dialog: ui.dialog | None = None
->>>>>>> 1651b81d
 
         with ui.row().classes('w-full').style('min-height: 100%; width: 55%;'):
             with ui.row().classes('m-4').style('width: calc(100% - 2rem)'):
@@ -85,30 +82,17 @@
             self.system.current_navigation.settings_ui()
 
     def edit_selected_field(self, parameters: dict):
-<<<<<<< HEAD
         if self.field_provider.selected_field:
             name = self.field_provider.selected_field.name
             self.field_provider.update_field_parameters(
-                self.field_provider.selected_field.id,
-                parameters['name'],
-                int(parameters['row_count']),
-                float(parameters['row_spacing']),
-                float(parameters['outline_buffer_width']),
-                int(parameters['bed_count']),
-                float(parameters['bed_spacing']),
-                parameters['bed_crops']
-=======
-        if self.system.field_provider.selected_field:
-            name = self.system.field_provider.selected_field.name
-            self.system.field_provider.update_field_parameters(
-                field_id=self.system.field_provider.selected_field.id,
+                field_id=self.field_provider.selected_field.id,
                 name=parameters['name'],
                 row_count=int(parameters['row_count']),
                 row_spacing=float(parameters['row_spacing']),
                 outline_buffer_width=float(parameters['outline_buffer_width']),
                 bed_count=int(parameters['bed_count']),
-                bed_spacing=float(parameters['bed_spacing'])
->>>>>>> 1651b81d
+                bed_spacing=float(parameters['bed_spacing']),
+                bed_crops=parameters['bed_crops']
             )
             ui.notify(f'Parameters of Field "{name}" has been changed')
         else:
@@ -116,24 +100,17 @@
         if self.edit_field_dialog:
             self.edit_field_dialog.close()
 
-<<<<<<< HEAD
     def delete_selected_field(self):
         if self.field_provider.selected_field:
             name = self.field_provider.selected_field.name
             self.field_provider.delete_selected_field()
-=======
-    def _delete_selected_field(self):
-        if self.system.field_provider.selected_field:
-            name = self.system.field_provider.selected_field.name
-            self.system.field_provider.delete_selected_field()
->>>>>>> 1651b81d
             ui.notify(f'Field "{name}" has been deleted')
         else:
             ui.notify('No field selected', color='warning')
         if self.delete_field_dialog:
             self.delete_field_dialog.close()
 
-    @ui.refreshable
+    @ ui.refreshable
     def field_setting(self) -> None:
         with ui.dialog() as self.edit_field_dialog, ui.card():
             parameters: dict = {
@@ -163,15 +140,18 @@
                         .tooltip('Set the number of rows per bed.')
                     ui.number('Row Spacing', value=parameters['row_spacing'], suffix='cm', min=1, step=1) \
                         .props('dense outlined').classes('w-full') \
-                        .bind_value(parameters, 'row_spacing', forward=lambda v: v / 100.0, backward=lambda v: v * 100.0)
-                    ui.number('Outline Buffer Width', value=parameters.get('outline_buffer_width', 2.0), min=1, max=10, step=0.1, suffix='m') \
+                        .bind_value(parameters, 'row_spacing', forward=lambda v: v / 100.0, backward=lambda v: v * 100.0) \
+                        .tooltip('Set the spacing between rows')
+                    ui.number('Outline Buffer Width', value=parameters.get(
+                        'outline_buffer_width', 2.0), min=1, max=10, step=0.1, suffix='m') \
                         .props('dense outlined').classes('w-full') \
                         .bind_value(parameters, 'outline_buffer_width') \
                         .tooltip('Set the outline buffer width')
                 with ui.tab_panel(two):
                     ui.number('Number of Beds', value=parameters['bed_count'], min=1, step=1) \
                         .props('dense outlined').classes('w-full') \
-                        .bind_value(parameters, 'bed_count')
+                        .bind_value(parameters, 'bed_count') \
+                        .tooltip('Set the number of beds')
                     for i in range(parameters['bed_count']):
                         ui.select(self.crop_names) \
                             .props('dense outlined').classes('w-full') \
@@ -192,7 +172,8 @@
             ui.button(icon='add_box', text='Field', on_click=lambda: FieldCreator(self.system)) \
                 .tooltip('Create a field with AB-line in a few simple steps')
             ui.button(icon='save', on_click=self.plant_locator.get_crop_names) \
-                .classes('ml-2')
+                .classes('ml-2') \
+                .tooltip('Update the list of crops')
         if len(self.field_provider.fields) <= 0:
             return
         with ui.row().classes('w-full mt-2'):
@@ -215,16 +196,13 @@
                         .tooltip('Delete the selected field')
                 if self.field_provider.selected_field.bed_count > 1:
                     with ui.row().classes('w-full'):
-<<<<<<< HEAD
-                        beds_checkbox = ui.checkbox('Select specific beds').classes(
-                            'w-full').on_value_change(self.field_provider.reset_selected_beds)
-=======
                         beds_checkbox = ui.checkbox('Select specific beds').classes('w-full') \
                             .bind_value(self.system.field_provider, '_only_specific_beds')
->>>>>>> 1651b81d
                         with ui.row().bind_visibility_from(beds_checkbox, 'value').classes('w-full'):
-                            ui.select(list(range(1, int(self.field_provider.selected_field.bed_count) + 1)), multiple=True, label='selected beds', clearable=True) \
-                                .classes('grow').props('use-chips').bind_value(self.field_provider, 'selected_beds')
+                            ui.select(list(range(1, int(self.field_provider.selected_field.bed_count) + 1)),
+                                      multiple=True, label='selected beds', clearable=True) \
+                                .classes('grow').props('use-chips') \
+                                .bind_value(self.field_provider, 'selected_beds')
 
     async def load_crop_names(self) -> None:
         self.crop_names = await self.plant_locator.get_crop_names()
