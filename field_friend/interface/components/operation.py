
import logging
from typing import TYPE_CHECKING

from nicegui import ui

from .automation_controls import automation_controls
from .key_controls import KeyControls
from .leaflet_map import leaflet_map

if TYPE_CHECKING:
    from field_friend.system import System


class operation:

    def __init__(self, system: 'System', leaflet_map: leaflet_map) -> None:
        self.log = logging.getLogger('field_friend.operation')
        self.system = system
        self.field_provider = system.field_provider
        self.field = None
        self.key_controls = KeyControls(self.system)
        self.leaflet_map = leaflet_map
        self.initial_value = None

        with ui.card().tight().classes('w-full').style('margin-bottom: 10px; min-height: 100%;'):
            with ui.row().classes('m-4').style('width: calc(100% - 2rem)'):
                with ui.column().classes('w-full'):
                    with ui.row().classes('items-center'):
                        @ui.refreshable
                        def center_map_button() -> None:
                            if self.field_provider.active_field is not None and len(self.field_provider.active_field.outline_wgs84) > 0:
                                ui.button(on_click=lambda: self.leaflet_map.m.set_center(self.field_provider.active_field.outline_wgs84[0])).props(
                                    'icon=place color=primary fab-mini flat').tooltip('center map on point').classes('ml-0')
                            else:
                                ui.icon('place').props('size=sm color=grey').classes('ml-2')
                        center_map_button()
                        self.field_provider.FIELD_SELECTED.register(center_map_button.refresh)

                        field_selection_dict = {}
                        if self.field_provider.fields is not None and len(self.field_provider.fields) > 0:
                            for field in self.system.field_provider.fields:
                                field_selection_dict[field.id] = field.name
                            self.initial_value = None if self.field_provider.active_field is None else self.field_provider.active_field.id
                        self.field_selection = None

                        @ui.refreshable
                        def show_field_selection() -> None:
                            self.field_selection = ui.select(
                                field_selection_dict,
                                with_input=True, on_change=self.set_field, label='Field', value=self.initial_value).tooltip(
                                'Select the field to work on').classes('w-24')
                        show_field_selection()
                        self.field_provider.FIELDS_CHANGED.register(show_field_selection.refresh)
                    ui.separator()
                    with ui.row():
                        ui.label("Automation").classes('text-xl')
                    with ui.row().classes('w-full'):
                        self.automations_toggle = ui.select(
                            [key for key in self.system.automations.keys()],
                            value='weeding').bind_value(
                            self.system.automator, 'default_automation', forward=lambda key: self.system.automations[key],
                            backward=lambda automation: next(
                                key for key, value in self.system.automations.items() if value == automation)).classes('w-full border pl-2').style('border: 2px solid #6E93D6; border-radius: 5px; background-color: #EEF4FA')

                    with ui.column().bind_visibility_from(self.automations_toggle, 'value', value='mowing'):
                        with ui.row():
                            ui.number('Padding', value=0.5, step=0.1, min=0.0, format='%.1f').props('dense outlined suffix=m').classes(
                                'w-24').bind_value(system.mowing, 'padding').tooltip('Set the padding for the mowing automation')
                            ui.number('Lane distance', value=0.5, step=0.1, min=0.0, format='%.1f').props('dense outlined suffix=m').classes(
                                'w-24').bind_value(system.mowing, 'lane_distance').tooltip('Set the lane distance for the system. automation')
                            ui.number('Number of outer lanes', value=3, step=1, min=3, format='%.0f').props('dense outlined').classes(
                                'w-28').bind_value(system.mowing, 'number_of_outer_lanes').tooltip('Set the number of outer lanes for the mowing automation')
                            ui.number('Min. turning radius', format='%.2f', value=0.5, step=0.1, min=0.1, max=1.0).props(
                                'dense outlined suffix=m').classes('w-32').bind_value(
                                self.system.mowing, 'turning_radius').tooltip(
                                'Set the turning radius for the mowing automation')

                    with ui.column().bind_visibility_from(self.automations_toggle, 'value', value='weeding'):
                        with ui.column():
                            self.with_field_planning = ui.checkbox('Use field planning', value=True).bind_value(
                                self.system.weeding, 'use_field_planning').tooltip('Set the weeding automation to use the field planning with GNSS')

                            with ui.row().bind_visibility_from(self.with_field_planning, 'value', value=True):
                                self.show_start_row()
                                self.show_end_row()
                                ui.number('Min. turning radius', format='%.2f', value=0.5, step=0.1, min=0.1, max=1.0).props(
                                    'dense outlined suffix=m').classes('w-30').bind_value(
                                    self.system.weeding, 'turning_radius').tooltip(
                                    'Set the turning radius for the weeding automation')
                            with ui.row():
                                ui.number('Tornado angle', format='%.0f', value=180, step=1, min=1, max=180).props(
                                    'dense outlined suffix=°').classes('w-24').bind_value(
                                    self.system.weeding, 'tornado_angle').tooltip(
                                    'Set the angle for the tornado drill')
                                ui.checkbox('Only monitoring').bind_value(
                                    self.system.weeding, 'only_monitoring').tooltip(
                                    'Set the weeding automation to only monitor the field')

                    with ui.column().bind_visibility_from(self.automations_toggle, 'value', value='monitoring'):
                        with ui.column():
                            self.with_field_planning_monitor = ui.checkbox('Use field planning', value=True).bind_value(
                                self.system.monitoring, 'use_field_planning').tooltip('Set the monitoring automation to use the field planning with GNSS')

                            with ui.row().bind_visibility_from(self.with_field_planning_monitor, 'value', value=True):
                                self.show_start_row()
                                self.show_end_row()
                                ui.number('Min. turning radius', format='%.2f', value=0.5, step=0.1, min=0.1, max=1.0).props(
                                    'dense outlined suffix=m').classes('w-30').bind_value(
                                    self.system.monitoring, 'turning_radius').tooltip(
                                    'Set the turning radius for the monitoring automation')

                    with ui.column().bind_visibility_from(self.automations_toggle, 'value', value='collecting (demo)'):
                        with ui.row():
                            ui.number(
                                'Drill angle', format='%.0f', value=100, step=1, min=1, max=180).props(
                                'dense outlined suffix=°').classes('w-24').bind_value(
                                self.system.coin_collecting, 'angle').tooltip(
                                'Set the drill depth for the weeding automation')
                            ui.checkbox('with drilling', value=True).bind_value(
                                self.system.coin_collecting, 'with_drilling')

                    with ui.column().bind_visibility_from(self.automations_toggle, 'value', value='followme'):
                        with ui.grid(columns=4):
                            ui.number('Ignore y-Distance', step=1, min=0, max=1080, format='%d').props('dense outlined suffix=px').classes(
                                'w-28').bind_value(self.system.followme, 'max_y_distance').tooltip('Points with a y-distance greater than this value will be ignored')
                            ui.number('First Matching Distance', step=1, min=0, format='%d').props('dense outlined suffix=px').classes(
                                'w-28').bind_value(self.system.followme, 'max_first_matching_distance').tooltip('Maximum allowed distance from the bottom center of the image')
                            ui.number('Matching Distance', step=1, min=0, format='%d').props('dense outlined suffix=px').classes(
                                'w-28').bind_value(self.system.followme, 'max_matching_distance').tooltip('Maximum allowed distance from the last known target position')
                            ui.number('Projection Factor', step=0.05, min=0.0, max=1.0, format='%.2f').props('dense outlined').classes(
                                'w-28').bind_value(self.system.followme, 'projection_factor').tooltip('Scales the contribution of the y-distance to the total distance')
                            ui.number('Stop Distance', step=1, min=0.0, format='%d').props('dense outlined suffix=px').classes(
                                'w-28').bind_value(self.system.followme, 'stop_distance').tooltip('How close the robot should move to the target')
                            ui.number('Min Yaw', step=0.05, min=0.0, max=1.0, format='%.2f').props('dense outlined').classes(
                                'w-28').bind_value(self.system.followme, 'yaw_min').tooltip('TODO: yaw_min')
                            ui.number('Max Yaw', step=0.05, min=0.0, max=1.0, format='%.2f').props('dense outlined').classes(
                                'w-28').bind_value(self.system.followme, 'yaw_max').tooltip('TODO: yaw_max')
                            ui.number('Speed', format='%.2f', step=0.1, min=0.1, max=3.0).props(
                                'dense outlined suffix=m/s').classes('w-28').bind_value(self.system.followme, 'linear_speed').tooltip('Speed when in DRIVE state')
                            ui.number('Turn Speed', format='%.2f', step=0.1, min=0.1, max=3.0).props(
                                'dense outlined suffix=rad/s').classes('w-28').bind_value(self.system.followme, 'angular_speed').tooltip('Rotation speed when in TURN state')
                            ui.number('Min Confidence', format='%.1f', step=0.1, min=0.0, max=1.0).props(
                                'dense outlined').classes('w-28').bind_value(self.system.followme, 'confidence').tooltip('TODO: confidence')
                            ui.number('Timeout', format='%.1f', step=0.5, min=0.0).props(
                                'dense outlined suffix=s').classes('w-28').bind_value(self.system.followme, 'target_timeout').tooltip('Go into Startup state after receiving no target update for this time')
                            ui.checkbox('Drive').bind_value(self.system.followme, 'drive').tooltip('TODO: drive')
                        with ui.grid(columns=4):
                            ui.label().classes('w-1/4').bind_text_from(self.system.followme, 'state',
                                                                       lambda state: f'State: {state}'.replace('FollowState.', ''))
                            ui.label().classes('w-1/4').bind_text_from(self.system.followme,
                                                                       'target', lambda target: f'Target: ({target.x:.1f}, {target.y:.1f})' if target is not None else 'Target: None')
                            ui.label().classes('w-1/4').bind_text_from(self.system.followme,
                                                                       'distance', lambda distance: f'Distance: {distance:.1f}px')
                            ui.label().classes('w-1/4').bind_text_from(self.system.followme,
                                                                       'distance_y', lambda distance_y: f'Distance_Y: {distance_y:.1f}px')
                            ui.label().classes('w-1/4').bind_text_from(self.system.followme,
                                                                       'match_distance', lambda match_distance: f'Match Distance: {match_distance:.1f}px')
                            ui.label().classes('w-1/4').bind_text_from(self.system.followme,
                                                                       'pixel_percentage_yaw', lambda yaw: f'Yaw: {yaw:.2f}')
                            ui.label().classes('w-1/4').bind_text_from(self.system.followme,
                                                                       'n_feet', lambda n_feet: f'n_Feet: {n_feet}')
                            ui.label().classes('w-1/4').bind_text_from(self.system.followme,
                                                                       'seconds_since_update', lambda seconds_since_update: f'Last Update: {seconds_since_update:.1f}s')

            ui.space()
            with ui.row().style("margin: 1rem; width: calc(100% - 2rem);"):
                with ui.column():
                    ui.button('emergency stop', on_click=lambda: system.field_friend.estop.set_soft_estop(True)).props('color=red').classes(
                        'py-3 px-6 text-lg').bind_visibility_from(system.field_friend.estop, 'is_soft_estop_active', value=False)
                    ui.button('emergency reset', on_click=lambda: system.field_friend.estop.set_soft_estop(False)).props(
                        'color=red-700 outline').classes('py-3 px-6 text-lg').bind_visibility_from(system.field_friend.estop,
                                                                                                   'is_soft_estop_active', value=True)
                ui.space()
                with ui.row():
                    automation_controls(self.system, can_start=self.ensure_start)
        with ui.dialog() as self.dialog, ui.card():
<<<<<<< HEAD
            ui.label(f'Do you want to continue the canceled {"mowing"  if self.automations_toggle.value == "mowing" else f"weeding on {self.system.weeding.current_row.name}" if self.system.weeding.current_row else ""} ?').classes(
=======
            self.dialog_label = ui.label(f'Do you want to continue the canceled automation').classes(
>>>>>>> 17bc22a9
                'text-lg')
            with ui.row():
                ui.button('Yes', on_click=lambda: self.dialog.submit('Yes'))
                ui.button('No', on_click=lambda: self.dialog.submit('No'))
                ui.button('Cancel', on_click=lambda: self.dialog.submit('Cancel'))

    @ui.refreshable
    def show_start_row(self) -> None:
        if self.field_provider.active_field is not None:
            ui.select({row.id: row.name for row in self.field_provider.active_field.rows}, label='Start row').bind_value(self.system.weeding, 'start_row_id').classes(
                'w-24').tooltip('Select the row to start on')
        else:
            ui.select([None], label='Start row').bind_value(self.system.weeding, 'start_row').classes(
                'w-24').tooltip('Select the row to start on')

    @ui.refreshable
    def show_end_row(self) -> None:
        if self.field_provider.active_field is not None:
            ui.select({row.id: row.name for row in self.field_provider.active_field.rows}, label='End row').bind_value(self.system.weeding, 'end_row_id').classes(
                'w-24').tooltip('Select the row to end on')
        else:
            ui.select([None], label='End row').bind_value(self.system.weeding, 'end_row').classes(
                'w-24').tooltip('Select the row to end on')

    def set_field(self) -> None:
        for field in self.system.field_provider.fields:
            if field.id == self.field_selection.value:
                self.field_provider.select_field(field)
                if len(field.outline_wgs84) > 0:
                    self.system.gnss.set_reference(field.outline_wgs84[0][0], field.outline_wgs84[0][1])
                # TODO das hier noch auf das active field umbauen, damit auch diese werte im weeding auf das active field registriert sind
                self.system.weeding.field = field
                self.system.mowing.field = field
                self.show_start_row.refresh()
                self.show_end_row.refresh()

    async def ensure_start(self) -> bool:
        self.log.info('Ensuring start of automation')
        if self.automations_toggle.value == 'mowing':
            return await self.ensure_mowing_start()
        elif self.automations_toggle.value == 'weeding':
            return await self.ensure_weeding_start()
        return True

    async def ensure_mowing_start(self) -> bool:
        self.log.info('Ensuring start of mowing automation')
        if self.system.mowing.current_path_segment is None:
            return True
        self.dialog_label.text = 'Do you want to continue the canceled mowing automation?'
        result = await self.dialog
        if result == 'Yes':
            self.system.mowing.continue_mowing = True
        elif result == 'No':
            self.system.mowing.continue_mowing = False
        elif result == 'Cancel':
            return False
        return True

    async def ensure_weeding_start(self) -> bool:
        self.log.info('Ensuring start of weeding automation')
        if not self.system.weeding.current_row or not self.system.weeding.current_segment:
            return True
        self.dialog_label.text = f'Do you want to continue the canceled weeding automation on row {self.system.weeding.current_row.name}?'
        result = await self.dialog
        if result == 'Yes':
            self.system.weeding.continue_canceled_weeding = True
        elif result == 'No':
            self.system.weeding.continue_canceled_weeding = False
        elif result == 'Cancel':
            return False
        return True<|MERGE_RESOLUTION|>--- conflicted
+++ resolved
@@ -175,11 +175,7 @@
                 with ui.row():
                     automation_controls(self.system, can_start=self.ensure_start)
         with ui.dialog() as self.dialog, ui.card():
-<<<<<<< HEAD
-            ui.label(f'Do you want to continue the canceled {"mowing"  if self.automations_toggle.value == "mowing" else f"weeding on {self.system.weeding.current_row.name}" if self.system.weeding.current_row else ""} ?').classes(
-=======
             self.dialog_label = ui.label(f'Do you want to continue the canceled automation').classes(
->>>>>>> 17bc22a9
                 'text-lg')
             with ui.row():
                 ui.button('Yes', on_click=lambda: self.dialog.submit('Yes'))
