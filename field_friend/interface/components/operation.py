--- conflicted
+++ resolved
@@ -41,16 +41,9 @@
                         self.navigation_settings = ui.row().classes('items-center')
                     with ui.expansion('Implement').classes('w-full').bind_value(app.storage.user, 'show_implement_settings'):
                         self.implement_settings = ui.row().classes('items-center')
-<<<<<<< HEAD
                     if self.plant_locator is not None:
                         with ui.expansion('Plant Provider').classes('w-full').bind_value(app.storage.user, 'show_plant_provider_settings'), ui.row().classes('items-center'):
                             self.plant_provider.settings_ui()
-                    with ui.expansion('Detections').classes('w-full').bind_value(app.storage.user, 'show_detection_settings'), ui.row().classes('items-center'):
-                        self.plant_locator.settings_ui()
-=======
-                    with ui.expansion('Plant Provider').classes('w-full').bind_value(app.storage.user, 'show_plant_provider_settings'), ui.row().classes('items-center'):
-                        self.plant_provider.settings_ui()
->>>>>>> 8324f3c3
 
         with activities:
             self.navigation_selection = ui.select(
