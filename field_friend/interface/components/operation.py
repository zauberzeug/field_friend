
import logging
from typing import TYPE_CHECKING

from nicegui import ui

from .automation_controls import automation_controls
from .key_controls import KeyControls
from .leaflet_map import leaflet_map

if TYPE_CHECKING:
    from field_friend.system import System


class operation:

    def __init__(self, system: 'System', leaflet_map: leaflet_map) -> None:
        self.log = logging.getLogger('field_friend.operation')
        self.system = system
        self.field_provider = system.field_provider
        self.field = None
        self.key_controls = KeyControls(self.system)
        self.leaflet_map = leaflet_map
        self.initial_value = None

        with ui.card().tight().classes('w-full').style('margin-bottom: 10px; min-height: 100%;'):
            with ui.row().classes('m-4').style('width: calc(100% - 2rem)'):
                with ui.column().classes('w-full'):
                    with ui.row().classes('items-center'):
                        @ui.refreshable
                        def center_map_button() -> None:
                            if self.field_provider.active_field is not None and len(self.field_provider.active_field.outline_wgs84) > 0:
                                ui.button(on_click=lambda: self.leaflet_map.m.set_center(self.field_provider.active_field.outline_wgs84[0])) \
                                    .props('icon=place color=primary fab-mini flat').tooltip('center map on point').classes('ml-0')
                            else:
                                ui.icon('place').props('size=sm color=grey').classes('ml-2')
                        center_map_button()
                        self.field_provider.FIELD_SELECTED.register(center_map_button.refresh)

                        field_selection_dict = {}
                        if self.field_provider.fields is not None and len(self.field_provider.fields) > 0:
                            for field in self.system.field_provider.fields:
                                field_selection_dict[field.id] = field.name
                            self.initial_value = None if self.field_provider.active_field is None else self.field_provider.active_field.id
                        self.field_selection = None

                        @ui.refreshable
                        def show_field_selection() -> None:
                            self.field_selection = ui.select(
                                field_selection_dict,
                                with_input=True, on_change=self.set_field, label='Field', value=self.initial_value)\
                                .tooltip('Select the field to work on').classes('w-24')
                        show_field_selection()
                        self.field_provider.FIELDS_CHANGED.register(show_field_selection.refresh)
                    ui.separator()
                    with ui.row():
                        ui.label('Automation').classes('text-xl')
                    with ui.row().classes('w-full'):
                        self.automations_toggle = ui.select([key for key in self.system.automations.keys()], value='weeding') \
                            .bind_value(self.system.automator,
                                        'default_automation',
                                        forward=lambda key: self.system.automations[key],
                                        backward=lambda automation: next(key for key, value in self.system.automations.items() if value == automation)) \
                            .classes('w-full border pl-2').style('border: 2px solid #6E93D6; border-radius: 5px; background-color: #EEF4FA')

                    with ui.column().bind_visibility_from(self.automations_toggle, 'value', value='mowing'):
                        with ui.row():
<<<<<<< HEAD
                            ui.number('Padding', value=0.5, step=0.1, min=0.0, format='%.1f') \
                                .props('dense outlined suffix=m').classes('w-24') \
                                .bind_value(system.mowing, 'padding') \
                                .tooltip('Set the padding for the mowing automation')
                            ui.number('Lane distance', value=0.5, step=0.1, min=0.0, format='%.1f') \
                                .props('dense outlined suffix=m') \
                                .classes('w-24').bind_value(system.mowing,   'lane_distance') \
                                .tooltip('Set the lane distance for the system. automation')
                            ui.number('Number of outer lanes', value=3, step=1, min=3, format='%.0f') \
                                .props('dense outlined').classes('w-28') \
                                .bind_value(system.mowing, 'number_of_outer_lanes') \
                                .tooltip('Set the number of outer lanes for the mowing automation')
                            ui.number('Min. turning radius', format='%.2f', value=0.5, step=0.05, min=0.1, max=2.0) \
                                .props('dense outlined suffix=m') \
                                .classes('w-32') \
                                .bind_value(self.system.mowing, 'minimum_turning_radius') \
                                .tooltip('Set the turning radius for the mowing automation')
=======
                            ui.number('Padding', value=0.5, step=0.1, min=0.0, format='%.1f').props('dense outlined suffix=m').classes(
                                'w-24').bind_value(system.mowing, 'padding').tooltip('Set the padding for the mowing automation')
                            ui.number('Lane distance', value=0.5, step=0.1, min=0.0, format='%.1f').props('dense outlined suffix=m').classes(
                                'w-24').bind_value(system.mowing, 'lane_distance').tooltip('Set the lane distance for the system. automation')
                            ui.number('Number of outer lanes', value=3, step=1, min=3, format='%.0f').props('dense outlined').classes(
                                'w-28').bind_value(system.mowing, 'number_of_outer_lanes').tooltip('Set the number of outer lanes for the mowing automation')
                            ui.number('Min. turning radius', format='%.2f', value=0.5, step=0.05, min=0.1, max=2.0).props(
                                'dense outlined suffix=m').classes('w-32').bind_value(
                                self.system.mowing, 'minimum_turning_radius').tooltip(
                                'Set the turning radius for the mowing automation')
>>>>>>> 34ecd513

                    with ui.column().bind_visibility_from(self.automations_toggle, 'value', value='weeding'):
                        ui.separator()
                        ui.markdown('Field settings').style('color: #6E93D6')
                        with ui.row():
                            self.with_field_planning = ui.checkbox('Use field planning', value=True).bind_value(
                                self.system.weeding, 'use_field_planning').tooltip('Set the weeding automation to use the field planning with GNSS')

                            with ui.row().bind_visibility_from(self.with_field_planning, 'value', value=True):
                                self.show_start_row()
                                self.show_end_row()
<<<<<<< HEAD
                                ui.number('Min. turning radius', format='%.2f', value=0.5, step=0.05, min=0.05, max=2.0) \
                                    .props('dense outlined suffix=m').classes('w-30').bind_value(
                                    self.system.weeding, 'minimum_turning_radius').tooltip(
                                    'Set the turning radius for the weeding automation')
                                ui.number('turn_offset', format='%.2f', value=0.4, step=0.05, min=0.05, max=2.0) \
                                    .props('dense outlined suffix=m').classes('w-30').bind_value(
=======
                                ui.number('Min. turning radius', format='%.2f', value=0.5, step=0.05, min=0.05, max=2.0).props(
                                    'dense outlined suffix=m').classes('w-30').bind_value(
                                    self.system.weeding, 'minimum_turning_radius').tooltip(
                                    'Set the turning radius for the weeding automation')
                                ui.number('turn_offset', format='%.2f', value=0.4, step=0.05, min=0.05, max=2.0).props(
                                    'dense outlined suffix=m').classes('w-30').bind_value(
>>>>>>> 34ecd513
                                    self.system.weeding, 'turn_offset').tooltip(
                                    'Set the turning offset for the weeding automation')
                        ui.separator()
                        ui.markdown('Detector settings').style('color: #6E93D6')
                        with ui.row():
<<<<<<< HEAD
                            ui.number('Min. weed confidence', format='%.2f', value=0.8, step=0.05, min=0.0, max=1.0) \
                                .props('dense outlined').classes('w-24').bind_value(
                                self.system.plant_locator, 'minimum_weed_confidence').tooltip(
                                'Set the minimum weed confidence for the weeding automation')
                            ui.number('Min. crop confidence', format='%.2f', value=0.4, step=0.05, min=0.0, max=1.0) \
                                .props('dense outlined').classes('w-24').bind_value(
=======
                            ui.number('Min. weed confidence', format='%.2f', value=0.8, step=0.05, min=0.0, max=1.0).props(
                                'dense outlined').classes('w-24').bind_value(
                                self.system.plant_locator, 'minimum_weed_confidence').tooltip(
                                'Set the minimum weed confidence for the weeding automation')
                            ui.number('Min. crop confidence', format='%.2f', value=0.4, step=0.05, min=0.0, max=1.0).props(
                                'dense outlined').classes('w-24').bind_value(
>>>>>>> 34ecd513
                                self.system.plant_locator, 'minimum_crop_confidence').tooltip(
                                'Set the minimum crop confidence for the weeding automation')
                        ui.separator()
                        ui.markdown('Tool settings').style('color: #6E93D6')
                        with ui.row():
                            if self.system.field_friend.tool == 'tornado':
                                ui.number('Tornado angle', format='%.0f', value=180, step=1, min=1, max=180).props(
                                    'dense outlined suffix=°').classes('w-24').bind_value(
                                    self.system.weeding, 'tornado_angle').tooltip(
                                    'Set the angle for the tornado drill')
                            elif self.system.field_friend.tool in ['weed_screw', 'dual_mechanism']:
<<<<<<< HEAD
                                ui.number('Drill depth', value=0.02, format='%.2f', step=0.01,
                                          min=self.system.field_friend.z_axis.max_position, max=self.system.field_friend.z_axis.min_position*-1) \
                                    .props('dense outlined suffix=°').classes('w-24').bind_value(
=======
                                ui.number('Drill depth', value=0.02, format='%.2f', step=0.01, min=self.system.field_friend.z_axis.max_position, max=self.system.field_friend.z_axis.min_position*-1).props(
                                    'dense outlined suffix=°').classes('w-24').bind_value(
>>>>>>> 34ecd513
                                    self.system.weeding, 'weed_screw_depth').tooltip(
                                    'Set the drill depth for the weeding automation')
                            ui.number('Crop safety distance', value=0.01, step=0.01, min=0.0, max=0.05, format='%.2f').props(
                                'dense outlined suffix=m').classes('w-24').bind_value(
                                self.system.weeding, 'crop_safety_distance').tooltip(
                                'Set the crop safety distance for the weeding automation')

                        ui.separator()
                        ui.markdown('Workflow settings').style('color: #6E93D6')
                        with ui.row():
                            if self.system.field_friend.tool == 'tornado':
                                ui.checkbox('Drill 2x with open torando', value=False, on_change=system.weeding.invalidate).bind_value(
                                    self.system.weeding, 'drill_with_open_tornado').tooltip(
                                    'Set the weeding automation to drill a second time with open tornado')
                                ui.checkbox('Drill between crops', value=False).bind_value(
                                    self.system.weeding, 'drill_between_crops').tooltip(
                                    'Set the weeding automation to drill between crops')
                            elif self.system.field_friend.tool == 'dual_mechanism':

                                ui.checkbox('Drilling', value=False).bind_value(
                                    self.system.weeding, 'with_drilling').tooltip(
                                    'Set the weeding automation to with drill')
                                ui.checkbox('Chopping', value=False).bind_value(
                                    self.system.weeding, 'with_chopping').tooltip(
                                    'Set the weeding automation to with chop')

                                ui.checkbox('Chop if no crops', value=False).bind_value(
                                    self.system.weeding, 'chop_if_no_crops').tooltip(
                                    'Set the weeding automation to chop also if no crops seen')

                            ui.checkbox('Only monitoring').bind_value(
                                self.system.weeding, 'only_monitoring').tooltip(
                                'Set the weeding automation to only monitor the field')
                        ui.separator()
                        ui.markdown('**Driver settings**').style('color: #6E93D6')
                        with ui.row():
<<<<<<< HEAD
                            ui.number('linear_speed_on_row', value=0.5, step=0.1, min=0.1, format='%.1f') \
                                .props('dense outlined suffix=m/s').classes('w-24') \
                                .bind_value(self.system.weeding, 'linear_speed_on_row') \
                                .tooltip('Set the linear speed on row for the weeding automation')
                            ui.number('linear_speed_between_rows', value=0.5, step=0.1, min=0.1, format='%.1f') \
                                .props('dense outlined suffix=m/s').classes('w-24') \
                                .bind_value(self.system.weeding, 'linear_speed_between_rows') \
                                .tooltip('Set the linear speed between rows for the weeding automation')
                            ui.number('angular_speed_on_row', value=0.5, step=0.1, min=0.1, format='%.1f') \
                                .props('dense outlined suffix=°/s').classes('w-24') \
                                .bind_value(self.system.weeding, 'angular_speed_on_row') \
                                .tooltip('Set the angular speed on row for the weeding automation')
                            ui.number('angular_speed_between_rows', value=0.5, step=0.1, min=0.1, format='%.1f') \
                                .props('dense outlined suffix=°/s').classes('w-24') \
                                .bind_value(self.system.weeding, 'angular_speed_between_rows') \
                                .tooltip('Set the angular speed between rows for the weeding automation')
=======
                            ui.number('linear_speed_on_row', value=0.5, step=0.1, min=0.1, format='%.1f').props(
                                'dense outlined suffix=m/s').classes('w-24').bind_value(
                                self.system.weeding, 'linear_speed_on_row').tooltip(
                                'Set the linear speed on row for the weeding automation')
                            ui.number('linear_speed_between_rows', value=0.5, step=0.1, min=0.1, format='%.1f').props(
                                'dense outlined suffix=m/s').classes('w-24').bind_value(
                                self.system.weeding, 'linear_speed_between_rows').tooltip(
                                'Set the linear speed between rows for the weeding automation')
                            ui.number('angular_speed_on_row', value=0.5, step=0.1, min=0.1, format='%.1f').props(
                                'dense outlined suffix=°/s').classes('w-24').bind_value(
                                self.system.weeding, 'angular_speed_on_row').tooltip(
                                'Set the angular speed on row for the weeding automation')
                            ui.number('angular_speed_between_rows', value=0.5, step=0.1, min=0.1, format='%.1f').props(
                                'dense outlined suffix=°/s').classes('w-24').bind_value(
                                self.system.weeding, 'angular_speed_between_rows').tooltip(
                                'Set the angular speed between rows for the weeding automation')
>>>>>>> 34ecd513

                    with ui.column().bind_visibility_from(self.automations_toggle, 'value', value='monitoring'):
                        with ui.column():
                            self.with_field_planning_monitor = ui.checkbox('Use field planning', value=True) \
                                .bind_value(self.system.monitoring, 'use_field_planning').tooltip('Set the monitoring automation to use the field planning with GNSS')

                            with ui.row().bind_visibility_from(self.with_field_planning_monitor, 'value', value=True):
                                self.show_start_row()
                                self.show_end_row()
<<<<<<< HEAD
                                ui.number('Min. turning radius', format='%.2f', value=0.5, step=0.05, min=0.05, max=2.0) \
                                    .props('dense outlined suffix=m').classes('w-30') \
                                    .bind_value(self.system.monitoring, 'minimum_turning_radius') \
                                    .tooltip('Set the turning radius for the monitoring automation')
=======
                                ui.number('Min. turning radius', format='%.2f', value=0.5, step=0.05, min=0.05, max=2.0).props(
                                    'dense outlined suffix=m').classes('w-30').bind_value(
                                    self.system.monitoring, 'minimum_turning_radius').tooltip(
                                    'Set the turning radius for the monitoring automation')
>>>>>>> 34ecd513

                    with ui.column().bind_visibility_from(self.automations_toggle, 'value', value='collecting (demo)'):
                        with ui.row():
                            ui.number(
                                'Drill angle', format='%.0f', value=100, step=1, min=1, max=180) \
                                .props('dense outlined suffix=°').classes('w-24') \
                                .bind_value(self.system.coin_collecting, 'angle') \
                                .tooltip('Set the drill depth for the weeding automation')
                            ui.checkbox('with drilling', value=True) \
                                .bind_value(self.system.coin_collecting, 'with_drilling')
            ui.space()
            with ui.row().style("margin: 1rem; width: calc(100% - 2rem);"):
                with ui.column():
                    ui.button('emergency stop', on_click=lambda: system.field_friend.estop.set_soft_estop(True)).props('color=red') \
                        .classes('py-3 px-6 text-lg').bind_visibility_from(system.field_friend.estop, 'is_soft_estop_active', value=False)
                    ui.button('emergency reset', on_click=lambda: system.field_friend.estop.set_soft_estop(False)) \
                        .props('color=red-700 outline').classes('py-3 px-6 text-lg') \
                        .bind_visibility_from(system.field_friend.estop, 'is_soft_estop_active', value=True)
                ui.space()
                with ui.row():
                    automation_controls(self.system, can_start=self.ensure_start)
        with ui.dialog() as self.dialog, ui.card():
            self.dialog_label = ui.label('Do you want to continue the canceled automation').classes('text-lg')
            with ui.row():
                ui.button('Yes', on_click=lambda: self.dialog.submit('Yes'))
                ui.button('No', on_click=lambda: self.dialog.submit('No'))
                ui.button('Cancel', on_click=lambda: self.dialog.submit('Cancel'))

    @ui.refreshable
    def show_start_row(self) -> None:
        if self.field_provider.active_field is not None:
            ui.select({row.id: row.name for row in self.field_provider.active_field.rows}, label='Start row') \
                .bind_value(self.system.weeding, 'start_row_id').classes('w-24').tooltip('Select the row to start on')
        else:
            ui.select([None], label='Start row')\
                .bind_value(self.system.weeding, 'start_row').classes('w-24').tooltip('Select the row to start on')

    @ui.refreshable
    def show_end_row(self) -> None:
        if self.field_provider.active_field is not None:
            ui.select({row.id: row.name for row in self.field_provider.active_field.rows}, label='End row') \
                .bind_value(self.system.weeding, 'end_row_id').classes('w-24').tooltip('Select the row to end on')
        else:
            ui.select([None], label='End row') \
                .bind_value(self.system.weeding, 'end_row').classes('w-24').tooltip('Select the row to end on')

    def set_field(self) -> None:
        for field in self.system.field_provider.fields:
            if field.id == self.field_selection.value:
                self.field_provider.select_field(field)
                if len(field.outline_wgs84) > 0:
                    self.system.gnss.set_reference(field.outline_wgs84[0][0], field.outline_wgs84[0][1])
                # TODO das hier noch auf das active field umbauen, damit auch diese werte im weeding auf das active field registriert sind
                self.system.weeding.field = field
                self.system.mowing.field = field
                self.show_start_row.refresh()
                self.show_end_row.refresh()

    async def ensure_start(self) -> bool:
        self.log.info('Ensuring start of automation')
        if self.automations_toggle.value == 'mowing':
            return await self.ensure_mowing_start()
        elif self.automations_toggle.value == 'weeding':
            return await self.ensure_weeding_start()
        return True

    async def ensure_mowing_start(self) -> bool:
        self.log.info('Ensuring start of mowing automation')
        if self.system.mowing.current_path_segment is None:
            self.system.mowing.continue_mowing = False
            return True
        self.dialog_label.text = 'Do you want to continue the canceled mowing automation?'
        result = await self.dialog
        if result == 'Yes':
            self.system.mowing.continue_mowing = True
        elif result == 'No':
            self.system.mowing.continue_mowing = False
        elif result == 'Cancel':
            return False
        return True

    async def ensure_weeding_start(self) -> bool:
        self.log.info('Ensuring start of weeding automation')
        if not self.system.weeding.current_row or not self.system.weeding.current_segment:
            self.system.weeding.continue_canceled_weeding = False
            return True
        self.dialog_label.text = f'Do you want to continue the canceled weeding automation on row {self.system.weeding.current_row.name}?'
        result = await self.dialog
        if result == 'Yes':
            self.system.weeding.continue_canceled_weeding = True
        elif result == 'No':
            self.system.weeding.continue_canceled_weeding = False
        elif result == 'Cancel':
            return False
        return True<|MERGE_RESOLUTION|>--- conflicted
+++ resolved
@@ -65,7 +65,6 @@
 
                     with ui.column().bind_visibility_from(self.automations_toggle, 'value', value='mowing'):
                         with ui.row():
-<<<<<<< HEAD
                             ui.number('Padding', value=0.5, step=0.1, min=0.0, format='%.1f') \
                                 .props('dense outlined suffix=m').classes('w-24') \
                                 .bind_value(system.mowing, 'padding') \
@@ -83,20 +82,11 @@
                                 .classes('w-32') \
                                 .bind_value(self.system.mowing, 'minimum_turning_radius') \
                                 .tooltip('Set the turning radius for the mowing automation')
-=======
-                            ui.number('Padding', value=0.5, step=0.1, min=0.0, format='%.1f').props('dense outlined suffix=m').classes(
-                                'w-24').bind_value(system.mowing, 'padding').tooltip('Set the padding for the mowing automation')
-                            ui.number('Lane distance', value=0.5, step=0.1, min=0.0, format='%.1f').props('dense outlined suffix=m').classes(
-                                'w-24').bind_value(system.mowing, 'lane_distance').tooltip('Set the lane distance for the system. automation')
-                            ui.number('Number of outer lanes', value=3, step=1, min=3, format='%.0f').props('dense outlined').classes(
-                                'w-28').bind_value(system.mowing, 'number_of_outer_lanes').tooltip('Set the number of outer lanes for the mowing automation')
-                            ui.number('Min. turning radius', format='%.2f', value=0.5, step=0.05, min=0.1, max=2.0).props(
-                                'dense outlined suffix=m').classes('w-32').bind_value(
-                                self.system.mowing, 'minimum_turning_radius').tooltip(
-                                'Set the turning radius for the mowing automation')
->>>>>>> 34ecd513
 
                     with ui.column().bind_visibility_from(self.automations_toggle, 'value', value='weeding'):
+                        ui.separator()
+                        ui.markdown('Field settings').style('color: #6E93D6')
+                        with ui.row():
                         ui.separator()
                         ui.markdown('Field settings').style('color: #6E93D6')
                         with ui.row():
@@ -106,41 +96,23 @@
                             with ui.row().bind_visibility_from(self.with_field_planning, 'value', value=True):
                                 self.show_start_row()
                                 self.show_end_row()
-<<<<<<< HEAD
                                 ui.number('Min. turning radius', format='%.2f', value=0.5, step=0.05, min=0.05, max=2.0) \
                                     .props('dense outlined suffix=m').classes('w-30').bind_value(
                                     self.system.weeding, 'minimum_turning_radius').tooltip(
                                     'Set the turning radius for the weeding automation')
                                 ui.number('turn_offset', format='%.2f', value=0.4, step=0.05, min=0.05, max=2.0) \
                                     .props('dense outlined suffix=m').classes('w-30').bind_value(
-=======
-                                ui.number('Min. turning radius', format='%.2f', value=0.5, step=0.05, min=0.05, max=2.0).props(
-                                    'dense outlined suffix=m').classes('w-30').bind_value(
-                                    self.system.weeding, 'minimum_turning_radius').tooltip(
-                                    'Set the turning radius for the weeding automation')
-                                ui.number('turn_offset', format='%.2f', value=0.4, step=0.05, min=0.05, max=2.0).props(
-                                    'dense outlined suffix=m').classes('w-30').bind_value(
->>>>>>> 34ecd513
                                     self.system.weeding, 'turn_offset').tooltip(
                                     'Set the turning offset for the weeding automation')
                         ui.separator()
                         ui.markdown('Detector settings').style('color: #6E93D6')
                         with ui.row():
-<<<<<<< HEAD
                             ui.number('Min. weed confidence', format='%.2f', value=0.8, step=0.05, min=0.0, max=1.0) \
                                 .props('dense outlined').classes('w-24').bind_value(
                                 self.system.plant_locator, 'minimum_weed_confidence').tooltip(
                                 'Set the minimum weed confidence for the weeding automation')
                             ui.number('Min. crop confidence', format='%.2f', value=0.4, step=0.05, min=0.0, max=1.0) \
                                 .props('dense outlined').classes('w-24').bind_value(
-=======
-                            ui.number('Min. weed confidence', format='%.2f', value=0.8, step=0.05, min=0.0, max=1.0).props(
-                                'dense outlined').classes('w-24').bind_value(
-                                self.system.plant_locator, 'minimum_weed_confidence').tooltip(
-                                'Set the minimum weed confidence for the weeding automation')
-                            ui.number('Min. crop confidence', format='%.2f', value=0.4, step=0.05, min=0.0, max=1.0).props(
-                                'dense outlined').classes('w-24').bind_value(
->>>>>>> 34ecd513
                                 self.system.plant_locator, 'minimum_crop_confidence').tooltip(
                                 'Set the minimum crop confidence for the weeding automation')
                         ui.separator()
@@ -152,14 +124,9 @@
                                     self.system.weeding, 'tornado_angle').tooltip(
                                     'Set the angle for the tornado drill')
                             elif self.system.field_friend.tool in ['weed_screw', 'dual_mechanism']:
-<<<<<<< HEAD
                                 ui.number('Drill depth', value=0.02, format='%.2f', step=0.01,
                                           min=self.system.field_friend.z_axis.max_position, max=self.system.field_friend.z_axis.min_position*-1) \
                                     .props('dense outlined suffix=°').classes('w-24').bind_value(
-=======
-                                ui.number('Drill depth', value=0.02, format='%.2f', step=0.01, min=self.system.field_friend.z_axis.max_position, max=self.system.field_friend.z_axis.min_position*-1).props(
-                                    'dense outlined suffix=°').classes('w-24').bind_value(
->>>>>>> 34ecd513
                                     self.system.weeding, 'weed_screw_depth').tooltip(
                                     'Set the drill depth for the weeding automation')
                             ui.number('Crop safety distance', value=0.01, step=0.01, min=0.0, max=0.05, format='%.2f').props(
@@ -196,7 +163,6 @@
                         ui.separator()
                         ui.markdown('**Driver settings**').style('color: #6E93D6')
                         with ui.row():
-<<<<<<< HEAD
                             ui.number('linear_speed_on_row', value=0.5, step=0.1, min=0.1, format='%.1f') \
                                 .props('dense outlined suffix=m/s').classes('w-24') \
                                 .bind_value(self.system.weeding, 'linear_speed_on_row') \
@@ -213,24 +179,6 @@
                                 .props('dense outlined suffix=°/s').classes('w-24') \
                                 .bind_value(self.system.weeding, 'angular_speed_between_rows') \
                                 .tooltip('Set the angular speed between rows for the weeding automation')
-=======
-                            ui.number('linear_speed_on_row', value=0.5, step=0.1, min=0.1, format='%.1f').props(
-                                'dense outlined suffix=m/s').classes('w-24').bind_value(
-                                self.system.weeding, 'linear_speed_on_row').tooltip(
-                                'Set the linear speed on row for the weeding automation')
-                            ui.number('linear_speed_between_rows', value=0.5, step=0.1, min=0.1, format='%.1f').props(
-                                'dense outlined suffix=m/s').classes('w-24').bind_value(
-                                self.system.weeding, 'linear_speed_between_rows').tooltip(
-                                'Set the linear speed between rows for the weeding automation')
-                            ui.number('angular_speed_on_row', value=0.5, step=0.1, min=0.1, format='%.1f').props(
-                                'dense outlined suffix=°/s').classes('w-24').bind_value(
-                                self.system.weeding, 'angular_speed_on_row').tooltip(
-                                'Set the angular speed on row for the weeding automation')
-                            ui.number('angular_speed_between_rows', value=0.5, step=0.1, min=0.1, format='%.1f').props(
-                                'dense outlined suffix=°/s').classes('w-24').bind_value(
-                                self.system.weeding, 'angular_speed_between_rows').tooltip(
-                                'Set the angular speed between rows for the weeding automation')
->>>>>>> 34ecd513
 
                     with ui.column().bind_visibility_from(self.automations_toggle, 'value', value='monitoring'):
                         with ui.column():
@@ -240,17 +188,10 @@
                             with ui.row().bind_visibility_from(self.with_field_planning_monitor, 'value', value=True):
                                 self.show_start_row()
                                 self.show_end_row()
-<<<<<<< HEAD
                                 ui.number('Min. turning radius', format='%.2f', value=0.5, step=0.05, min=0.05, max=2.0) \
                                     .props('dense outlined suffix=m').classes('w-30') \
                                     .bind_value(self.system.monitoring, 'minimum_turning_radius') \
                                     .tooltip('Set the turning radius for the monitoring automation')
-=======
-                                ui.number('Min. turning radius', format='%.2f', value=0.5, step=0.05, min=0.05, max=2.0).props(
-                                    'dense outlined suffix=m').classes('w-30').bind_value(
-                                    self.system.monitoring, 'minimum_turning_radius').tooltip(
-                                    'Set the turning radius for the monitoring automation')
->>>>>>> 34ecd513
 
                     with ui.column().bind_visibility_from(self.automations_toggle, 'value', value='collecting (demo)'):
                         with ui.row():
