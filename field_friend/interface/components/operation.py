--- conflicted
+++ resolved
@@ -32,6 +32,8 @@
                             if self.field_provider.active_field is not None and len(self.field_provider.active_field.outline_wgs84) > 0:
                                 ui.button(on_click=lambda: self.leaflet_map.m.set_center(self.field_provider.active_field.outline_wgs84[0])) \
                                     .props('icon=place color=primary fab-mini flat').tooltip('center map on point').classes('ml-0')
+                                ui.button(on_click=lambda: self.leaflet_map.m.set_center(self.field_provider.active_field.outline_wgs84[0])) \
+                                    .props('icon=place color=primary fab-mini flat').tooltip('center map on point').classes('ml-0')
                             else:
                                 ui.icon('place').props('size=sm color=grey').classes('ml-2')
                         center_map_button()
@@ -49,36 +51,22 @@
                         def show_field_selection() -> None:
                             self.field_selection = ui.select(
                                 field_selection_dict,
-<<<<<<< HEAD
                                 with_input=True,
                                 on_change=self.set_field,
                                 label='Field')\
                                 .tooltip('Select the field to work on').classes('w-24')
                             self.field_selection.value = self.initial_value
-=======
-                                with_input=True, on_change=self.set_field, label='Field', value=self.initial_value)\
-                                .tooltip('Select the field to work on').classes('w-24')
->>>>>>> 306241bd
                         show_field_selection()
                         self.field_provider.FIELDS_CHANGED.register(show_field_selection.refresh)
                     ui.separator()
                     with ui.row():
                         ui.label('Automation').classes('text-xl')
+                        ui.label('Automation').classes('text-xl')
                     with ui.row().classes('w-full'):
-<<<<<<< HEAD
                         self.automations_toggle = ui.select([key for key in self.system.automations.keys()],
                                                             on_change=self.handle_automation_changed) \
                             .classes('w-full border pl-2').style('border: 2px solid #6E93D6; border-radius: 5px; background-color: #EEF4FA')
                         self.automations_toggle.value = app.storage.user.get('automation', 'weeding')
-=======
-                        self.automations_toggle = ui.select([key for key in self.system.automations.keys()], value='weeding') \
-                            .bind_value(self.system.automator,
-                                        'default_automation',
-                                        forward=lambda key: self.system.automations[key],
-                                        backward=lambda automation: next(key for key, value in self.system.automations.items() if value == automation)) \
-                            .classes('w-full border pl-2').style('border: 2px solid #6E93D6; border-radius: 5px; background-color: #EEF4FA')
-
->>>>>>> 306241bd
                     with ui.column().bind_visibility_from(self.automations_toggle, 'value', value='mowing'):
                         with ui.row():
                             ui.number('Padding', value=0.5, step=0.1, min=0.0, format='%.1f') \
@@ -98,17 +86,28 @@
                                 .classes('w-32') \
                                 .bind_value(self.system.mowing, 'minimum_turning_radius') \
                                 .tooltip('Set the turning radius for the mowing automation')
+                            ui.number('Padding', value=0.5, step=0.1, min=0.0, format='%.1f') \
+                                .props('dense outlined suffix=m').classes('w-24') \
+                                .bind_value(system.mowing, 'padding') \
+                                .tooltip('Set the padding for the mowing automation')
+                            ui.number('Lane distance', value=0.5, step=0.1, min=0.0, format='%.1f') \
+                                .props('dense outlined suffix=m') \
+                                .classes('w-24').bind_value(system.mowing,   'lane_distance') \
+                                .tooltip('Set the lane distance for the system. automation')
+                            ui.number('Number of outer lanes', value=3, step=1, min=3, format='%.0f') \
+                                .props('dense outlined').classes('w-28') \
+                                .bind_value(system.mowing, 'number_of_outer_lanes') \
+                                .tooltip('Set the number of outer lanes for the mowing automation')
+                            ui.number('Min. turning radius', format='%.2f', value=0.5, step=0.05, min=0.1, max=2.0) \
+                                .props('dense outlined suffix=m') \
+                                .classes('w-32') \
+                                .bind_value(self.system.mowing, 'minimum_turning_radius') \
+                                .tooltip('Set the turning radius for the mowing automation')
 
                     with ui.column().bind_visibility_from(self.automations_toggle, 'value', value='weeding'):
                         ui.separator()
                         ui.markdown('Field settings').style('color: #6E93D6')
                         with ui.row():
-<<<<<<< HEAD
-=======
-                        ui.separator()
-                        ui.markdown('Field settings').style('color: #6E93D6')
-                        with ui.row():
->>>>>>> 306241bd
                             self.with_field_planning = ui.checkbox('Use field planning', value=True).bind_value(
                                 self.system.weeding, 'use_field_planning').tooltip('Set the weeding automation to use the field planning with GNSS')
 
@@ -118,107 +117,204 @@
                                 ui.number('Min. turning radius', format='%.2f', value=0.5, step=0.05, min=0.05, max=2.0) \
                                     .props('dense outlined suffix=m').classes('w-30').bind_value(
                                     self.system.weeding, 'minimum_turning_radius').tooltip(
-                                    'Set the turning radius for the weeding automation')
-                                ui.number('turn_offset', format='%.2f', value=0.4, step=0.05, min=0.05, max=2.0) \
+                                    ui.number('Min. turning radius', format='%.2f',
+                                              value=0.5, step=0.05, min=0.05, max=2.0)
                                     .props('dense outlined suffix=m').classes('w-30').bind_value(
-                                    self.system.weeding, 'turn_offset').tooltip(
-                                    'Set the turning offset for the weeding automation')
-                        ui.separator()
-                        ui.markdown('Detector settings').style('color: #6E93D6')
-                        with ui.row():
-                            ui.number('Min. weed confidence', format='%.2f', value=0.8, step=0.05, min=0.0, max=1.0) \
-                                .props('dense outlined').classes('w-24').bind_value(
-                                self.system.plant_locator, 'minimum_weed_confidence').tooltip(
-                                'Set the minimum weed confidence for the weeding automation')
-                            ui.number('Min. crop confidence', format='%.2f', value=0.4, step=0.05, min=0.0, max=1.0) \
-                                .props('dense outlined').classes('w-24').bind_value(
-                                self.system.plant_locator, 'minimum_crop_confidence').tooltip(
-                                'Set the minimum crop confidence for the weeding automation')
-                        ui.separator()
-                        ui.markdown('Tool settings').style('color: #6E93D6')
-                        with ui.row():
-                            if self.system.field_friend.tool == 'tornado':
-                                ui.number('Tornado angle', format='%.0f', value=180, step=1, min=1, max=180).props(
-                                    'dense outlined suffix=°').classes('w-24').bind_value(
-                                    self.system.weeding, 'tornado_angle').tooltip(
-                                    'Set the angle for the tornado drill')
-                            elif self.system.field_friend.tool in ['weed_screw', 'dual_mechanism']:
-                                ui.number('Drill depth', value=0.02, format='%.2f', step=0.01,
-                                          min=self.system.field_friend.z_axis.max_position, max=self.system.field_friend.z_axis.min_position*-1) \
+                                        self.system.weeding, 'minimum_turning_radius').tooltip(
+                                        'Set the turning radius for the weeding automation')
+                                    ui.number('turn_offset', format='%.2f', value=0.4, step=0.05, min=0.05, max=2.0)
+                                    .props('dense outlined suffix=m').classes('w-30').bind_value(
+                                        self.system.weeding, 'turn_offset').tooltip(
+                                        'Set the turning offset for the weeding automation')
+                                    ui.separator()
+                                    ui.markdown('Detector settings').style('color: #6E93D6')
+                                    with ui.row():
+                                    ui.number('Min. weed confidence', format='%.2f',
+                                              value=0.8, step=0.05, min=0.0, max=1.0)
+                                    .props('dense outlined').classes('w-24').bind_value(
+                                        self.system.plant_locator, 'minimum_weed_confidence').tooltip(
+                                        'Set the minimum weed confidence for the weeding automation')
+                                    ui.number('Min. crop confidence', format='%.2f',
+                                              value=0.4, step=0.05, min=0.0, max=1.0)
+                                    .props('dense outlined').classes('w-24').bind_value(
+                                        self.system.plant_locator, 'minimum_crop_confidence').tooltip(
+                                        'Set the minimum crop confidence for the weeding automation')
+                                    ui.separator()
+                                    ui.markdown('Tool settings').style('color: #6E93D6')
+                                    with ui.row():
+                                    if self.system.field_friend.tool == 'tornado':
+                                    ui.number('turn_offset', format='%.2f', value=0.4, step=0.05, min=0.05, max=2.0)
+                                    .props('dense outlined suffix=m').classes('w-30').bind_value(
+                                        self.system.weeding, 'turn_offset').tooltip(
+                                        'Set the turning offset for the weeding automation')
+                                    ui.separator()
+                                    ui.markdown('Detector settings').style('color: #6E93D6')
+                                    with ui.row():
+                                    ui.number('Min. weed confidence', format='%.2f',
+                                              value=0.8, step=0.05, min=0.0, max=1.0)
+                                    .props('dense outlined').classes('w-24').bind_value(
+                                        self.system.plant_locator, 'minimum_weed_confidence').tooltip(
+                                        'Set the minimum weed confidence for the weeding automation')
+                                    ui.number('Min. crop confidence', format='%.2f',
+                                              value=0.4, step=0.05, min=0.0, max=1.0)
+                                    .props('dense outlined').classes('w-24').bind_value(
+                                        self.system.plant_locator, 'minimum_crop_confidence').tooltip(
+                                        'Set the minimum crop confidence for the weeding automation')
+                                    ui.separator()
+                                    ui.markdown('Tool settings').style('color: #6E93D6')
+                                    with ui.row():
+                                    if self.system.field_friend.tool == 'tornado':
+                                    ui.number('Tornado angle', format='%.0f', value=180, step=1, min=1, max=180).props(
+                                        'dense outlined suffix=°').classes('w-24').bind_value(
+                                        self.system.weeding, 'tornado_angle').tooltip(
+                                        'Set the angle for the tornado drill')
+                                    elif self.system.field_friend.tool in ['weed_screw', 'dual_mechanism']:
+                                    ui.number('Drill depth', value=0.02, format='%.2f', step=0.01,
+                                              min=self.system.field_friend.z_axis.max_position, max=self.system.field_friend.z_axis.min_position*-1)
                                     .props('dense outlined suffix=°').classes('w-24').bind_value(
-                                    self.system.weeding, 'weed_screw_depth').tooltip(
-                                    'Set the drill depth for the weeding automation')
-                            ui.number('Crop safety distance', value=0.01, step=0.01, min=0.0, max=0.05, format='%.2f').props(
-                                'dense outlined suffix=m').classes('w-24').bind_value(
-                                self.system.weeding, 'crop_safety_distance').tooltip(
-                                'Set the crop safety distance for the weeding automation')
-
-                        ui.separator()
-                        ui.markdown('Workflow settings').style('color: #6E93D6')
-                        with ui.row():
-                            if self.system.field_friend.tool == 'tornado':
-                                ui.checkbox('Drill 2x with open torando', value=False, on_change=system.weeding.invalidate).bind_value(
-                                    self.system.weeding, 'drill_with_open_tornado').tooltip(
-                                    'Set the weeding automation to drill a second time with open tornado')
-                                ui.checkbox('Drill between crops', value=False).bind_value(
-                                    self.system.weeding, 'drill_between_crops').tooltip(
-                                    'Set the weeding automation to drill between crops')
-                            elif self.system.field_friend.tool == 'dual_mechanism':
-
-                                ui.checkbox('Drilling', value=False).bind_value(
-                                    self.system.weeding, 'with_drilling').tooltip(
-                                    'Set the weeding automation to with drill')
-                                ui.checkbox('Chopping', value=False).bind_value(
-                                    self.system.weeding, 'with_chopping').tooltip(
-                                    'Set the weeding automation to with chop')
-
-                                ui.checkbox('Chop if no crops', value=False).bind_value(
-                                    self.system.weeding, 'chop_if_no_crops').tooltip(
-                                    'Set the weeding automation to chop also if no crops seen')
-
-                            ui.checkbox('Only monitoring').bind_value(
-                                self.system.weeding, 'only_monitoring').tooltip(
-                                'Set the weeding automation to only monitor the field')
-                        ui.separator()
-                        ui.markdown('**Driver settings**').style('color: #6E93D6')
-                        with ui.row():
-                            ui.number('linear_speed_on_row', value=0.5, step=0.1, min=0.1, format='%.1f') \
-                                .props('dense outlined suffix=m/s').classes('w-24') \
-                                .bind_value(self.system.weeding, 'linear_speed_on_row') \
-                                .tooltip('Set the linear speed on row for the weeding automation')
-                            ui.number('linear_speed_between_rows', value=0.5, step=0.1, min=0.1, format='%.1f') \
-                                .props('dense outlined suffix=m/s').classes('w-24') \
-                                .bind_value(self.system.weeding, 'linear_speed_between_rows') \
-                                .tooltip('Set the linear speed between rows for the weeding automation')
-                            ui.number('angular_speed_on_row', value=0.5, step=0.1, min=0.1, format='%.1f') \
-                                .props('dense outlined suffix=°/s').classes('w-24') \
-                                .bind_value(self.system.weeding, 'angular_speed_on_row') \
-                                .tooltip('Set the angular speed on row for the weeding automation')
-                            ui.number('angular_speed_between_rows', value=0.5, step=0.1, min=0.1, format='%.1f') \
-                                .props('dense outlined suffix=°/s').classes('w-24') \
-                                .bind_value(self.system.weeding, 'angular_speed_between_rows') \
-                                .tooltip('Set the angular speed between rows for the weeding automation')
-
-                    with ui.column().bind_visibility_from(self.automations_toggle, 'value', value='monitoring'):
-                        with ui.column():
-                            self.with_field_planning_monitor = ui.checkbox('Use field planning', value=True) \
-                                .bind_value(self.system.monitoring, 'use_field_planning').tooltip('Set the monitoring automation to use the field planning with GNSS')
-
-                            with ui.row().bind_visibility_from(self.with_field_planning_monitor, 'value', value=True):
-                                self.show_start_row()
-                                self.show_end_row()
-                                ui.number('Min. turning radius', format='%.2f', value=0.5, step=0.05, min=0.05, max=2.0) \
-                                    .props('dense outlined suffix=m').classes('w-30') \
-                                    .bind_value(self.system.monitoring, 'minimum_turning_radius') \
+                                        self.system.weeding, 'weed_screw_depth').tooltip(
+                                        'Set the drill depth for the weeding automation')
+                                    ui.number('Crop safety distance', value=0.01, step=0.01, min=0.0, max=0.05, format='%.2f').props(
+                                        'dense outlined suffix=m').classes('w-24').bind_value(
+                                        self.system.weeding, 'crop_safety_distance').tooltip(
+                                        'Set the crop safety distance for the weeding automation')
+
+                                    ui.separator()
+                                    ui.markdown('Workflow settings').style('color: #6E93D6')
+                                    with ui.row():
+                                    if self.system.field_friend.tool == 'tornado':
+                                    ui.checkbox('Drill 2x with open torando', value=False, on_change=system.weeding.invalidate).bind_value(
+                                        self.system.weeding, 'drill_with_open_tornado').tooltip(
+                                        'Set the weeding automation to drill a second time with open tornado')
+                                    ui.checkbox('Drill between crops', value=False).bind_value(
+                                        self.system.weeding, 'drill_between_crops').tooltip(
+                                        'Set the weeding automation to drill between crops')
+                                    elif self.system.field_friend.tool == 'dual_mechanism':
+
+                                    ui.checkbox('Drilling', value=False).bind_value(
+                                        self.system.weeding, 'with_drilling').tooltip(
+                                        'Set the weeding automation to with drill')
+                                    ui.checkbox('Chopping', value=False).bind_value(
+                                        self.system.weeding, 'with_chopping').tooltip(
+                                        'Set the weeding automation to with chop')
+
+                                    ui.checkbox('Chop if no crops', value=False).bind_value(
+                                        self.system.weeding, 'chop_if_no_crops').tooltip(
+                                        'Set the weeding automation to chop also if no crops seen')
+
+                                    ui.checkbox('Only monitoring').bind_value(
+                                        self.system.weeding, 'only_monitoring').tooltip(
+                                        'Set the weeding automation to only monitor the field')
+                                    ui.separator()
+                                    ui.markdown('**Driver settings**').style('color: #6E93D6')
+                                    with ui.row():
+                                    ui.number('linear_speed_on_row', value=0.5, step=0.1, min=0.1, format='%.1f')
+                                    .props('dense outlined suffix=m/s').classes('w-24')
+                                    .bind_value(self.system.weeding, 'linear_speed_on_row')
+                                    .tooltip('Set the linear speed on row for the weeding automation')
+                                    ui.number('linear_speed_between_rows', value=0.5, step=0.1, min=0.1, format='%.1f')
+                                    .props('dense outlined suffix=m/s').classes('w-24')
+                                    .bind_value(self.system.weeding, 'linear_speed_between_rows')
+                                    .tooltip('Set the linear speed between rows for the weeding automation')
+                                    ui.number('angular_speed_on_row', value=0.5, step=0.1, min=0.1, format='%.1f')
+                                    .props('dense outlined suffix=°/s').classes('w-24')
+                                    .bind_value(self.system.weeding, 'angular_speed_on_row')
+                                    .tooltip('Set the angular speed on row for the weeding automation')
+                                    ui.number('angular_speed_between_rows', value=0.5, step=0.1, min=0.1, format='%.1f')
+                                    .props('dense outlined suffix=°/s').classes('w-24')
+                                    .bind_value(self.system.weeding, 'angular_speed_between_rows')
+                                    .tooltip('Set the angular speed between rows for the weeding automation')
+                                    elif self.system.field_friend.tool in ['weed_screw', 'dual_mechanism']:
+                                    ui.number('Drill depth', value=0.02, format='%.2f', step=0.01,
+                                              min=self.system.field_friend.z_axis.max_position, max=self.system.field_friend.z_axis.min_position*-1)
+                                    .props('dense outlined suffix=°').classes('w-24').bind_value(
+                                        self.system.weeding, 'weed_screw_depth').tooltip(
+                                        'Set the drill depth for the weeding automation')
+                                    ui.number('Crop safety distance', value=0.01, step=0.01, min=0.0, max=0.05, format='%.2f').props(
+                                        'dense outlined suffix=m').classes('w-24').bind_value(
+                                        self.system.weeding, 'crop_safety_distance').tooltip(
+                                        'Set the crop safety distance for the weeding automation')
+
+                                    ui.separator()
+                                    ui.markdown('Workflow settings').style('color: #6E93D6')
+                                    with ui.row():
+                                    if self.system.field_friend.tool == 'tornado':
+                                    ui.checkbox('Drill 2x with open torando', value=False, on_change=system.weeding.invalidate).bind_value(
+                                        self.system.weeding, 'drill_with_open_tornado').tooltip(
+                                        'Set the weeding automation to drill a second time with open tornado')
+                                    ui.checkbox('Drill between crops', value=False).bind_value(
+                                        self.system.weeding, 'drill_between_crops').tooltip(
+                                        'Set the weeding automation to drill between crops')
+                                    elif self.system.field_friend.tool == 'dual_mechanism':
+
+                                    ui.checkbox('Drilling', value=False).bind_value(
+                                        self.system.weeding, 'with_drilling').tooltip(
+                                        'Set the weeding automation to with drill')
+                                    ui.checkbox('Chopping', value=False).bind_value(
+                                        self.system.weeding, 'with_chopping').tooltip(
+                                        'Set the weeding automation to with chop')
+
+                                    ui.checkbox('Chop if no crops', value=False).bind_value(
+                                        self.system.weeding, 'chop_if_no_crops').tooltip(
+                                        'Set the weeding automation to chop also if no crops seen')
+
+                                    ui.checkbox('Only monitoring').bind_value(
+                                        self.system.weeding, 'only_monitoring').tooltip(
+                                        'Set the weeding automation to only monitor the field')
+                                    ui.separator()
+                                    ui.markdown('**Driver settings**').style('color: #6E93D6')
+                                    with ui.row():
+                                    ui.number('linear_speed_on_row', value=0.5, step=0.1, min=0.1, format='%.1f')
+                                    .props('dense outlined suffix=m/s').classes('w-24')
+                                    .bind_value(self.system.weeding, 'linear_speed_on_row')
+                                    .tooltip('Set the linear speed on row for the weeding automation')
+                                    ui.number('linear_speed_between_rows', value=0.5, step=0.1, min=0.1, format='%.1f')
+                                    .props('dense outlined suffix=m/s').classes('w-24')
+                                    .bind_value(self.system.weeding, 'linear_speed_between_rows')
+                                    .tooltip('Set the linear speed between rows for the weeding automation')
+                                    ui.number('angular_speed_on_row', value=0.5, step=0.1, min=0.1, format='%.1f')
+                                    .props('dense outlined suffix=°/s').classes('w-24')
+                                    .bind_value(self.system.weeding, 'angular_speed_on_row')
+                                    .tooltip('Set the angular speed on row for the weeding automation')
+                                    ui.number('angular_speed_between_rows', value=0.5, step=0.1, min=0.1, format='%.1f')
+                                    .props('dense outlined suffix=°/s').classes('w-24')
+                                    .bind_value(self.system.weeding, 'angular_speed_between_rows')
+                                    .tooltip('Set the angular speed between rows for the weeding automation')
+
+                                    with ui.column().bind_visibility_from(self.automations_toggle, 'value', value='monitoring'):
+                                    with ui.column():
+                                    self.with_field_planning_monitor=ui.checkbox('Use field planning', value=True)
+                                    .bind_value(self.system.monitoring, 'use_field_planning').tooltip('Set the monitoring automation to use the field planning with GNSS')
+                                    self.with_field_planning_monitor=ui.checkbox('Use field planning', value=True)
+                                    .bind_value(self.system.monitoring, 'use_field_planning').tooltip('Set the monitoring automation to use the field planning with GNSS')
+
+                                    with ui.row().bind_visibility_from(self.with_field_planning_monitor, 'value', value=True):
+                                    self.show_start_row()
+                                    self.show_end_row()
+                                    ui.number('Min. turning radius', format='%.2f',
+                                              value=0.5, step=0.05, min=0.05, max=2.0)
+                                    .props('dense outlined suffix=m').classes('w-30')
+                                    .bind_value(self.system.monitoring, 'minimum_turning_radius')
                                     .tooltip('Set the turning radius for the monitoring automation')
-
-                    with ui.column().bind_visibility_from(self.automations_toggle, 'value', value='collecting (demo)'):
-                        with ui.row():
-                            ui.number(
-                                'Drill angle', format='%.0f', value=100, step=1, min=1, max=180) \
-                                .props('dense outlined suffix=°').classes('w-24') \
-                                .bind_value(self.system.coin_collecting, 'angle') \
-                                .tooltip('Set the drill depth for the weeding automation')
+                                    ui.number('Min. turning radius', format='%.2f',
+                                              value=0.5, step=0.05, min=0.05, max=2.0)
+                                    .props('dense outlined suffix=m').classes('w-30')
+                                    .bind_value(self.system.monitoring, 'minimum_turning_radius')
+                                    .tooltip('Set the turning radius for the monitoring automation')
+
+                                    with ui.column().bind_visibility_from(self.automations_toggle, 'value', value='collecting (demo)'):
+                                    with ui.row():
+                                    ui.number(
+                                        'Drill angle', format='%.0f', value=100, step=1, min=1, max=180)
+                                    .props('dense outlined suffix=°').classes('w-24')
+                                    .bind_value(self.system.coin_collecting, 'angle')
+                                    .tooltip('Set the drill depth for the weeding automation')
+                                    ui.checkbox('with drilling', value=True)
+                                    .bind_value(self.system.coin_collecting, 'with_drilling')
+                                    'Drill angle', format='%.0f', value=100, step=1, min=1, max=180) \
+                                    .props('dense outlined suffix=°').classes('w-24') \
+                                    .bind_value(self.system.coin_collecting, 'angle') \
+                                    .tooltip('Set the drill depth for the weeding automation')
                             ui.checkbox('with drilling', value=True) \
                                 .bind_value(self.system.coin_collecting, 'with_drilling')
             ui.space()
@@ -229,11 +325,17 @@
                     ui.button('emergency reset', on_click=lambda: system.field_friend.estop.set_soft_estop(False)) \
                         .props('color=red-700 outline').classes('py-3 px-6 text-lg') \
                         .bind_visibility_from(system.field_friend.estop, 'is_soft_estop_active', value=True)
+                    ui.button('emergency stop', on_click=lambda: system.field_friend.estop.set_soft_estop(True)).props('color=red') \
+                        .classes('py-3 px-6 text-lg').bind_visibility_from(system.field_friend.estop, 'is_soft_estop_active', value=False)
+                    ui.button('emergency reset', on_click=lambda: system.field_friend.estop.set_soft_estop(False)) \
+                        .props('color=red-700 outline').classes('py-3 px-6 text-lg') \
+                        .bind_visibility_from(system.field_friend.estop, 'is_soft_estop_active', value=True)
                 ui.space()
                 with ui.row():
                     automation_controls(self.system, can_start=self.can_start)
         with ui.dialog() as self.dialog, ui.card():
             self.dialog_label = ui.label('Do you want to continue the canceled automation').classes('text-lg')
+            self.dialog_label = ui.label('Do you want to continue the canceled automation').classes('text-lg')
             with ui.row():
                 ui.button('Yes', on_click=lambda: self.dialog.submit('Yes'))
                 ui.button('No', on_click=lambda: self.dialog.submit('No'))
@@ -244,7 +346,11 @@
         if self.field_provider.active_field is not None:
             ui.select({row.id: row.name for row in self.field_provider.active_field.rows}, label='Start row') \
                 .bind_value(self.system.weeding, 'start_row_id').classes('w-24').tooltip('Select the row to start on')
+            ui.select({row.id: row.name for row in self.field_provider.active_field.rows}, label='Start row') \
+                .bind_value(self.system.weeding, 'start_row_id').classes('w-24').tooltip('Select the row to start on')
         else:
+            ui.select([None], label='Start row')\
+                .bind_value(self.system.weeding, 'start_row').classes('w-24').tooltip('Select the row to start on')
             ui.select([None], label='Start row')\
                 .bind_value(self.system.weeding, 'start_row').classes('w-24').tooltip('Select the row to start on')
 
@@ -253,7 +359,11 @@
         if self.field_provider.active_field is not None:
             ui.select({row.id: row.name for row in self.field_provider.active_field.rows}, label='End row') \
                 .bind_value(self.system.weeding, 'end_row_id').classes('w-24').tooltip('Select the row to end on')
+            ui.select({row.id: row.name for row in self.field_provider.active_field.rows}, label='End row') \
+                .bind_value(self.system.weeding, 'end_row_id').classes('w-24').tooltip('Select the row to end on')
         else:
+            ui.select([None], label='End row') \
+                .bind_value(self.system.weeding, 'end_row').classes('w-24').tooltip('Select the row to end on')
             ui.select([None], label='End row') \
                 .bind_value(self.system.weeding, 'end_row').classes('w-24').tooltip('Select the row to end on')
 
