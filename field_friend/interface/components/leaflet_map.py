--- conflicted
+++ resolved
@@ -8,12 +8,8 @@
 from nicegui import app, events, ui
 from nicegui.elements.leaflet_layers import GenericLayer, TileLayer
 
-<<<<<<< HEAD
-from ...automations.field_provider import Field
+from ...automations import Field
 from ...navigation.geo_point import GeoPoint
-=======
-from ...automations import Field
->>>>>>> 0929b2bd
 from .key_controls import KeyControls
 
 if TYPE_CHECKING:
