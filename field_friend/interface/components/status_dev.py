--- conflicted
+++ resolved
@@ -283,32 +283,6 @@
             kpi_fieldtime_label.text = f'{timedelta(seconds=system.kpi_provider.current_weeding_kpis.time)}'
             kpi_distance_label.text = f'{system.kpi_provider.current_weeding_kpis.distance:.0f}m'
 
-<<<<<<< HEAD
-            current_automation = next(key for key, value in system.automations.items()
-                                      if value == system.automator.default_automation)
-            if current_automation == 'weeding' or current_automation == 'monitoring':
-                if current_automation == 'weeding':
-                    current_row_label.text = system.weeding.current_row.name if system.weeding.current_row is not None else 'No row'
-                    worked_area_label.text = f'{system.weeding.field.worked_area(system.kpi_provider.current_weeding_kpis.rows_weeded):.2f}m²/{system.weeding.field.area():.2f}m²' if system.weeding.field is not None else 'No field'
-                elif current_automation == 'monitoring':
-                    current_row_label.text = system.monitoring.current_row.name if system.monitoring.current_row is not None else 'No row'
-                    worked_area_label.text = f'{system.monitoring.field.worked_area(system.kpi_provider.current_weeding_kpis.rows_weeded):.2f}m²/{system.monitoring.field.area():.2f}m²' if system.monitoring.field is not None else 'No field'
-                kpi_weeds_detected_label.text = system.kpi_provider.current_weeding_kpis.weeds_detected
-                kpi_crops_detected_label.text = system.kpi_provider.current_weeding_kpis.crops_detected
-                kpi_weeds_removed_label.text = system.kpi_provider.current_weeding_kpis.weeds_removed
-                kpi_rows_weeded_label.text = system.kpi_provider.current_weeding_kpis.rows_weeded
-                if current_automation == 'weeding':
-                    kpi_punches_label.text = system.kpi_provider.current_weeding_kpis.punches
-                    if robot.tool == 'dual_mechanism':
-                        kpi_chops_label.text = system.kpi_provider.current_weeding_kpis.chops
-        if robot.wheels.odrive_version == 6:
-            l0_status.text = 'Error in l0' if robot.wheels.l0_error else 'No error'
-            l1_status.text = 'Error in l1' if robot.wheels.l1_error else 'No error'
-            r0_status.text = 'Error in r0' if robot.wheels.r0_error else 'No error'
-            r1_status.text = 'Error in r1' if robot.wheels.r1_error else 'No error'
-        if robot.wheels.odrive_version == 4:
-            l0_status.text = 'cant read status update odrive to version 0.5.6'
-=======
             # current_automation = next(key for key, value in system.implements.items()
             #                           if value == system.automator.default_automation)
             # if current_automation == 'weeding' or current_automation == 'monitoring':
@@ -326,8 +300,13 @@
             #         kpi_punches_label.text = system.kpi_provider.current_weeding_kpis.punches
             #         if robot.implement_name == 'dual_mechanism':
             #             kpi_chops_label.text = system.kpi_provider.current_weeding_kpis.chops
-
->>>>>>> afb7262e
+        if robot.wheels.odrive_version == 6:
+            l0_status.text = 'Error in l0' if robot.wheels.l0_error else 'No error'
+            l1_status.text = 'Error in l1' if robot.wheels.l1_error else 'No error'
+            r0_status.text = 'Error in r0' if robot.wheels.r0_error else 'No error'
+            r1_status.text = 'Error in r1' if robot.wheels.r1_error else 'No error'
+        if robot.wheels.odrive_version == 4:
+            l0_status.text = 'cant read status update odrive to version 0.5.6'
         gnss_device_label.text = 'No connection' if system.gnss.device is None else 'Connected'
         reference_position_label.text = 'No reference' if system.gnss.reference is None else 'Set'
         gnss_label.text = str(system.gnss.current.location) if system.gnss.current is not None else 'No position'
