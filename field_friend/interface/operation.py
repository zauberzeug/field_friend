
import logging
from typing import TYPE_CHECKING

import rosys
from nicegui import events, ui

from .automation_controls import automation_controls
from .field_friend_object import field_friend_object
from .field_object import field_object
from .key_controls import KeyControls
from .plant_object import plant_objects
from .visualizer_object import visualizer_object
from ..falling_detection import RuturnToSafety

if TYPE_CHECKING:
    from field_friend.system import System

SHORTCUT_INFO = '''
    Steer the robot manually with the JOYSTICK.<br>
    Or hold SHIFT and use the ARROW KEYS
'''


class operation:

    def __init__(self, system: 'System') -> None:
        self.log = logging.getLogger('field_friend.operation')
        self.system = system
        self.field_provider = system.field_provider
        self.field = None

        with ui.card().tight():
            with ui.column().classes('m-2'):
                with ui.row():
                    key_controls = KeyControls(self.system)
                    rosys.driving.joystick(self.system.steerer, size=50, color='#6E93D6').classes(
                        'm-2').style('width:10em; height:10em;')
                    with ui.column().classes('mt-4'):
                        ui.markdown(SHORTCUT_INFO).classes('col-grow')
                        ui.number('speed', format='%.0f', max=4, min=1, value=1).props('dense outlined').classes(
                            'w-24 mr-4').bind_value(key_controls, 'speed').tooltip('Set the speed of the robot (1-4)')

                        with ui.dialog() as dialog, ui.card():
                            ui.label('Do you want to continue the old mowing automation?')
                            with ui.row():
                                ui.button('Yes', on_click=lambda: dialog.submit('Yes'))
                                ui.button('No', on_click=lambda: dialog.submit('No'))
                                ui.button('Cancel', on_click=lambda: dialog.submit('Cancel'))

<<<<<<< HEAD
                        async def ensure_start() -> bool:
                            self.log.info('Ensuring start of automation')
                            if not automations_toggle.value == 'mowing' or self.system.mowing.current_path is None:
                                return True
                            result = await dialog
                            if result == 'Yes':
                                self.system.mowing.continue_mowing = True
                            elif result == 'No':
                                self.system.mowing.continue_mowing = False
                            elif result == 'Cancel':
                                return False
                            return True
                    with ui.row().classes('items-center'):
                        automation_controls(self.system.automator, can_start=ensure_start)
                        if not system.is_real:
                            class RP:
                                roll = 0
                                pitch = 0
                            rp = RP
                            # TODO figure out the new Imu simulation
                            ui.number('Roll', format='%.2f', value=0, step=1, min=-180, max=180).bind_value(rp, 'roll').props(
                                'dense outlined suffix=Deg').classes('w-24').tooltip(
                                'Set teh roll for a simulated Robot')
                            ui.number('Pitch', format='%.2f', value=0, step=1, min=-180, max=180).bind_value(rp, 'pitch').props(
                                'dense outlined suffix=Deg').classes('w-24').tooltip(
                                'Set teh tilt for a simulated Robot')
                            ui.button(text='update Imu values',
                                      on_click=self.system.field_friend.imu.set_rotation(rosys.geometry.Rotation.from_euler(roll=rp.roll, pitch=rp.pitch, yaw=0)))
                            ui.button(text='Imu emit Rotation',
                                      on_click=lambda: self.system.field_friend.imu.emit_measurement(),)

                        @ui.refreshable
                        def show_field_selection() -> None:
                            def set_field() -> None:
                                for field in self.system.field_provider.fields:
                                    if field.id == self.field_selection.value:
                                        self.field = field
                                        self.system.weeding.field = field
                                        self.system.weeding_new.field = field
                                        show_row_selection.refresh()

                            self.field_selection = ui.select(
                                [field.id for field in self.system.field_provider.fields],
                                with_input=True, on_change=set_field, label='Field').tooltip(
                                'Select the field to weed').classes('w-24')
                            show_row_selection()

                        @ui.refreshable
                        def show_row_selection() -> None:
                            def set_row() -> None:
                                for row in self.field.rows:
                                    if row.id == self.row_selection.value:
                                        self.system.weeding.row = row
                                        self.system.weeding_new.start_row = row
                            if self.field is not None:
                                self.row_selection = ui.select(
                                    [row.id for row in self.field.rows if self.field is not None],
                                    label='Row', with_input=True, on_change=set_row).tooltip(
                                    'Select the row to weed').classes('w-24')
                        show_field_selection()
                        self.system.field_provider.FIELDS_CHANGED.register(show_field_selection.refresh)
=======
                with ui.row():
                    automations_toggle = ui.toggle(
                        [key for key in self.system.automations.keys()],
                        value='weeding').bind_value(
                        self.system.automator, 'default_automation', forward=lambda key: self.system.automations[key],
                        backward=lambda automation: next(
                            key for key, value in self.system.automations.items() if value == automation))
                with ui.column().bind_visibility_from(automations_toggle, 'value', value='mowing'):
                    with ui.row():
                        ui.number('padding', value=0.5, step=0.1, min=0.0, format='%.1f').props('dense outlined suffix=m').classes(
                            'w-24').bind_value(system.mowing, 'padding').tooltip('Set the padding for the mowing automation')
                        ui.number('lane distance', value=0.5, step=0.1, min=0.0, format='%.1f').props('dense outlined suffix=m').classes(
                            'w-24').bind_value(system.mowing, 'lane_distance').tooltip('Set the lane distance for the system. automation')
                        ui.number('number of outer lanes', value=3, step=1, min=3, format='%.0f').props('dense outlined').classes(
                            'w-24').bind_value(system.mowing, 'number_of_outer_lanes').tooltip('Set the number of outer lanes for the mowing automation')

                with ui.column().bind_visibility_from(automations_toggle, 'value', value='demo_weeding'):
                    if system.field_friend.z_axis:
                        ui.number('Drill depth', format='%.2f', value=0.05, step=0.01, min=0.01, max=0.18).props('dense outlined suffix=m').classes(
                            'w-24').bind_value(system.demo_weeding, 'drill_depth').tooltip('Set the drill depth for the weeding automation')
                        ui.label('press PLAY to start weeding with the set drill depth')
                    else:
                        ui.label('This Field Friend has no weeding tool available')

                with ui.column().bind_visibility_from(automations_toggle, 'value', value='weeding'):
                    with ui.row():
                        mode = ui.toggle(
                            ['Bohren', 'Hacken'],
                            value='Bohren').bind_value(
                            system.demo_weeding, 'mode').props('outline')
                        ui.number(
                            'Drill depth', format='%.2f', value=0.05, step=0.01, min=0.01, max=0.18).props(
                            'dense outlined suffix=m').classes('w-24').bind_value(
                            self.system.weeding, 'drill_depth').tooltip(
                            'Set the drill depth for the weeding automation').bind_visibility_from(
                            mode, 'value', value='Bohren')

                with ui.column().bind_visibility_from(automations_toggle, 'value', value='Continuous weeding'):
                    with ui.row():
                        ui.number(
                            'Drill depth', format='%.2f', value=0.05, step=0.01, min=0.01, max=0.18).props(
                            'dense outlined suffix=m').classes('w-24').bind_value(
                            self.system.weeding_new, 'drill_depth').tooltip(
                            'Set the drill depth for the weeding automation')
>>>>>>> 8f82298c

                with ui.column().bind_visibility_from(automations_toggle, 'value', value='collecting'):
                    with ui.row():
<<<<<<< HEAD
                        automations_toggle = ui.toggle(
                            [key for key in self.system.automations.keys()],
                            value='weeding').bind_value(
                            self.system.automator, 'default_automation', forward=lambda key: self.system.automations[key],
                            backward=lambda automation: next(
                                key for key, value in self.system.automations.items() if value == automation))
                    with ui.column().bind_visibility_from(automations_toggle, 'value', value='mowing'):
                        with ui.row():
                            ui.number('padding', value=0.5, step=0.1, min=0.0, format='%.1f').props('dense outlined suffix=m').classes(
                                'w-24').bind_value(system.mowing, 'padding').tooltip('Set the padding for the mowing automation')
                            ui.number('lane distance', value=0.5, step=0.1, min=0.0, format='%.1f').props('dense outlined suffix=m').classes(
                                'w-24').bind_value(system.mowing, 'lane_distance').tooltip('Set the lane distance for the system. automation')
                            ui.number('number of outer lanes', value=3, step=1, min=3, format='%.0f').props('dense outlined').classes(
                                'w-24').bind_value(system.mowing, 'number_of_outer_lanes').tooltip('Set the number of outer lanes for the mowing automation')

                    with ui.column().bind_visibility_from(automations_toggle, 'value', value='demo_weeding'):
                        if system.field_friend.z_axis:
                            ui.number('Drill depth', format='%.2f', value=0.05, step=0.01, min=0.01, max=0.18).props('dense outlined suffix=m').classes(
                                'w-24').bind_value(system.demo_weeding, 'drill_depth').tooltip('Set the drill depth for the weeding automation')
                            ui.label('press PLAY to start weeding with the set drill depth')
                        else:
                            ui.label('This Field Friend has no weeding tool available')

                    with ui.column().bind_visibility_from(automations_toggle, 'value', value='weeding'):
                        with ui.row():
                            mode = ui.toggle(
                                ['Bohren', 'Hacken'],
                                value='Bohren').bind_value(
                                system.demo_weeding, 'mode').props('outline')
                            ui.number(
                                'Drill depth', format='%.2f', value=0.05, step=0.01, min=0.01, max=0.18).props(
                                'dense outlined suffix=m').classes('w-24').bind_value(
                                self.system.weeding, 'drill_depth').tooltip(
                                'Set the drill depth for the weeding automation').bind_visibility_from(
                                mode, 'value', value='Bohren')

                    with ui.column().bind_visibility_from(automations_toggle, 'value', value='Continuous weeding'):
                        with ui.row():
                            ui.number(
                                'Drill depth', format='%.2f', value=0.05, step=0.01, min=0.01, max=0.18).props(
                                'dense outlined suffix=m').classes('w-24').bind_value(
                                self.system.weeding_new, 'drill_depth').tooltip(
                                'Set the drill depth for the weeding automation')

                    with ui.column().bind_visibility_from(automations_toggle, 'value', value='collecting'):
                        with ui.row():
                            ui.number(
                                'Drill angle', format='%.0f', value=100, step=1, min=1, max=180).props(
                                'dense outlined suffix=m').classes('w-24').bind_value(
                                self.system.coin_collecting, 'angle').tooltip(
                                'Set the drill depth for the weeding automation')
                            ui.checkbox('with drilling', value=True).bind_value(
                                self.system.coin_collecting, 'with_drilling')

            with ui.row().classes('m-4'):
                ui.button('emergency stop', on_click=lambda: system.field_friend.estop.set_soft_estop(True)).props('color=red').classes(
                    'py-3 px-6 text-lg').bind_visibility_from(system.field_friend.estop, 'is_soft_estop_active', value=False)
                ui.button('emergency reset', on_click=lambda: system.field_friend.estop.set_soft_estop(False)).props(
                    'color=red-700 outline').classes('py-3 px-6 text-lg').bind_visibility_from(system.field_friend.estop,
                                                                                               'is_soft_estop_active', value=True)
                ui.checkbox(
                    'Space bar emergency stop').tooltip(
                    'Enable or disable the emergency stop on space bar').bind_value(key_controls, 'estop_on_space')

                ui.button('self rescue', on_click=self.system.to_safety.rescue).props('color=orange').classes(
                    'py-3 px-6 text-lg').bind_visibility(system.falling_detection, 'has_stopped', value=True)
                ui.button('self rescue in progress').props('color=orange outline').classes(
                    'py-3 px-6 text-lg').bind_visibility(system.to_safety, 'rescueing', value=True)
=======
                        ui.number(
                            'Drill angle', format='%.0f', value=100, step=1, min=1, max=180).props(
                            'dense outlined suffix=m').classes('w-24').bind_value(
                            self.system.coin_collecting, 'angle').tooltip(
                            'Set the drill depth for the weeding automation')
                        ui.checkbox('with drilling', value=True).bind_value(
                            self.system.coin_collecting, 'with_drilling')

                with ui.row().classes('items-center'):
                    async def ensure_start() -> bool:
                        self.log.info('Ensuring start of automation')
                        if not automations_toggle.value == 'mowing' or self.system.mowing.current_path is None:
                            return True
                        result = await dialog
                        if result == 'Yes':
                            self.system.mowing.continue_mowing = True
                        elif result == 'No':
                            self.system.mowing.continue_mowing = False
                        elif result == 'Cancel':
                            return False
                        return True
                    automation_controls(self.system.automator, can_start=ensure_start)

                    @ui.refreshable
                    def show_field_selection() -> None:
                        def set_field() -> None:
                            for field in self.system.field_provider.fields:
                                if field.id == self.field_selection.value:
                                    self.field = field
                                    self.system.weeding.field = field
                                    self.system.weeding_new.field = field
                                    show_row_selection.refresh()

                        field_selection_dict = {}
                        for field in self.system.field_provider.fields:
                            field_selection_dict[field.id] = field.name

                        self.field_selection = ui.select(
                            field_selection_dict,
                            with_input=True, on_change=set_field, label='Field').tooltip(
                            'Select the field to weed').classes('w-24')
                        show_row_selection()

                    @ui.refreshable
                    def show_row_selection() -> None:
                        def set_row() -> None:
                            for row in self.field.rows:
                                if row.id == self.row_selection.value:
                                    self.system.weeding.row = row
                                    self.system.weeding_new.start_row = row
                        if self.field is not None:
                            row_selection_dict = {}
                            if self.field is not None:
                                for row in self.field.rows:
                                    row_selection_dict[row.id] = row.name

                            self.row_selection = ui.select(
                                row_selection_dict,
                                label='Row', with_input=True, on_change=set_row).tooltip(
                                'Select the row to weed').classes('w-24')
                    show_field_selection()
                    self.system.field_provider.FIELDS_CHANGED.register(show_field_selection.refresh)

                # with ui.row().classes('m-4'):
                    ui.button('emergency stop', on_click=lambda: system.field_friend.estop.set_soft_estop(True)).props('color=red').classes(
                        'py-3 px-6 text-lg').bind_visibility_from(system.field_friend.estop, 'is_soft_estop_active', value=False)
                    ui.button('emergency reset', on_click=lambda: system.field_friend.estop.set_soft_estop(False)).props(
                        'color=red-700 outline').classes('py-3 px-6 text-lg').bind_visibility_from(system.field_friend.estop,
                                                                                                   'is_soft_estop_active', value=True)
                    # ui.checkbox(
                    #     'Space bar emergency stop').tooltip(
                    #     'Enable or disable the emergency stop on space bar').bind_value(key_controls, 'estop_on_space')
>>>>>>> 8f82298c
<|MERGE_RESOLUTION|>--- conflicted
+++ resolved
@@ -48,69 +48,6 @@
                                 ui.button('No', on_click=lambda: dialog.submit('No'))
                                 ui.button('Cancel', on_click=lambda: dialog.submit('Cancel'))
 
-<<<<<<< HEAD
-                        async def ensure_start() -> bool:
-                            self.log.info('Ensuring start of automation')
-                            if not automations_toggle.value == 'mowing' or self.system.mowing.current_path is None:
-                                return True
-                            result = await dialog
-                            if result == 'Yes':
-                                self.system.mowing.continue_mowing = True
-                            elif result == 'No':
-                                self.system.mowing.continue_mowing = False
-                            elif result == 'Cancel':
-                                return False
-                            return True
-                    with ui.row().classes('items-center'):
-                        automation_controls(self.system.automator, can_start=ensure_start)
-                        if not system.is_real:
-                            class RP:
-                                roll = 0
-                                pitch = 0
-                            rp = RP
-                            # TODO figure out the new Imu simulation
-                            ui.number('Roll', format='%.2f', value=0, step=1, min=-180, max=180).bind_value(rp, 'roll').props(
-                                'dense outlined suffix=Deg').classes('w-24').tooltip(
-                                'Set teh roll for a simulated Robot')
-                            ui.number('Pitch', format='%.2f', value=0, step=1, min=-180, max=180).bind_value(rp, 'pitch').props(
-                                'dense outlined suffix=Deg').classes('w-24').tooltip(
-                                'Set teh tilt for a simulated Robot')
-                            ui.button(text='update Imu values',
-                                      on_click=self.system.field_friend.imu.set_rotation(rosys.geometry.Rotation.from_euler(roll=rp.roll, pitch=rp.pitch, yaw=0)))
-                            ui.button(text='Imu emit Rotation',
-                                      on_click=lambda: self.system.field_friend.imu.emit_measurement(),)
-
-                        @ui.refreshable
-                        def show_field_selection() -> None:
-                            def set_field() -> None:
-                                for field in self.system.field_provider.fields:
-                                    if field.id == self.field_selection.value:
-                                        self.field = field
-                                        self.system.weeding.field = field
-                                        self.system.weeding_new.field = field
-                                        show_row_selection.refresh()
-
-                            self.field_selection = ui.select(
-                                [field.id for field in self.system.field_provider.fields],
-                                with_input=True, on_change=set_field, label='Field').tooltip(
-                                'Select the field to weed').classes('w-24')
-                            show_row_selection()
-
-                        @ui.refreshable
-                        def show_row_selection() -> None:
-                            def set_row() -> None:
-                                for row in self.field.rows:
-                                    if row.id == self.row_selection.value:
-                                        self.system.weeding.row = row
-                                        self.system.weeding_new.start_row = row
-                            if self.field is not None:
-                                self.row_selection = ui.select(
-                                    [row.id for row in self.field.rows if self.field is not None],
-                                    label='Row', with_input=True, on_change=set_row).tooltip(
-                                    'Select the row to weed').classes('w-24')
-                        show_field_selection()
-                        self.system.field_provider.FIELDS_CHANGED.register(show_field_selection.refresh)
-=======
                 with ui.row():
                     automations_toggle = ui.toggle(
                         [key for key in self.system.automations.keys()],
@@ -155,80 +92,9 @@
                             'dense outlined suffix=m').classes('w-24').bind_value(
                             self.system.weeding_new, 'drill_depth').tooltip(
                             'Set the drill depth for the weeding automation')
->>>>>>> 8f82298c
 
                 with ui.column().bind_visibility_from(automations_toggle, 'value', value='collecting'):
                     with ui.row():
-<<<<<<< HEAD
-                        automations_toggle = ui.toggle(
-                            [key for key in self.system.automations.keys()],
-                            value='weeding').bind_value(
-                            self.system.automator, 'default_automation', forward=lambda key: self.system.automations[key],
-                            backward=lambda automation: next(
-                                key for key, value in self.system.automations.items() if value == automation))
-                    with ui.column().bind_visibility_from(automations_toggle, 'value', value='mowing'):
-                        with ui.row():
-                            ui.number('padding', value=0.5, step=0.1, min=0.0, format='%.1f').props('dense outlined suffix=m').classes(
-                                'w-24').bind_value(system.mowing, 'padding').tooltip('Set the padding for the mowing automation')
-                            ui.number('lane distance', value=0.5, step=0.1, min=0.0, format='%.1f').props('dense outlined suffix=m').classes(
-                                'w-24').bind_value(system.mowing, 'lane_distance').tooltip('Set the lane distance for the system. automation')
-                            ui.number('number of outer lanes', value=3, step=1, min=3, format='%.0f').props('dense outlined').classes(
-                                'w-24').bind_value(system.mowing, 'number_of_outer_lanes').tooltip('Set the number of outer lanes for the mowing automation')
-
-                    with ui.column().bind_visibility_from(automations_toggle, 'value', value='demo_weeding'):
-                        if system.field_friend.z_axis:
-                            ui.number('Drill depth', format='%.2f', value=0.05, step=0.01, min=0.01, max=0.18).props('dense outlined suffix=m').classes(
-                                'w-24').bind_value(system.demo_weeding, 'drill_depth').tooltip('Set the drill depth for the weeding automation')
-                            ui.label('press PLAY to start weeding with the set drill depth')
-                        else:
-                            ui.label('This Field Friend has no weeding tool available')
-
-                    with ui.column().bind_visibility_from(automations_toggle, 'value', value='weeding'):
-                        with ui.row():
-                            mode = ui.toggle(
-                                ['Bohren', 'Hacken'],
-                                value='Bohren').bind_value(
-                                system.demo_weeding, 'mode').props('outline')
-                            ui.number(
-                                'Drill depth', format='%.2f', value=0.05, step=0.01, min=0.01, max=0.18).props(
-                                'dense outlined suffix=m').classes('w-24').bind_value(
-                                self.system.weeding, 'drill_depth').tooltip(
-                                'Set the drill depth for the weeding automation').bind_visibility_from(
-                                mode, 'value', value='Bohren')
-
-                    with ui.column().bind_visibility_from(automations_toggle, 'value', value='Continuous weeding'):
-                        with ui.row():
-                            ui.number(
-                                'Drill depth', format='%.2f', value=0.05, step=0.01, min=0.01, max=0.18).props(
-                                'dense outlined suffix=m').classes('w-24').bind_value(
-                                self.system.weeding_new, 'drill_depth').tooltip(
-                                'Set the drill depth for the weeding automation')
-
-                    with ui.column().bind_visibility_from(automations_toggle, 'value', value='collecting'):
-                        with ui.row():
-                            ui.number(
-                                'Drill angle', format='%.0f', value=100, step=1, min=1, max=180).props(
-                                'dense outlined suffix=m').classes('w-24').bind_value(
-                                self.system.coin_collecting, 'angle').tooltip(
-                                'Set the drill depth for the weeding automation')
-                            ui.checkbox('with drilling', value=True).bind_value(
-                                self.system.coin_collecting, 'with_drilling')
-
-            with ui.row().classes('m-4'):
-                ui.button('emergency stop', on_click=lambda: system.field_friend.estop.set_soft_estop(True)).props('color=red').classes(
-                    'py-3 px-6 text-lg').bind_visibility_from(system.field_friend.estop, 'is_soft_estop_active', value=False)
-                ui.button('emergency reset', on_click=lambda: system.field_friend.estop.set_soft_estop(False)).props(
-                    'color=red-700 outline').classes('py-3 px-6 text-lg').bind_visibility_from(system.field_friend.estop,
-                                                                                               'is_soft_estop_active', value=True)
-                ui.checkbox(
-                    'Space bar emergency stop').tooltip(
-                    'Enable or disable the emergency stop on space bar').bind_value(key_controls, 'estop_on_space')
-
-                ui.button('self rescue', on_click=self.system.to_safety.rescue).props('color=orange').classes(
-                    'py-3 px-6 text-lg').bind_visibility(system.falling_detection, 'has_stopped', value=True)
-                ui.button('self rescue in progress').props('color=orange outline').classes(
-                    'py-3 px-6 text-lg').bind_visibility(system.to_safety, 'rescueing', value=True)
-=======
                         ui.number(
                             'Drill angle', format='%.0f', value=100, step=1, min=1, max=180).props(
                             'dense outlined suffix=m').classes('w-24').bind_value(
@@ -301,4 +167,7 @@
                     # ui.checkbox(
                     #     'Space bar emergency stop').tooltip(
                     #     'Enable or disable the emergency stop on space bar').bind_value(key_controls, 'estop_on_space')
->>>>>>> 8f82298c
+                    ui.button('self rescue', on_click=self.system.to_safety.rescue).props('color=orange').classes(
+                        'py-3 px-6 text-lg').bind_visibility(system.falling_detection, 'has_stopped', value=True)
+                    ui.button('self rescue in progress').props('color=orange outline').classes(
+                        'py-3 px-6 text-lg').bind_visibility(system.to_safety, 'rescueing', value=True)