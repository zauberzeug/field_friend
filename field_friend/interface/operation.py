
import logging
from typing import TYPE_CHECKING

from nicegui import ui

from .automation_controls import automation_controls
from .key_controls import KeyControls
from .leaflet_map import leaflet_map
<<<<<<< HEAD
from .plant_object import plant_objects
from .visualizer_object import visualizer_object
from ..falling_detection import RuturnToSafety
=======
>>>>>>> 69f76130

if TYPE_CHECKING:
    from field_friend.system import System


class operation:

    def __init__(self, system: 'System', leaflet_map: leaflet_map) -> None:
        self.log = logging.getLogger('field_friend.operation')
        self.system = system
        self.field_provider = system.field_provider
        self.field = None
        self.key_controls = KeyControls(self.system)
        self.leaflet_map = leaflet_map
        self.initial_value = None

        with ui.card().tight().classes('w-full h-full'):
            with ui.row().classes('m-4').style('width: calc(100% - 2rem)'):
                with ui.column().classes('w-full'):
                    with ui.row().classes('items-center'):
                        @ui.refreshable
                        def center_map_button() -> None:
                            if self.field_provider.active_field is not None and len(self.field_provider.active_field.outline_wgs84) > 0:
                                ui.button(on_click=lambda: self.leaflet_map.m.set_center(self.field_provider.active_field.outline_wgs84[0])).props(
                                    'icon=place color=primary fab-mini flat').tooltip('center map on point').classes('ml-0')
                            else:
                                ui.icon('place').props('size=sm color=grey').classes('ml-2')
                        center_map_button()
                        self.field_provider.FIELD_SELECTED.register(center_map_button.refresh)

                        field_selection_dict = {}
                        if self.field_provider.fields is not None and len(self.field_provider.fields) > 0:
                            for field in self.system.field_provider.fields:
                                field_selection_dict[field.id] = field.name
                            self.initial_value = None if self.field_provider.active_field is None else self.field_provider.active_field.id
                        self.field_selection = None

                        @ui.refreshable
                        def show_field_selection() -> None:
                            self.field_selection = ui.select(
                                field_selection_dict,
                                with_input=True, on_change=self.set_field, label='Field', value=self.initial_value).tooltip(
                                'Select the field to work on').classes('w-24')
                        show_field_selection()
                        self.field_provider.FIELDS_CHANGED.register(show_field_selection.refresh)
                    ui.separator()
                    with ui.row():
                        ui.label("Automation").classes('text-xl')
                    with ui.row().classes('w-full'):
                        self.automations_toggle = ui.select(
                            [key for key in self.system.automations.keys()],
                            value='weeding').bind_value(
                            self.system.automator, 'default_automation', forward=lambda key: self.system.automations[key],
                            backward=lambda automation: next(
                                key for key, value in self.system.automations.items() if value == automation)).classes('w-full border pl-2').style('border: 2px solid #6E93D6; border-radius: 5px; background-color: #EEF4FA')

                    with ui.column().bind_visibility_from(self.automations_toggle, 'value', value='mowing'):
                        with ui.row():
                            ui.number('Padding', value=0.5, step=0.1, min=0.0, format='%.1f').props('dense outlined suffix=m').classes(
                                'w-24').bind_value(system.mowing, 'padding').tooltip('Set the padding for the mowing automation')
                            ui.number('Lane distance', value=0.5, step=0.1, min=0.0, format='%.1f').props('dense outlined suffix=m').classes(
                                'w-24').bind_value(system.mowing, 'lane_distance').tooltip('Set the lane distance for the system. automation')
                            ui.number('Number of outer lanes', value=3, step=1, min=3, format='%.0f').props('dense outlined').classes(
                                'w-28').bind_value(system.mowing, 'number_of_outer_lanes').tooltip('Set the number of outer lanes for the mowing automation')
                            ui.number('Min. turning radius', format='%.2f', value=0.5, step=0.1, min=0.1, max=1.0).props(
                                'dense outlined suffix=m').classes('w-32').bind_value(
                                self.system.mowing, 'turning_radius').tooltip(
                                'Set the turning radius for the mowing automation')

                    with ui.column().bind_visibility_from(self.automations_toggle, 'value', value='weeding'):
                        with ui.column():
                            self.with_field_planning = ui.checkbox('Use field planning', value=True).bind_value(
                                self.system.weeding, 'use_field_planning').tooltip('Set the weeding automation to use the field planning with GNSS')

                            with ui.row().bind_visibility_from(self.with_field_planning, 'value', value=True):
                                self.show_start_row()
                                self.show_end_row()
                                ui.number('Min. turning radius', format='%.2f', value=0.5, step=0.1, min=0.1, max=1.0).props(
                                    'dense outlined suffix=m').classes('w-30').bind_value(
                                    self.system.weeding, 'turning_radius').tooltip(
                                    'Set the turning radius for the weeding automation')
                            with ui.row():
                                ui.number('Tornado angle', format='%.0f', value=180, step=1, min=1, max=180).props(
                                    'dense outlined suffix=°').classes('w-24').bind_value(
                                    self.system.weeding, 'tornado_angle').tooltip(
                                    'Set the angle for the tornado drill')
                                ui.checkbox('Only monitoring').bind_value(
                                    self.system.weeding, 'only_monitoring').tooltip(
                                    'Set the weeding automation to only monitor the field')

                    with ui.column().bind_visibility_from(self.automations_toggle, 'value', value='collecting (demo)'):
                        with ui.row():
                            ui.number(
                                'Drill angle', format='%.0f', value=100, step=1, min=1, max=180).props(
                                'dense outlined suffix=m').classes('w-24').bind_value(
                                self.system.coin_collecting, 'angle').tooltip(
                                'Set the drill depth for the weeding automation')
                            ui.checkbox('with drilling', value=True).bind_value(
                                self.system.coin_collecting, 'with_drilling')
            ui.space()
            with ui.row().style("margin: 1rem; width: calc(100% - 2rem);"):
                with ui.column():
                    ui.button('emergency stop', on_click=lambda: system.field_friend.estop.set_soft_estop(True)).props('color=red').classes(
                        'py-3 px-6 text-lg').bind_visibility_from(system.field_friend.estop, 'is_soft_estop_active', value=False)
                    ui.button('emergency reset', on_click=lambda: system.field_friend.estop.set_soft_estop(False)).props(
                        'color=red-700 outline').classes('py-3 px-6 text-lg').bind_visibility_from(system.field_friend.estop,
                                                                                                   'is_soft_estop_active', value=True)
                ui.button('self rescue', on_click=self.system.to_safety.rescue).props('color=orange').classes(
                    'py-3 px-6 text-lg').bind_visibility(system.falling_detection, 'has_stopped', value=True)
                ui.button('self rescue in progress').props('color=orange outline').classes(
                    'py-3 px-6 text-lg').bind_visibility(system.falling_detection, 'rescue_in_progress_val', value=True)
                ui.button('rescue attemt stopped, reset', on_click=system.falling_detection.reset_emergency).props('color=orange').classes(
                    'py-3 px-6 text-lg').bind_visibility(system.falling_detection, 'rescue_stop', value=True)
                ui.button('reset', on_click=system.falling_detection.reset).props('color=orange outline').classes(
                    'py-3 px-6 text-lg').bind_visibility(system.falling_detection, 'has_stopped', value=True)

                ui.space()
                with ui.row():
                    automation_controls(self.system.automator, can_start=self.ensure_start)
        with ui.dialog() as self.dialog, ui.card():
            ui.label(f'Do you want to continue the canceled {"mowing"  if self.automations_toggle.value == "mowing" else f"weeding on {self.system.weeding.current_row}"}?').classes(
                'text-lg')
            with ui.row():
                ui.button('Yes', on_click=lambda: self.dialog.submit('Yes'))
                ui.button('No', on_click=lambda: self.dialog.submit('No'))
                ui.button('Cancel', on_click=lambda: self.dialog.submit('Cancel'))

    @ui.refreshable
    def show_start_row(self) -> None:
        if self.field_provider.active_field is not None:
            ui.select({row.id: row.name for row in self.field_provider.active_field.rows}, label='Start row').bind_value(self.system.weeding, 'start_row_id').classes(
                'w-24').tooltip('Select the row to start on')
        else:
            ui.select([None], label='Start row').bind_value(self.system.weeding, 'start_row').classes(
                'w-24').tooltip('Select the row to start on')

    @ui.refreshable
    def show_end_row(self) -> None:
        if self.field_provider.active_field is not None:
            ui.select({row.id: row.name for row in self.field_provider.active_field.rows}, label='End row').bind_value(self.system.weeding, 'end_row_id').classes(
                'w-24').tooltip('Select the row to end on')
        else:
            ui.select([None], label='End row').bind_value(self.system.weeding, 'end_row').classes(
                'w-24').tooltip('Select the row to end on')

    def set_field(self) -> None:
        for field in self.system.field_provider.fields:
            if field.id == self.field_selection.value:
                self.field_provider.select_field(field)
                if len(field.outline_wgs84) > 0:
                    self.system.gnss.set_reference(field.outline_wgs84[0][0], field.outline_wgs84[0][1])
                # TODO das hier noch auf das active field umbauen, damit auch diese werte im weeding auf das active field registriert sind
                self.system.weeding.field = field
                self.system.mowing.field = field
                self.show_start_row.refresh()
                self.show_end_row.refresh()

    async def ensure_start(self) -> bool:
        self.log.info('Ensuring start of automation')
        if self.automations_toggle.value == 'mowing':
            return await self.ensure_mowing_start()
        elif self.automations_toggle.value == 'weeding':
            return await self.ensure_weeding_start()
        return True

    async def ensure_mowing_start(self) -> bool:
        self.log.info('Ensuring start of automation')
        if not self.automations_toggle.value == 'mowing' or self.system.mowing.current_path_segment is None:
            return True
        result = await self.dialog
        if result == 'Yes':
            self.system.mowing.continue_mowing = True
        elif result == 'No':
            self.system.mowing.continue_mowing = False
        elif result == 'Cancel':
            return False
        return True

    async def ensure_weeding_start(self) -> bool:
        self.log.info('Ensuring start of automation')
        if not self.automations_toggle.value == 'weeding' or self.system.weeding.current_segment is None:
            return True
        result = await self.dialog
        if result == 'Yes':
            self.system.weeding.continue_canceled_weeding = True
        elif result == 'No':
            self.system.weeding.continue_canceled_weeding = False
        elif result == 'Cancel':
            return False
        return True<|MERGE_RESOLUTION|>--- conflicted
+++ resolved
@@ -4,15 +4,10 @@
 
 from nicegui import ui
 
+from ..falling_detection import RuturnToSafety
 from .automation_controls import automation_controls
 from .key_controls import KeyControls
 from .leaflet_map import leaflet_map
-<<<<<<< HEAD
-from .plant_object import plant_objects
-from .visualizer_object import visualizer_object
-from ..falling_detection import RuturnToSafety
-=======
->>>>>>> 69f76130
 
 if TYPE_CHECKING:
     from field_friend.system import System
