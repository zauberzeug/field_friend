--- conflicted
+++ resolved
@@ -3,6 +3,7 @@
 import rosys
 from nicegui import binding, ui
 
+from field_friend.interface.components.robot_scene import robot_scene
 from field_friend.system import System
 
 from ..components import camera_card, leaflet_map, operation
@@ -36,10 +37,7 @@
                 operation(self.system)
                 with ui.column().classes('h-full').style('width: calc(45% - 2rem); flex-wrap: nowrap;'):
                     camera_card(self.system)
-<<<<<<< HEAD
-=======
                     robot_scene(self.system)
->>>>>>> b081ccbf
                     with ui.row().style("margin: 1rem; width: calc(100% - 2rem);"):
                         with ui.column():
                             ui.button('emergency stop', on_click=lambda: self.system.field_friend.estop.set_soft_estop(True)).props('color=red') \
