--- conflicted
+++ resolved
@@ -1,25 +1,20 @@
 from datetime import timedelta
 
+import numpy as np
 import psutil
 import rosys
 from nicegui import ui
-import numpy as np
+
 from ..hardware import (ChainAxis, FieldFriend, FieldFriendHardware, FlashlightPWMHardware, Tornado, YAxis,
                         YAxisTornado, ZAxis, ZAxisV2)
 from ..navigation import Gnss
 
 
 def status_drawer(robot: FieldFriend, gnss: Gnss, odometer: rosys.driving.Odometer):
-<<<<<<< HEAD
-    with ui.right_drawer().classes('bg-[#edf4fa]') as status_drawer, ui.column():
-        ui.label('System status').classes('text-xl')
-        ui.markdown('**Hardware:**')
-=======
     with ui.right_drawer(value=False).classes('bg-[#edf4fa]') as status_drawer, ui.column():
         ui.label('System Status').classes('text-xl')
         ui.markdown('**Hardware**').style('color: #6E93D6').classes('w-full text-center')
         ui.separator()
->>>>>>> 69f76130
 
         with ui.row().bind_visibility_from(robot.estop, 'active'):
             ui.icon('report').props('size=md').classes('text-red')
