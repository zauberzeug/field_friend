import logging
import os

import numpy as np
import rosys

from .automations import (AutomationWatcher, BatteryWatcher, CoinCollecting, FieldProvider, KpiProvider, Mowing,
                          PathProvider, PathRecorder, PlantLocator, PlantProvider, Puncher, Weeding)
from .hardware import FieldFriendHardware, FieldFriendSimulation
from .interface.components.info import Info
from .kpi_generator import generate_kpis
from .navigation import GnssHardware, GnssSimulation
from .vision import CameraConfigurator, SimulatedCam, SimulatedCamProvider, UsbCamProvider


class System:
    def __init__(self) -> None:
        rosys.hardware.SerialCommunication.search_paths.insert(0, '/dev/ttyTHS0')
        self.log = logging.getLogger('field_friend.system')
        self.is_real = rosys.hardware.SerialCommunication.is_possible()
<<<<<<< HEAD
        self.version = 'u4'  # insert here your field friend version
        if self.is_real:
            self.field_friend = FieldFriendHardware(version=self.version)
=======

        if self.is_real:
            self.field_friend = FieldFriendHardware()
>>>>>>> 54817f0b
            self.usb_camera_provider = UsbCamProvider()
            self.mjpeg_camera_provider = rosys.vision.MjpegCameraProvider(username='root', password='zauberzg!')
            self.detector = rosys.vision.DetectorHardware(port=8004)
            self.monitoring_detector = rosys.vision.DetectorHardware(port=8005)
            self.camera_configurator = CameraConfigurator(self.usb_camera_provider)
        else:
<<<<<<< HEAD
            self.field_friend = FieldFriendSimulation(version=self.version)
=======
            version = 'rb28'  # insert here your field friend version to be simulated
            self.field_friend = FieldFriendSimulation(robot_id=version)
>>>>>>> 54817f0b
            self.usb_camera_provider = SimulatedCamProvider()
            self.usb_camera_provider.remove_all_cameras()
            self.usb_camera_provider.add_camera(SimulatedCam.create_calibrated(id='bottom_cam',
                                                                               x=0.4, z=0.4,
                                                                               roll=np.deg2rad(360-150),
                                                                               pitch=np.deg2rad(0),
                                                                               yaw=np.deg2rad(90)))
            self.detector = rosys.vision.DetectorSimulation(self.usb_camera_provider)
            self.camera_configurator = CameraConfigurator(self.usb_camera_provider, robot_id=version)
            # self.circle_sight = None
<<<<<<< HEAD
        self.camera_configurator = CameraConfigurator(self.usb_camera_provider, self.version)
=======

>>>>>>> 54817f0b
        self.plant_provider = PlantProvider()
        self.steerer = rosys.driving.Steerer(self.field_friend.wheels, speed_scaling=0.25)
        self.odometer = rosys.driving.Odometer(self.field_friend.wheels)
        if self.is_real:
            self.gnss = GnssHardware(self.odometer)
        else:
            self.gnss = GnssSimulation(self.field_friend.wheels)
        self.gnss.ROBOT_POSE_LOCATED.register(self.odometer.handle_detection)
        self.driver = rosys.driving.Driver(self.field_friend.wheels, self.odometer)
        self.driver.parameters.linear_speed_limit = 0.1
        self.driver.parameters.angular_speed_limit = 0.5
        self.driver.parameters.can_drive_backwards = True
        self.driver.parameters.minimum_turning_radius = 0.05
        self.driver.parameters.hook_offset = 0.6
        self.driver.parameters.carrot_distance = 0.2
        self.driver.parameters.carrot_offset = self.driver.parameters.hook_offset + self.driver.parameters.carrot_distance

        self.kpi_provider = KpiProvider(self.plant_provider)
        if not (self.is_real):
            generate_kpis(self.kpi_provider)

        def watch_robot() -> None:
            self.kpi_provider.increment_on_rising_edge('bumps', bool(self.field_friend.bumper.active_bumpers))
            self.kpi_provider.increment_on_rising_edge('low_battery', self.field_friend.bms.is_below_percent(10.0))
            # TODO add more things to watch after

        self.puncher = Puncher(self.field_friend, self.driver, self.kpi_provider)
        self.big_weed_category_names = ['thistle', 'big_weed', 'orache']
        self.small_weed_category_names = ['weed', 'coin']
        self.crop_category_names = ['sugar_beet', 'crop', 'coin_with_hole']
        self.plant_locator = PlantLocator(self.usb_camera_provider, self.detector,
                                          self.plant_provider, self.odometer)
        self.plant_locator.weed_category_names = self.big_weed_category_names + self.small_weed_category_names
        self.plant_locator.crop_category_names = self.crop_category_names

        rosys.on_repeat(watch_robot, 1.0)
        # TODO außerdem loggen wenn etwas in den Automationen passiert (überlegen wo dann genau geloggt wird)

        self.path_provider = PathProvider()
        self.field_provider = FieldProvider()
        width = 0.64
        length = 0.78
        offset = 0.36
        height = 0.67
        self.shape = rosys.geometry.Prism(
            outline=[
                (-offset, -width/2),
                (length - offset, -width/2),
                (length - offset, width/2),
                (-offset, width/2)
            ],
            height=height)
        self.path_planner = rosys.pathplanning.PathPlanner(self.shape)

        self.weeding = Weeding(self)
        self.monitoring = Weeding(self)
        self.monitoring.use_monitor_workflow = True
        self.coin_collecting = CoinCollecting(self)
        self.mowing = Mowing(self, robot_width=width)
        self.path_recorder = PathRecorder(self.path_provider, self.driver, self.steerer, self.gnss)

        self.automations = {
            'weeding': self.weeding.start,
            'monitoring': self.monitoring.start,
            'mowing': self.mowing.start,
            'collecting (demo)': self.coin_collecting.start,
        }
        self.automator = rosys.automation.Automator(None, on_interrupt=self.field_friend.stop,
                                                    default_automation=self.coin_collecting.start)
        self.info = Info(self)
        self.automation_watcher = AutomationWatcher(self)
        if self.field_friend.bumper:
            self.automation_watcher.bumper_watch_active = True

        if self.is_real:
            if self.field_friend.battery_control:
                self.battery_watcher = BatteryWatcher(self.field_friend, self.automator)
            rosys.automation.app_controls(self.field_friend.robot_brain, self.automator)

    def restart(self) -> None:
        os.utime('main.py')<|MERGE_RESOLUTION|>--- conflicted
+++ resolved
@@ -18,27 +18,17 @@
         rosys.hardware.SerialCommunication.search_paths.insert(0, '/dev/ttyTHS0')
         self.log = logging.getLogger('field_friend.system')
         self.is_real = rosys.hardware.SerialCommunication.is_possible()
-<<<<<<< HEAD
-        self.version = 'u4'  # insert here your field friend version
-        if self.is_real:
-            self.field_friend = FieldFriendHardware(version=self.version)
-=======
 
         if self.is_real:
             self.field_friend = FieldFriendHardware()
->>>>>>> 54817f0b
             self.usb_camera_provider = UsbCamProvider()
             self.mjpeg_camera_provider = rosys.vision.MjpegCameraProvider(username='root', password='zauberzg!')
             self.detector = rosys.vision.DetectorHardware(port=8004)
             self.monitoring_detector = rosys.vision.DetectorHardware(port=8005)
             self.camera_configurator = CameraConfigurator(self.usb_camera_provider)
         else:
-<<<<<<< HEAD
-            self.field_friend = FieldFriendSimulation(version=self.version)
-=======
             version = 'rb28'  # insert here your field friend version to be simulated
             self.field_friend = FieldFriendSimulation(robot_id=version)
->>>>>>> 54817f0b
             self.usb_camera_provider = SimulatedCamProvider()
             self.usb_camera_provider.remove_all_cameras()
             self.usb_camera_provider.add_camera(SimulatedCam.create_calibrated(id='bottom_cam',
@@ -49,11 +39,6 @@
             self.detector = rosys.vision.DetectorSimulation(self.usb_camera_provider)
             self.camera_configurator = CameraConfigurator(self.usb_camera_provider, robot_id=version)
             # self.circle_sight = None
-<<<<<<< HEAD
-        self.camera_configurator = CameraConfigurator(self.usb_camera_provider, self.version)
-=======
-
->>>>>>> 54817f0b
         self.plant_provider = PlantProvider()
         self.steerer = rosys.driving.Steerer(self.field_friend.wheels, speed_scaling=0.25)
         self.odometer = rosys.driving.Odometer(self.field_friend.wheels)
@@ -78,7 +63,6 @@
         def watch_robot() -> None:
             self.kpi_provider.increment_on_rising_edge('bumps', bool(self.field_friend.bumper.active_bumpers))
             self.kpi_provider.increment_on_rising_edge('low_battery', self.field_friend.bms.is_below_percent(10.0))
-            # TODO add more things to watch after
 
         self.puncher = Puncher(self.field_friend, self.driver, self.kpi_provider)
         self.big_weed_category_names = ['thistle', 'big_weed', 'orache']
@@ -90,7 +74,6 @@
         self.plant_locator.crop_category_names = self.crop_category_names
 
         rosys.on_repeat(watch_robot, 1.0)
-        # TODO außerdem loggen wenn etwas in den Automationen passiert (überlegen wo dann genau geloggt wird)
 
         self.path_provider = PathProvider()
         self.field_provider = FieldProvider()
