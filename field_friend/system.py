import gc
import logging
import os
from typing import Any

import icecream
import numpy as np
import psutil
import rosys
from rosys.driving import Odometer
from rosys.event import Event
from rosys.geometry import GeoPoint, GeoReference
from rosys.hardware.gnss import GnssHardware, GnssSimulation

from .app_controls import AppControls as app_controls
<<<<<<< HEAD
from .automations import (
    AutomationWatcher,
    BatteryWatcher,
    DetectorWatcher,
    FieldProvider,
    KpiProvider,
    PlantLocator,
    PlantProvider,
    Puncher,
)
=======
from .automations import AutomationWatcher, FieldProvider, KpiProvider, PlantLocator, PlantProvider, Puncher
>>>>>>> daf342a8
from .automations.implements import Implement, Recorder, Tornado, WeedingScrew, WeedingSprayer
from .automations.navigation import FieldNavigation, ImplementDemoNavigation, StraightLineNavigation, WaypointNavigation
from .capture import Capture
from .config import get_config
from .hardware import Axis, FieldFriend, FieldFriendHardware, FieldFriendSimulation, TeltonikaRouter
from .info import Info
from .kpi_generator import generate_kpis
from .robot_locator import RobotLocator
from .vision import CalibratableUsbCameraProvider, CameraConfigurator
from .vision.zedxmini_camera import ZedxminiCameraProvider

icecream.install()


class System(rosys.persistence.Persistable):

    def __init__(self, robot_id: str, *, use_acceleration: bool = False) -> None:
        super().__init__()
        self.robot_id = robot_id
        assert self.robot_id != 'unknown'
        self.config = get_config(self.robot_id)
        rosys.hardware.SerialCommunication.search_paths.insert(0, '/dev/ttyTHS0')
        self.log = logging.getLogger('field_friend.system')
        self.is_real = rosys.hardware.SerialCommunication.is_possible()
        self.AUTOMATION_CHANGED: Event[str] = Event()
        self.GNSS_REFERENCE_CHANGED: Event[[]] = Event()

        self.camera_provider = self.setup_camera_provider()
        self.detector: rosys.vision.DetectorHardware | rosys.vision.DetectorSimulation | None = None
        self.circle_sight_detector: rosys.vision.DetectorHardware | rosys.vision.DetectorSimulation | None = None
        self.update_gnss_reference(reference=GeoReference(GeoPoint.from_degrees(51.983204032849706, 7.434321368936861)))
        self.gnss: GnssHardware | GnssSimulation | None = None
        self.field_friend: FieldFriend
        self._current_navigation: WaypointNavigation | None = None
        self.implements: dict[str, Implement] = {}
        self.navigation_strategies: dict[str, WaypointNavigation] = {}
        self.mjpeg_camera_provider: rosys.vision.MjpegCameraProvider | None = None
        if self.is_real:
            try:
                self.field_friend = FieldFriendHardware(self.config)
                self.teltonika_router = TeltonikaRouter()
            except Exception:
                self.log.exception(f'failed to initialize FieldFriendHardware {self.robot_id}')
            assert isinstance(self.field_friend, FieldFriendHardware)
            self.gnss = self.setup_gnss()
            self.robot_locator = RobotLocator(self.field_friend.wheels,
                                              gnss=self.gnss,
                                              imu=self.field_friend.imu,
                                              gnss_config=self.config.gnss).persistent()
            self.mjpeg_camera_provider = rosys.vision.MjpegCameraProvider(username='root', password='zauberzg!')
            self.detector = rosys.vision.DetectorHardware(port=8004)
            self.circle_sight_detector = rosys.vision.DetectorHardware(port=8005)
        else:
            self.field_friend = FieldFriendSimulation(self.config, use_acceleration=use_acceleration)
            assert isinstance(self.field_friend.wheels, rosys.hardware.WheelsSimulation)
            self.gnss = self.setup_gnss(self.field_friend.wheels)
            self.robot_locator = RobotLocator(self.field_friend.wheels,
                                              gnss=self.gnss,
                                              imu=self.field_friend.imu,
                                              gnss_config=self.config.gnss).persistent()
            # NOTE we run this in rosys.startup to enforce setup AFTER the persistence is loaded
            rosys.on_startup(self.setup_simulated_usb_camera)
            if self.camera_provider is not None:
                self.detector = rosys.vision.DetectorSimulation(self.camera_provider)
        self.GNSS_REFERENCE_CHANGED.register(self.robot_locator.reset)
        self.capture = Capture(self)
        self.detector_watcher = DetectorWatcher(self.field_friend.bms,
                                                plant_detector=self.detector,
                                                circle_sight_detector=self.circle_sight_detector)
        if self.config.camera is not None:
            assert self.camera_provider is not None
            self.camera_configurator = CameraConfigurator(self.camera_provider,
                                                          robot_locator=self.robot_locator,
                                                          robot_id=self.robot_id,
                                                          camera_config=self.config.camera)
        self.odometer = Odometer(self.field_friend.wheels)
        self.setup_driver()
        self.plant_provider = PlantProvider().persistent()
        self.kpi_provider = KpiProvider().persistent()
        if not self.is_real:
            generate_kpis(self.kpi_provider)

        def watch_robot() -> None:
            if self.field_friend.bumper:
                self.kpi_provider.increment_on_rising_edge('bumps', bool(self.field_friend.bumper.active_bumpers))
            if self.field_friend.bms:
                self.kpi_provider.increment_on_rising_edge('low_battery', self.field_friend.bms.is_below_percent(10.0))

        self.puncher: Puncher = Puncher(self.field_friend, self.driver)
        self.plant_locator: PlantLocator = PlantLocator(self).persistent()

        rosys.on_repeat(watch_robot, 1.0)

        self.field_provider: FieldProvider = FieldProvider().persistent()
        self.automator: rosys.automation.Automator = rosys.automation.Automator(
            self.steerer,
            on_interrupt=self.field_friend.stop,
            notify=False,
        )
        self.automation_watcher: AutomationWatcher = AutomationWatcher(self)

        self.setup_timelapse()
        self.setup_implements()
        self.setup_navigations()
        self.info = Info(self)
        if self.field_friend.bumper:
            self.automation_watcher.bumper_watch_active = True
        else:
            self.log.warning('Bumper is not available, does robot have bumpers?')

        if self.is_real:
            assert isinstance(self.field_friend, FieldFriendHardware)
            app_controls(self.field_friend.robot_brain, self.automator, self.field_friend, capture=self.capture)
            rosys.on_repeat(self.log_status, 60 * 5)
        rosys.on_repeat(self._garbage_collection, 60*5)
        rosys.config.garbage_collection_mbyte_limit = 0

    def restart(self) -> None:
        os.utime('main.py')

    def backup_to_dict(self) -> dict[str, Any]:
        return {
            'navigation': self.current_navigation.name if self.current_navigation is not None else None,
            'implement': self.current_implement.name if self.current_implement is not None else None,
            'gnss_reference': GeoReference.current.degree_tuple if GeoReference.current is not None else None,
        }

    def restore_from_dict(self, data: dict[str, Any]) -> None:
        persistent_implement = data.get('implement', None)
        if persistent_implement is not None:
            implement = self.implements.get(persistent_implement, None)
            if implement is not None:
                self.current_implement = implement

        persistent_navigation = data.get('navigation', None)
        if persistent_navigation is not None:
            navigation = self.navigation_strategies.get(persistent_navigation, None)
            if navigation is not None:
                self.current_navigation = navigation

        reference_tuple = None
        if 'gnss_reference' in data:
            reference_tuple = data['gnss_reference']
        elif 'reference_lat' in data and 'reference_long' in data:
            reference_tuple = (np.deg2rad(data['reference_lat']), np.deg2rad(data['reference_long']), 0)
        if reference_tuple is not None:
            reference = GeoReference(origin=GeoPoint.from_degrees(reference_tuple[0], reference_tuple[1]),
                                     direction=np.deg2rad(reference_tuple[2] if len(reference_tuple) > 2 else 0))
            self.update_gnss_reference(reference=reference)

    @property
    def current_implement(self) -> Implement | None:
        if self.current_navigation is None:
            return None
        return self.current_navigation.implement

    @current_implement.setter
    def current_implement(self, implement: Implement) -> None:
        if self.current_navigation is None:
            self.log.error('No navigation selected')
            return
        self.current_navigation.implement = implement
        self.request_backup()
        self.log.debug(f'selected implement: {implement.name}')

    @property
    def current_navigation(self) -> WaypointNavigation | None:
        return self._current_navigation

    @current_navigation.setter
    def current_navigation(self, navigation: WaypointNavigation) -> None:
        old_navigation = self._current_navigation
        if old_navigation is not None and self.current_implement is not None:
            implement = self.current_implement
            navigation.implement = implement
        self._current_navigation = navigation
        self.automator.default_automation = self._current_navigation.start
        self.AUTOMATION_CHANGED.emit(navigation.name)
        self.request_backup()

    def setup_driver(self) -> None:
        self.odometer = Odometer(self.field_friend.wheels)
        self.steerer = rosys.driving.Steerer(self.field_friend.wheels, speed_scaling=0.25)
        self.driver = rosys.driving.Driver(self.field_friend.wheels, self.robot_locator)
        self.driver.parameters.linear_speed_limit = 0.3
        self.driver.parameters.angular_speed_limit = 0.3
        self.driver.parameters.can_drive_backwards = False
        self.driver.parameters.minimum_turning_radius = 0.01
        self.driver.parameters.hook_offset = 0.20
        self.driver.parameters.carrot_distance = 0.15
        self.driver.parameters.carrot_offset = self.driver.parameters.hook_offset + self.driver.parameters.carrot_distance
        self.driver.parameters.hook_bending_factor = 0.25
        self.driver.parameters.minimum_drive_distance = 0.005
        self.driver.parameters.throttle_at_end_min_speed = 0.05

    def setup_implements(self) -> None:
        persistence_key = 'field_friend.automations.implements.weeding'
        implements: list[Implement] = []
        match self.field_friend.implement_name:
            case 'tornado':
                implements.append(Recorder(self))
                implements.append(Tornado(self).persistent(key=persistence_key))
            case 'weed_screw':
                implements.append(Recorder(self))
                implements.append(WeedingScrew(self).persistent(key=persistence_key))
            case 'dual_mechanism':
                # implements.append(WeedingScrew(self))
                # implements.append(ChopAndScrew(self))
                self.log.error('Dual mechanism not implemented')
                implements.append(Recorder(self))
            case 'sprayer':
                implements.append(Recorder(self))
                implements.append(WeedingSprayer(self))
            case 'recorder':
                implements.append(Recorder(self))
            case None:
                implements.append(Implement())
            case _:
                raise NotImplementedError(f'Unknown implement: {self.field_friend.implement_name}')
        self.implements = {t.name: t for t in implements}

    def setup_navigations(self) -> None:
        first_implement = next(iter(self.implements.values()))
        self.straight_line_navigation = StraightLineNavigation(self, first_implement).persistent()
        self.field_navigation = FieldNavigation(self, first_implement).persistent() if self.gnss is not None else None
        self.implement_demo_navigation = ImplementDemoNavigation(self, first_implement).persistent() \
            if isinstance(self.field_friend.y_axis, Axis) else None
        self.navigation_strategies = {n.name: n for n in [self.straight_line_navigation,
                                                          self.field_navigation,
                                                          self.implement_demo_navigation,
                                                          ] if n is not None}
        self.current_navigation = self.straight_line_navigation

    def setup_camera_provider(self) -> CalibratableUsbCameraProvider | rosys.vision.SimulatedCameraProvider | ZedxminiCameraProvider | None:
        if not self.is_real:
            return rosys.vision.SimulatedCameraProvider()
        if self.config.camera is None:
            self.log.warning('Camera is not configured, no camera provider will be used')
            return None
        if self.config.camera.camera_type == 'CalibratableUsbCamera':
            return CalibratableUsbCameraProvider().persistent()
        if self.config.camera.camera_type == 'ZedxminiCamera':
            return ZedxminiCameraProvider().persistent()
        raise NotImplementedError(f'Unknown camera type: {self.config.camera.camera_type}')

    async def setup_simulated_usb_camera(self):
        if self.camera_provider is None:
            self.log.error('No camera provider configured, skipping simulated USB camera setup')
            return
        self.camera_provider.remove_all_cameras()
        camera = rosys.vision.SimulatedCalibratableCamera.create_calibrated(id='bottom_cam',
                                                                            x=0.4, z=0.4,
                                                                            roll=np.deg2rad(360-150),
                                                                            pitch=np.deg2rad(0),
                                                                            yaw=np.deg2rad(90),
                                                                            color='#cccccc',
                                                                            frame=self.robot_locator.pose_frame)
        assert isinstance(self.camera_provider, rosys.vision.SimulatedCameraProvider)
        self.camera_provider.add_camera(camera)

    def setup_timelapse(self) -> None:
        self.timelapse_recorder = rosys.analysis.TimelapseRecorder()
        self.timelapse_recorder.frame_info_builder = lambda _: f'''{self.robot_id}, {self.current_navigation.name if self.current_navigation is not None else 'No Navigation'}, \
            tags: {", ".join(self.plant_locator.tags)}'''
        rosys.NEW_NOTIFICATION.register(self.timelapse_recorder.notify)
        rosys.on_startup(self.timelapse_recorder.compress_video)  # NOTE: cleanup JPEGs from before last shutdown

    def setup_gnss(self, wheels: rosys.hardware.WheelsSimulation | None = None) -> GnssHardware | GnssSimulation | None:
        if self.config.gnss is None:
            return None
        if self.is_real:
            gnss_hardware = GnssHardware(antenna_pose=self.config.gnss.pose)
            gnss_hardware.MAX_TIMESTAMP_DIFF = 0.25
            return gnss_hardware
        assert isinstance(wheels, rosys.hardware.WheelsSimulation)
        if rosys.is_test:
            # NOTE: quick fix for https://github.com/zauberzeug/field_friend/issues/348
            return GnssSimulation(wheels=wheels, lat_std_dev=1e-10, lon_std_dev=1e-10, heading_std_dev=1e-10)
        return GnssSimulation(wheels=wheels, lat_std_dev=1e-5, lon_std_dev=1e-5, heading_std_dev=1e-5)

    def update_gnss_reference(self, *, reference: GeoReference | None = None) -> None:
        if reference is None:
            if self.gnss is None:
                self.log.warning('Not updating GNSS reference: GNSS not configured')
                return
            if self.gnss.last_measurement is None:
                self.log.warning('Not updating GNSS reference: No GNSS measurement received')
                return
            reference = GeoReference(origin=self.gnss.last_measurement.point,
                                     direction=self.gnss.last_measurement.heading)
        self.log.debug('Updating GNSS reference to %s', reference)
        GeoReference.update_current(reference)
        self.GNSS_REFERENCE_CHANGED.emit()
        self.request_backup()

    def get_jetson_cpu_temperature(self):
        with open('/sys/devices/virtual/thermal/thermal_zone0/temp') as f:
            temp = f.read().strip()
        return float(temp) / 1000.0  # Convert from milli °C to °C

    def log_status(self):
        msg = f'cpu: {psutil.cpu_percent():.0f}%  '
        msg += f'mem: {psutil.virtual_memory().percent:.0f}% '
        msg += f'temp: {self.get_jetson_cpu_temperature():.1f}°C '
        msg += f'battery: {self.field_friend.bms.state.short_string}'
        self.log.info(msg)

        bms_logger = logging.getLogger('field_friend.bms')
        bms_logger.info(f'Battery: {self.field_friend.bms.state.short_string}')

    def _garbage_collection(self):
        if self.automator.is_running:
            return
        gc.collect()<|MERGE_RESOLUTION|>--- conflicted
+++ resolved
@@ -13,20 +13,7 @@
 from rosys.hardware.gnss import GnssHardware, GnssSimulation
 
 from .app_controls import AppControls as app_controls
-<<<<<<< HEAD
-from .automations import (
-    AutomationWatcher,
-    BatteryWatcher,
-    DetectorWatcher,
-    FieldProvider,
-    KpiProvider,
-    PlantLocator,
-    PlantProvider,
-    Puncher,
-)
-=======
 from .automations import AutomationWatcher, FieldProvider, KpiProvider, PlantLocator, PlantProvider, Puncher
->>>>>>> daf342a8
 from .automations.implements import Implement, Recorder, Tornado, WeedingScrew, WeedingSprayer
 from .automations.navigation import FieldNavigation, ImplementDemoNavigation, StraightLineNavigation, WaypointNavigation
 from .capture import Capture
@@ -93,9 +80,6 @@
                 self.detector = rosys.vision.DetectorSimulation(self.camera_provider)
         self.GNSS_REFERENCE_CHANGED.register(self.robot_locator.reset)
         self.capture = Capture(self)
-        self.detector_watcher = DetectorWatcher(self.field_friend.bms,
-                                                plant_detector=self.detector,
-                                                circle_sight_detector=self.circle_sight_detector)
         if self.config.camera is not None:
             assert self.camera_provider is not None
             self.camera_configurator = CameraConfigurator(self.camera_provider,
