--- conflicted
+++ resolved
@@ -82,13 +82,10 @@
             rosys.on_startup(self.setup_simulated_usb_camera)
             self.detector = rosys.vision.DetectorSimulation(self.camera_provider)
 
-<<<<<<< HEAD
         self.camera_configurator = CameraConfigurator(
             self.camera_provider, robot_locator=self.robot_locator, robot_id=self.robot_id, camera_config=self.config.camera)
         self.odometer = Odometer(self.field_friend.wheels)
-=======
         self.setup_driver()
->>>>>>> 4c514840
         self.plant_provider = PlantProvider()
         self.kpi_provider = KpiProvider()
         if not self.is_real:
@@ -105,61 +102,6 @@
 
         rosys.on_repeat(watch_robot, 1.0)
 
-<<<<<<< HEAD
-        self.path_provider = PathProvider()
-        self.field_provider = FieldProvider()
-        width = 0.64
-        length = 0.78
-        offset = 0.36
-        height = 0.67
-        self.shape = rosys.geometry.Prism(
-            outline=[
-                (-offset, -width/2),
-                (length - offset, -width/2),
-                (length - offset, width/2),
-                (-offset, width/2)
-            ],
-            height=height)
-        self.automator = rosys.automation.Automator(self.steerer, on_interrupt=self.field_friend.stop)
-        self.automation_watcher = AutomationWatcher(self)
-        self.monitoring = Recorder(self)
-        self.timelapse_recorder = rosys.analysis.TimelapseRecorder()
-        self.timelapse_recorder.frame_info_builder = lambda _: f'''{self.robot_id}, {self.current_navigation.name}, \
-            tags: {", ".join(self.plant_locator.tags)}'''
-        rosys.NEW_NOTIFICATION.register(self.timelapse_recorder.notify)
-        rosys.on_startup(self.timelapse_recorder.compress_video)  # NOTE: cleanup JPEGs from before last shutdown
-        self.straight_line_navigation = StraightLineNavigation(self, self.monitoring)
-        self.follow_crops_navigation = FollowCropsNavigation(self, self.monitoring)
-        self.field_navigation = FieldNavigation(self, self.monitoring)
-
-        self.crossglide_demo_navigation = CrossglideDemoNavigation(self, self.monitoring)
-        self.navigation_strategies: dict[str, Navigation] = {n.name: n for n in [self.straight_line_navigation,
-                                                                                 self.follow_crops_navigation,
-                                                                                 self.field_navigation,
-                                                                                 self.crossglide_demo_navigation,
-                                                                                 ]}
-        implements: list[Implement] = [self.monitoring]
-        match self.field_friend.implement_name:
-            case 'tornado':
-                implements.append(Tornado(self))
-            case 'weed_screw':
-                implements.append(WeedingScrew(self))
-            case 'dual_mechanism':
-                # implements.append(WeedingScrew(self))
-                # implements.append(ChopAndScrew(self))
-                self.log.error('Dual mechanism not implemented')
-            case 'none':
-                implements.append(WeedingScrew(self))
-            case 'mower':
-                # TODO: mower has neither flashlight nor camera, so monitoring is not possible
-                implements = [ExternalMower(self)]
-            case _:
-                raise NotImplementedError(f'Unknown tool: {self.field_friend.implement_name}')
-        self.implements: dict[str, Implement] = {t.name: t for t in implements}
-        self._current_navigation: Navigation = self.straight_line_navigation
-        self._current_implement = self._current_navigation
-        self.automator.default_automation = self._current_navigation.start
-=======
         self.path_provider: PathProvider = PathProvider()
         self.field_provider: FieldProvider = FieldProvider()
         self.setup_shape()
@@ -170,7 +112,6 @@
         self.setup_timelapse()
         self.setup_implements()
         self.setup_navigations()
->>>>>>> 4c514840
         self.info = Info(self)
         if self.field_friend.bumper:
             self.automation_watcher.bumper_watch_active = True
@@ -360,53 +301,4 @@
         self.log.info(msg)
 
         bms_logger = logging.getLogger('field_friend.bms')
-<<<<<<< HEAD
-        bms_logger.info(f'Battery: {self.field_friend.bms.state.short_string}')
-
-    async def send_status_to_swarm(self) -> None:
-        status = 'emergency stop' if len(self.field_friend.estop.pressed_estops) > 0 or self.field_friend.estop.is_soft_estop_active else \
-            'bumper active' if self.field_friend.bumper and self.field_friend.bumper.active_bumpers else \
-            'working' if self.automator.automation is not None and self.automator.automation.is_running else \
-            'idle'
-        if self.is_real:
-            lizard_firmware = cast(FieldFriendHardware, self.field_friend).robot_brain.lizard_firmware
-            await lizard_firmware.read_core_version()
-            await lizard_firmware.read_p0_version()
-            core_version = lizard_firmware.core_version
-            p0_version = lizard_firmware.p0_version
-        else:
-            core_version = 'simulation'
-            p0_version = 'simulation'
-        if self.current_navigation is not None and self.current_navigation is FieldNavigation:
-            field = self.field_navigation.field if self.field_navigation.field is not None else None
-            row = self.field_navigation.current_row if self.field_navigation.current_row is not None else None
-        else:
-            field = None
-            row = None
-        position = self.gnss.last_measurement.point.degree_tuple if self.gnss.last_measurement is not None else None
-        data = {
-            'robot_id': self.robot_id,
-            'battery': self.field_friend.bms.state.percentage,
-            'battery_charging': self.field_friend.bms.state.is_charging,
-            'status': status,
-            'position': {'lat': position[0], 'lon': position[1]} if position is not None else None,
-            # TODO: update the gnss quality with kalman filter
-            'gnss_quality': self.gnss.last_measurement.gps_quality if self.gnss.last_measurement is not None else None,
-            'implement': self.field_friend.implement_name,
-            'navigation': self.current_navigation.name if self.current_navigation is not None else None,
-            'field': field,
-            'row': row,
-            'rosys_version': rosys_version,
-            'core_lizard_version': core_version,
-            'p0_lizard_version': p0_version,
-        }
-        swarm_url = os.environ.get('SWARM_URL')
-        endpoint = f'{swarm_url}/api/robot/{self.robot_id.lower()}'
-        passphrase = os.environ.get('SWARM_PASSPHRASE')
-        headers = {'passphrase': passphrase} if passphrase else {}
-        response = requests.post(endpoint, json=data, headers=headers, timeout=5)
-        if response.status_code != 200:
-            rosys.notify(f'Response code {response.status_code}.', type='negative')
-=======
-        bms_logger.info(f'Battery: {self.field_friend.bms.state.short_string}')
->>>>>>> 4c514840
+        bms_logger.info(f'Battery: {self.field_friend.bms.state.short_string}')