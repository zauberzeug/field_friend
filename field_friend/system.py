import logging
import os
from typing import Any

import numpy as np
import rosys

from field_friend.automations import (
    AutomationWatcher,
    BatteryWatcher,
    CoinCollecting,
    FieldProvider,
    KpiProvider,
    Mowing,
    PathProvider,
    PathRecorder,
    PlantLocator,
    PlantProvider,
    Puncher,
    Weeding,
)
from field_friend.hardware import FieldFriendHardware, FieldFriendSimulation
from field_friend.navigation.gnss_hardware import GnssHardware
from field_friend.navigation.gnss_simulation import GnssSimulation
<<<<<<< HEAD
from field_friend.vision import (
    CalibratableUsbCameraProvider,
    CameraConfigurator,
    SimulatedCam,
    SimulatedCamProvider,
)
=======
from field_friend.vision import CalibratableUsbCameraProvider, CameraConfigurator, SimulatedCam, SimulatedCamProvider
>>>>>>> 8f118051

from .interface.components.info import Info
from .kpi_generator import generate_kpis


class System(rosys.persistence.PersistentModule):

    def __init__(self) -> None:
        super().__init__()
        rosys.hardware.SerialCommunication.search_paths.insert(0, '/dev/ttyTHS0')
        self.log = logging.getLogger('field_friend.system')
        self.is_real = rosys.hardware.SerialCommunication.is_possible()
        self.AUTOMATION_CHANGED = rosys.event.Event()

        self.field_friend: FieldFriendHardware | FieldFriendSimulation
        self.usb_camera_provider: CalibratableUsbCameraProvider | SimulatedCamProvider
        self.detector: rosys.vision.DetectorHardware | rosys.vision.DetectorSimulation
        if self.is_real:
            self.field_friend = FieldFriendHardware()
            self.usb_camera_provider = CalibratableUsbCameraProvider()
            self.mjpeg_camera_provider = rosys.vision.MjpegCameraProvider(username='root', password='zauberzg!')
            self.detector = rosys.vision.DetectorHardware(port=8004)
            self.monitoring_detector = rosys.vision.DetectorHardware(port=8005)
            self.camera_configurator = CameraConfigurator(self.usb_camera_provider)
        else:
            version = 'rb28'  # insert here your field friend version to be simulated
            self.field_friend = FieldFriendSimulation(robot_id=version)
            self.usb_camera_provider = SimulatedCamProvider()
            # NOTE we run this in rosys.startup to enforce setup AFTER the persistence is loaded
            rosys.on_startup(self.setup_simulated_usb_camera)
            self.detector = rosys.vision.DetectorSimulation(self.usb_camera_provider)
            self.camera_configurator = CameraConfigurator(self.usb_camera_provider, robot_id=version)
        self.plant_provider = PlantProvider()
        self.steerer = rosys.driving.Steerer(self.field_friend.wheels, speed_scaling=0.25)
        self.odometer = rosys.driving.Odometer(self.field_friend.wheels)
        self.gnss: GnssHardware | GnssSimulation
        if self.is_real:
            assert isinstance(self.field_friend, FieldFriendHardware)
            self.gnss = GnssHardware(self.odometer, self.field_friend.ANTENNA_OFFSET)
        else:
            self.gnss = GnssSimulation(self.odometer)
        self.gnss.ROBOT_POSE_LOCATED.register(self.odometer.handle_detection)
        self.driver = rosys.driving.Driver(self.field_friend.wheels, self.odometer)
        self.driver.parameters.linear_speed_limit = 0.3
        self.driver.parameters.angular_speed_limit = 0.8
        self.driver.parameters.can_drive_backwards = True
        self.driver.parameters.minimum_turning_radius = 0.01
        self.driver.parameters.hook_offset = 0.45
        self.driver.parameters.carrot_distance = 0.15
        self.driver.parameters.carrot_offset = self.driver.parameters.hook_offset + self.driver.parameters.carrot_distance

        self.kpi_provider = KpiProvider(self.plant_provider)
        if not self.is_real:
            generate_kpis(self.kpi_provider)

        def watch_robot() -> None:
            if self.field_friend.bumper:
                self.kpi_provider.increment_on_rising_edge('bumps', bool(self.field_friend.bumper.active_bumpers))
            if self.field_friend.bms:
                self.kpi_provider.increment_on_rising_edge('low_battery', self.field_friend.bms.is_below_percent(10.0))

        self.puncher = Puncher(self.field_friend, self.driver, self.kpi_provider)
        self.big_weed_category_names = ['big_weed', 'thistle', 'orache',]
        self.small_weed_category_names = ['coin', 'weed',]
        self.crop_category_names = ['coin_with_hole', 'crop', 'sugar_beet', 'onion', 'garlic', ]
        self.plant_locator = PlantLocator(self.usb_camera_provider,
                                          self.detector,
                                          self.plant_provider,
                                          self.odometer,
                                          )
        self.plant_locator.weed_category_names = self.big_weed_category_names + self.small_weed_category_names
        self.plant_locator.crop_category_names = self.crop_category_names
        if self.field_friend.tool == 'tornado':
            self.plant_locator.minimum_weed_confidence = 0.8
            self.plant_locator.minimum_crop_confidence = 0.75
        else:
            self.plant_locator.minimum_weed_confidence = 0.45
            self.plant_locator.minimum_crop_confidence = 0.65

        rosys.on_repeat(watch_robot, 1.0)

        self.path_provider = PathProvider()
        self.field_provider = FieldProvider(self.gnss)
        width = 0.64
        length = 0.78
        offset = 0.36
        height = 0.67
        self.shape = rosys.geometry.Prism(
            outline=[
                (-offset, -width/2),
                (length - offset, -width/2),
                (length - offset, width/2),
                (-offset, width/2)
            ],
            height=height)
        self.path_planner = rosys.pathplanning.PathPlanner(self.shape)

        self.weeding = Weeding(self, persistence_key='weeding')
        self.monitoring = Weeding(self, persistence_key='monitoring')
        self.monitoring.use_monitor_workflow = True
        self.coin_collecting = CoinCollecting(self)
        self.mowing = Mowing(self, robot_width=width)
        self.path_recorder = PathRecorder(self.path_provider, self.driver, self.steerer, self.gnss)

        self.automations = {
            'weeding': self.weeding.start,
            'monitoring': self.monitoring.start,
            'mowing': self.mowing.start,
            'collecting (demo)': self.coin_collecting.start,
        }
        self.automator = rosys.automation.Automator(None, on_interrupt=lambda _: self.field_friend.stop(),
                                                    default_automation=self.coin_collecting.start)
        self.info = Info(self)
        self.automation_watcher = AutomationWatcher(self)
        if self.field_friend.bumper:
            self.automation_watcher.bumper_watch_active = True

        if self.is_real:
            if self.field_friend.battery_control:
                self.battery_watcher = BatteryWatcher(self.field_friend, self.automator)
            rosys.automation.app_controls(self.field_friend.robot_brain, self.automator)

    def restart(self) -> None:
        os.utime('main.py')

    def backup(self) -> dict:
        return {'automation': self.get_current_automation_id()}

    def restore(self, data: dict[str, Any]) -> None:
        name = data.get('automation', None)
        automation = self.automations.get(name, None)
        self.automator.default_automation = automation

    def get_current_automation_id(self) -> str | None:
        if self.automator.default_automation is None:
            return None
        return {v: k for k, v in self.automations.items()}.get(self.automator.default_automation, None)

    def setup_simulated_usb_camera(self):
        self.usb_camera_provider.remove_all_cameras()
        self.usb_camera_provider.add_camera(SimulatedCam.create_calibrated(id='bottom_cam',
                                                                           x=0.4, z=0.4,
                                                                           roll=np.deg2rad(360-150),
                                                                           pitch=np.deg2rad(0),
                                                                           yaw=np.deg2rad(90)))<|MERGE_RESOLUTION|>--- conflicted
+++ resolved
@@ -5,33 +5,12 @@
 import numpy as np
 import rosys
 
-from field_friend.automations import (
-    AutomationWatcher,
-    BatteryWatcher,
-    CoinCollecting,
-    FieldProvider,
-    KpiProvider,
-    Mowing,
-    PathProvider,
-    PathRecorder,
-    PlantLocator,
-    PlantProvider,
-    Puncher,
-    Weeding,
-)
+from field_friend.automations import (AutomationWatcher, BatteryWatcher, CoinCollecting, FieldProvider, KpiProvider,
+                                      Mowing, PathProvider, PathRecorder, PlantLocator, PlantProvider, Puncher, Weeding)
 from field_friend.hardware import FieldFriendHardware, FieldFriendSimulation
 from field_friend.navigation.gnss_hardware import GnssHardware
 from field_friend.navigation.gnss_simulation import GnssSimulation
-<<<<<<< HEAD
-from field_friend.vision import (
-    CalibratableUsbCameraProvider,
-    CameraConfigurator,
-    SimulatedCam,
-    SimulatedCamProvider,
-)
-=======
 from field_friend.vision import CalibratableUsbCameraProvider, CameraConfigurator, SimulatedCam, SimulatedCamProvider
->>>>>>> 8f118051
 
 from .interface.components.info import Info
 from .kpi_generator import generate_kpis
@@ -142,7 +121,7 @@
             'mowing': self.mowing.start,
             'collecting (demo)': self.coin_collecting.start,
         }
-        self.automator = rosys.automation.Automator(None, on_interrupt=lambda _: self.field_friend.stop(),
+        self.automator = rosys.automation.Automator(None, on_interrupt=self.field_friend.stop,
                                                     default_automation=self.coin_collecting.start)
         self.info = Info(self)
         self.automation_watcher = AutomationWatcher(self)
