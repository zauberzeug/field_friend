--- conflicted
+++ resolved
@@ -42,7 +42,6 @@
                                                                                pitch=np.deg2rad(0),
                                                                                yaw=np.deg2rad(90)))
             self.camera_configurator = CameraConfigurator(self.usb_camera_provider, robot_id=version)
-<<<<<<< HEAD
 
             self.circle_sight_provider = SimulatedCamProvider()
             self.circle_sight_provider.remove_all_cameras()
@@ -55,8 +54,6 @@
             self.circle_sight_provider.add_camera(front)
             self.detector = rosys.vision.DetectorSimulation(self.usb_camera_provider)
             self.monitoring_detector = rosys.vision.DetectorSimulation(self.circle_sight_provider)
-=======
->>>>>>> 7421a49b
         self.plant_provider = PlantProvider()
         self.steerer = rosys.driving.Steerer(self.field_friend.wheels, speed_scaling=0.25)
         self.odometer = rosys.driving.Odometer(self.field_friend.wheels)
