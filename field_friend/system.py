import gc
import logging
import os
from typing import Any

import icecream
import numpy as np
import psutil
import rosys
from rosys.driving import Odometer
from rosys.event import Event
from rosys.geometry import GeoPoint, GeoReference
from rosys.hardware.gnss import GnssHardware, GnssSimulation

from .app_controls import AppControls as app_controls
from .automations import AutomationWatcher, FieldProvider, KpiProvider, PlantLocator, PlantProvider, Puncher
from .automations.implements import Implement, Recorder, Tornado, WeedingScrew, WeedingSprayer
from .automations.navigation import FieldNavigation, ImplementDemoNavigation, StraightLineNavigation, WaypointNavigation
from .capture import Capture
from .config import get_config
from .hardware import Axis, FieldFriend, FieldFriendHardware, FieldFriendSimulation, TeltonikaRouter
from .info import Info
from .robot_locator import RobotLocator
from .vision import CalibratableUsbCameraProvider, CameraConfigurator, DetectorHardware
from .vision.zedxmini_camera import ZedxminiCameraProvider

icecream.install()


class System(rosys.persistence.Persistable):

    def __init__(self, robot_id: str, *, use_acceleration: bool = False) -> None:
        super().__init__()
        self.robot_id = robot_id
        assert self.robot_id != 'unknown'
        self.config = get_config(self.robot_id)
        rosys.hardware.SerialCommunication.search_paths.insert(0, '/dev/ttyTHS0')
        self.log = logging.getLogger('field_friend.system')
        self.is_real = rosys.hardware.SerialCommunication.is_possible()
        self.AUTOMATION_CHANGED: Event[str] = Event()
        self.GNSS_REFERENCE_CHANGED: Event[[]] = Event()

        self.camera_provider = self.setup_camera_provider()
        self.detector: DetectorHardware | rosys.vision.DetectorSimulation | None = None
        self.circle_sight_detector: DetectorHardware | rosys.vision.DetectorSimulation | None = None
        self.update_gnss_reference(reference=GeoReference(GeoPoint.from_degrees(51.983204032849706, 7.434321368936861)))
        self.gnss: GnssHardware | GnssSimulation | None = None
        self.field_friend: FieldFriend
        self._current_navigation: WaypointNavigation | None = None
        self.implements: dict[str, Implement] = {}
        self.navigation_strategies: dict[str, WaypointNavigation] = {}
        self.mjpeg_camera_provider: rosys.vision.MjpegCameraProvider | None = None
        if self.is_real:
            try:
                self.field_friend = FieldFriendHardware(self.config)
                self.teltonika_router = TeltonikaRouter()
            except Exception:
                self.log.exception(f'failed to initialize FieldFriendHardware {self.robot_id}')
            assert isinstance(self.field_friend, FieldFriendHardware)
            self.gnss = self.setup_gnss()
            self.robot_locator = RobotLocator(self.field_friend.wheels,
                                              gnss=self.gnss,
                                              imu=self.field_friend.imu,
                                              gnss_config=self.config.gnss).persistent()
            self.mjpeg_camera_provider = rosys.vision.MjpegCameraProvider(username='root', password='zauberzg!')
            self.detector = DetectorHardware(self.field_friend.bms, port=8004)
            self.circle_sight_detector = DetectorHardware(self.field_friend.bms, port=8005)
        else:
            self.field_friend = FieldFriendSimulation(self.config, use_acceleration=use_acceleration)
            assert isinstance(self.field_friend.wheels, rosys.hardware.WheelsSimulation)
            self.gnss = self.setup_gnss(self.field_friend.wheels)
            self.robot_locator = RobotLocator(self.field_friend.wheels,
                                              gnss=self.gnss,
                                              imu=self.field_friend.imu,
                                              gnss_config=self.config.gnss).persistent()
            # NOTE we run this in rosys.startup to enforce setup AFTER the persistence is loaded
            rosys.on_startup(self.setup_simulated_usb_camera)
            if self.camera_provider is not None:
                self.detector = rosys.vision.DetectorSimulation(self.camera_provider)
        self.GNSS_REFERENCE_CHANGED.register(self.robot_locator.reset)
        self.capture = Capture(self)
        if self.config.camera is not None:
            assert self.camera_provider is not None
            self.camera_configurator = CameraConfigurator(self.camera_provider,
                                                          robot_locator=self.robot_locator,
                                                          robot_id=self.robot_id,
                                                          camera_config=self.config.camera)
        self.odometer = Odometer(self.field_friend.wheels)
        self.setup_driver()
<<<<<<< HEAD
        self.plant_provider = PlantProvider().persistent()
        self.kpi_provider = KpiProvider().persistent()
        if not self.is_real:
            generate_kpis(self.kpi_provider)

        def watch_robot() -> None:
            if self.field_friend.bumper:
                self.kpi_provider.increment_on_rising_edge('bumps', bool(self.field_friend.bumper.active_bumpers))
            if self.field_friend.bms:
                self.kpi_provider.increment_on_rising_edge('low_battery', self.field_friend.bms.is_below_percent(10.0))

        self.puncher: Puncher = Puncher(self.field_friend, self.driver)
        self.plant_locator: PlantLocator = PlantLocator(self).persistent()

        rosys.on_repeat(watch_robot, 1.0)

        self.field_provider: FieldProvider = FieldProvider(self).persistent()
=======
>>>>>>> 4956e0b9
        self.automator: rosys.automation.Automator = rosys.automation.Automator(
            self.steerer,
            on_interrupt=self.field_friend.stop,
            notify=False,
        )
        self.plant_provider = PlantProvider().persistent()
        self.plant_locator: PlantLocator = PlantLocator(self).persistent()
        self.puncher: Puncher = Puncher(self.field_friend, self.driver)
        self.field_provider: FieldProvider = FieldProvider().persistent()
        self.automation_watcher: AutomationWatcher = AutomationWatcher(self)

        self.setup_timelapse()
        self.setup_kpi()
        self.setup_implements()
        self.setup_navigations()
        self.info = Info(self)
        if self.field_friend.bumper:
            self.automation_watcher.bumper_watch_active = True
        else:
            self.log.warning('Bumper is not available, does robot have bumpers?')

        if self.is_real:
            assert isinstance(self.field_friend, FieldFriendHardware)
            app_controls(self.field_friend.robot_brain, self.automator, self.field_friend, capture=self.capture)
            rosys.on_repeat(self.log_status, 60 * 5)
        rosys.on_repeat(self._garbage_collection, 60*5)
        rosys.config.garbage_collection_mbyte_limit = 0

    def restart(self) -> None:
        os.utime('main.py')

    def backup_to_dict(self) -> dict[str, Any]:
        return {
            'navigation': self.current_navigation.name if self.current_navigation is not None else None,
            'implement': self.current_implement.name if self.current_implement is not None else None,
            'gnss_reference': GeoReference.current.degree_tuple if GeoReference.current is not None else None,
        }

    def restore_from_dict(self, data: dict[str, Any]) -> None:
        persistent_implement = data.get('implement', None)
        if persistent_implement is not None:
            implement = self.implements.get(persistent_implement, None)
            if implement is not None:
                self.current_implement = implement

        persistent_navigation = data.get('navigation', None)
        if persistent_navigation is not None:
            navigation = self.navigation_strategies.get(persistent_navigation, None)
            if navigation is not None:
                self.current_navigation = navigation

        reference_tuple = None
        if 'gnss_reference' in data:
            reference_tuple = data['gnss_reference']
        elif 'reference_lat' in data and 'reference_long' in data:
            reference_tuple = (np.deg2rad(data['reference_lat']), np.deg2rad(data['reference_long']), 0)
        if reference_tuple is not None:
            reference = GeoReference(origin=GeoPoint.from_degrees(reference_tuple[0], reference_tuple[1]),
                                     direction=np.deg2rad(reference_tuple[2] if len(reference_tuple) > 2 else 0))
            self.update_gnss_reference(reference=reference)

    @property
    def current_implement(self) -> Implement | None:
        if self.current_navigation is None:
            return None
        return self.current_navigation.implement

    @current_implement.setter
    def current_implement(self, implement: Implement) -> None:
        if self.current_navigation is None:
            self.log.error('No navigation selected')
            return
        self.current_navigation.implement = implement
        self.request_backup()
        self.log.debug(f'selected implement: {implement.name}')

    @property
    def current_navigation(self) -> WaypointNavigation | None:
        return self._current_navigation

    @current_navigation.setter
    def current_navigation(self, navigation: WaypointNavigation) -> None:
        old_navigation = self._current_navigation
        if old_navigation is not None and self.current_implement is not None:
            implement = self.current_implement
            navigation.implement = implement
        self._current_navigation = navigation
        self.automator.default_automation = self._current_navigation.start
        self.AUTOMATION_CHANGED.emit(navigation.name)
        self.request_backup()

    def setup_driver(self) -> None:
        self.odometer = Odometer(self.field_friend.wheels)
        self.steerer = rosys.driving.Steerer(self.field_friend.wheels, speed_scaling=0.25)
        self.driver = rosys.driving.Driver(self.field_friend.wheels, self.robot_locator)
        self.driver.parameters.linear_speed_limit = 0.3
        self.driver.parameters.angular_speed_limit = 0.3
        self.driver.parameters.can_drive_backwards = False
        self.driver.parameters.minimum_turning_radius = 0.01
        self.driver.parameters.hook_offset = 0.20
        self.driver.parameters.carrot_distance = 0.15
        self.driver.parameters.carrot_offset = self.driver.parameters.hook_offset + self.driver.parameters.carrot_distance
        self.driver.parameters.hook_bending_factor = 0.25
        self.driver.parameters.minimum_drive_distance = 0.005
        self.driver.parameters.throttle_at_end_distance = 0.2
        self.driver.parameters.throttle_at_end_min_speed = 0.08

    def setup_implements(self) -> None:
        persistence_key = 'field_friend.automations.implements.weeding'
        implements: list[Implement] = []
        match self.field_friend.implement_name:
            case 'tornado':
                implements.append(Recorder(self))
                implements.append(Tornado(self).persistent(key=persistence_key))
            case 'weed_screw':
                implements.append(Recorder(self))
                implements.append(WeedingScrew(self).persistent(key=persistence_key))
            case 'dual_mechanism':
                # implements.append(WeedingScrew(self))
                # implements.append(ChopAndScrew(self))
                self.log.error('Dual mechanism not implemented')
                implements.append(Recorder(self))
            case 'sprayer':
                implements.append(Recorder(self))
                implements.append(WeedingSprayer(self))
            case 'recorder':
                implements.append(Recorder(self))
            case None:
                implements.append(Implement())
            case _:
                raise NotImplementedError(f'Unknown implement: {self.field_friend.implement_name}')
        self.implements = {t.name: t for t in implements}

    def setup_navigations(self) -> None:
        first_implement = next(iter(self.implements.values()))
        self.straight_line_navigation = StraightLineNavigation(self, first_implement).persistent()
        self.field_navigation = FieldNavigation(self, first_implement).persistent() if self.gnss is not None else None
        self.implement_demo_navigation = ImplementDemoNavigation(self, first_implement).persistent() \
            if isinstance(self.field_friend.y_axis, Axis) else None
        self.navigation_strategies = {n.name: n for n in [self.straight_line_navigation,
                                                          self.field_navigation,
                                                          self.implement_demo_navigation,
                                                          ] if n is not None}
        self.current_navigation = self.straight_line_navigation

    def setup_camera_provider(self) -> CalibratableUsbCameraProvider | rosys.vision.SimulatedCameraProvider | ZedxminiCameraProvider | None:
        if not self.is_real:
            return rosys.vision.SimulatedCameraProvider()
        if self.config.camera is None:
            self.log.warning('Camera is not configured, no camera provider will be used')
            return None
        if self.config.camera.camera_type == 'CalibratableUsbCamera':
            return CalibratableUsbCameraProvider().persistent()
        if self.config.camera.camera_type == 'ZedxminiCamera':
            return ZedxminiCameraProvider().persistent()
        raise NotImplementedError(f'Unknown camera type: {self.config.camera.camera_type}')

    async def setup_simulated_usb_camera(self):
        if self.camera_provider is None:
            self.log.error('No camera provider configured, skipping simulated USB camera setup')
            return
        self.camera_provider.remove_all_cameras()
        camera = rosys.vision.SimulatedCalibratableCamera.create_calibrated(id='bottom_cam',
                                                                            x=0.4, z=0.4,
                                                                            roll=np.deg2rad(360-150),
                                                                            pitch=np.deg2rad(0),
                                                                            yaw=np.deg2rad(90),
                                                                            color='#cccccc',
                                                                            frame=self.robot_locator.pose_frame)
        assert isinstance(self.camera_provider, rosys.vision.SimulatedCameraProvider)
        self.camera_provider.add_camera(camera)

    def setup_timelapse(self) -> None:
        self.timelapse_recorder = rosys.analysis.TimelapseRecorder()
        self.timelapse_recorder.frame_info_builder = lambda _: f'''{self.robot_id}, {self.current_navigation.name if self.current_navigation is not None else 'No Navigation'}, \
            tags: {", ".join(self.plant_locator.tags)}'''
        rosys.NEW_NOTIFICATION.register(self.timelapse_recorder.notify)
        rosys.on_startup(self.timelapse_recorder.compress_video)  # NOTE: cleanup JPEGs from before last shutdown

    def setup_kpi(self) -> None:
        last_update = rosys.time()
        last_position = self.robot_locator.pose
        self.kpi_provider = KpiProvider().persistent()
        if not self.is_real:
            self.kpi_provider.simulate_kpis()

        if self.automator:
            self.automator.AUTOMATION_PAUSED \
                .register(lambda _: self.kpi_provider.increment_all_time_kpi('automation_paused', 1))
            self.automator.AUTOMATION_STOPPED \
                .register(lambda _: self.kpi_provider.increment_all_time_kpi('automation_stopped', 1))
            self.automator.AUTOMATION_FAILED \
                .register(lambda _: self.kpi_provider.increment_all_time_kpi('automation_failed', 1))
            self.automator.AUTOMATION_COMPLETED \
                .register(lambda: self.kpi_provider.increment_all_time_kpi('automation_completed', 1))

        if self.plant_provider:
            self.plant_provider.ADDED_NEW_WEED \
                .register(lambda _: self.kpi_provider.increment_all_time_kpi('weeds_detected', 1))
            self.plant_provider.ADDED_NEW_CROP \
                .register(lambda _: self.kpi_provider.increment_all_time_kpi('crops_detected', 1))
        if self.puncher:
            self.puncher.PUNCHED.register(lambda: self.kpi_provider.increment_all_time_kpi('punches', 1))
        if self.field_friend.bumper:
            self.field_friend.bumper.BUMPER_TRIGGERED \
                .register(lambda _: self.kpi_provider.increment_all_time_kpi('bumps', 1))
        if self.field_friend.estop:
            self.field_friend.estop.ESTOP_TRIGGERED \
                .register(lambda: self.kpi_provider.increment_all_time_kpi('e_stop_triggered', 1))

        if self.automator:
            def gnss_failed(reason: str) -> None:
                if 'GNSS' not in reason:
                    return
                self.kpi_provider.increment_all_time_kpi('gnss_failed', 1)
            self.automator.AUTOMATION_PAUSED.register(gnss_failed)

        def watch_robot() -> None:
            nonlocal last_update, last_position
            current_time = rosys.time()
            time_since_last_update = current_time - last_update
            if self.field_friend.bms:
                self.kpi_provider.increment_on_rising_edge('low_battery', self.field_friend.bms.is_below_percent(10.0))

            if self.automator.is_running and not self.field_friend.bms.state.is_charging:
                self.kpi_provider.increment_all_time_kpi('time_working', time_since_last_update)
            if self.field_friend.bms.state.is_charging:
                self.kpi_provider.increment_all_time_kpi('time_charging', time_since_last_update)

            distance = self.robot_locator.pose.distance(last_position)
            if 0.0001 < distance < 1.0:  # NOTE: only use realistic movements, ignore i.e. gnss reference updates
                self.kpi_provider.increment_all_time_kpi('distance', distance)
            last_position = self.robot_locator.pose
            last_update = current_time

        rosys.on_repeat(watch_robot, 1.0)

    def setup_gnss(self, wheels: rosys.hardware.WheelsSimulation | None = None) -> GnssHardware | GnssSimulation | None:
        if self.config.gnss is None:
            return None
        if self.is_real:
            gnss_hardware = GnssHardware(antenna_pose=self.config.gnss.pose)
            gnss_hardware.MAX_TIMESTAMP_DIFF = 0.25
            return gnss_hardware
        assert isinstance(wheels, rosys.hardware.WheelsSimulation)
        if rosys.is_test:
            # NOTE: quick fix for https://github.com/zauberzeug/field_friend/issues/348
            return GnssSimulation(wheels=wheels, lat_std_dev=1e-10, lon_std_dev=1e-10, heading_std_dev=1e-10)
        return GnssSimulation(wheels=wheels, lat_std_dev=1e-5, lon_std_dev=1e-5, heading_std_dev=1e-5)

    def update_gnss_reference(self, *, reference: GeoReference | None = None) -> None:
        if reference is None:
            if self.gnss is None:
                self.log.warning('Not updating GNSS reference: GNSS not configured')
                return
            if self.gnss.last_measurement is None:
                self.log.warning('Not updating GNSS reference: No GNSS measurement received')
                return
            reference = GeoReference(origin=self.gnss.last_measurement.point,
                                     direction=self.gnss.last_measurement.heading)
        self.log.debug('Updating GNSS reference to %s', reference)
        GeoReference.update_current(reference)
        self.GNSS_REFERENCE_CHANGED.emit()
        self.request_backup()

    def get_jetson_cpu_temperature(self):
        with open('/sys/devices/virtual/thermal/thermal_zone0/temp') as f:
            temp = f.read().strip()
        return float(temp) / 1000.0  # Convert from milli °C to °C

    def log_status(self):
        msg = f'cpu: {psutil.cpu_percent():.0f}%  '
        msg += f'mem: {psutil.virtual_memory().percent:.0f}% '
        msg += f'temp: {self.get_jetson_cpu_temperature():.1f}°C '
        msg += f'battery: {self.field_friend.bms.state.short_string}'
        self.log.info(msg)

        bms_logger = logging.getLogger('field_friend.bms')
        bms_logger.info(f'Battery: {self.field_friend.bms.state.short_string}')

    def _garbage_collection(self):
        if self.automator.is_running:
            return
        gc.collect()<|MERGE_RESOLUTION|>--- conflicted
+++ resolved
@@ -87,26 +87,6 @@
                                                           camera_config=self.config.camera)
         self.odometer = Odometer(self.field_friend.wheels)
         self.setup_driver()
-<<<<<<< HEAD
-        self.plant_provider = PlantProvider().persistent()
-        self.kpi_provider = KpiProvider().persistent()
-        if not self.is_real:
-            generate_kpis(self.kpi_provider)
-
-        def watch_robot() -> None:
-            if self.field_friend.bumper:
-                self.kpi_provider.increment_on_rising_edge('bumps', bool(self.field_friend.bumper.active_bumpers))
-            if self.field_friend.bms:
-                self.kpi_provider.increment_on_rising_edge('low_battery', self.field_friend.bms.is_below_percent(10.0))
-
-        self.puncher: Puncher = Puncher(self.field_friend, self.driver)
-        self.plant_locator: PlantLocator = PlantLocator(self).persistent()
-
-        rosys.on_repeat(watch_robot, 1.0)
-
-        self.field_provider: FieldProvider = FieldProvider(self).persistent()
-=======
->>>>>>> 4956e0b9
         self.automator: rosys.automation.Automator = rosys.automation.Automator(
             self.steerer,
             on_interrupt=self.field_friend.stop,
@@ -115,7 +95,7 @@
         self.plant_provider = PlantProvider().persistent()
         self.plant_locator: PlantLocator = PlantLocator(self).persistent()
         self.puncher: Puncher = Puncher(self.field_friend, self.driver)
-        self.field_provider: FieldProvider = FieldProvider().persistent()
+        self.field_provider: FieldProvider = FieldProvider(self).persistent()
         self.automation_watcher: AutomationWatcher = AutomationWatcher(self)
 
         self.setup_timelapse()
