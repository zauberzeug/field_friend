--- conflicted
+++ resolved
@@ -16,10 +16,7 @@
         rosys.hardware.SerialCommunication.search_paths.insert(0, '/dev/ttyTHS0')
         self.log = logging.getLogger('field_friend.system')
         self.is_real = rosys.hardware.SerialCommunication.is_possible()
-<<<<<<< HEAD
-=======
-        version = 'ff11'  # insert here your field friend version
->>>>>>> 0a160bb9
+
         if self.is_real:
             self.field_friend = FieldFriendHardware()
             self.usb_camera_provider = UsbCamProvider()
