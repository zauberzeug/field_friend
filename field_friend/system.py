--- conflicted
+++ resolved
@@ -10,7 +10,6 @@
 import config.config_selection as config_selector
 
 from . import localization
-<<<<<<< HEAD
 from .automations import (
     AutomationWatcher,
     BatteryWatcher,
@@ -32,6 +31,7 @@
 from .automations.navigation import (
     ABLineNavigation,
     CoverageNavigation,
+    CrossglideDemoNavigation,
     FieldNavigation,
     FollowCropsNavigation,
     Navigation,
@@ -44,14 +44,6 @@
     FieldFriendSimulation,
     TeltonikaRouter,
 )
-=======
-from .automations import (AutomationWatcher, BatteryWatcher, FieldProvider, KpiProvider, PathProvider, PlantLocator,
-                          PlantProvider, Puncher)
-from .automations.implements import ChopAndScrew, ExternalMower, Implement, Recorder, Tornado, WeedingScrew
-from .automations.navigation import (ABLineNavigation, CoverageNavigation, CrossglideDemoNavigation,
-                                     FollowCropsNavigation, Navigation, RowsOnFieldNavigation, StraightLineNavigation)
-from .hardware import FieldFriend, FieldFriendHardware, FieldFriendSimulation, TeltonikaRouter
->>>>>>> 81581ef9
 from .interface.components.info import Info
 from .kpi_generator import generate_kpis
 from .localization.geo_point import GeoPoint
@@ -159,24 +151,15 @@
         self.straight_line_navigation = StraightLineNavigation(self, self.monitoring)
         self.follow_crops_navigation = FollowCropsNavigation(self, self.monitoring)
         self.coverage_navigation = CoverageNavigation(self, self.monitoring)
-        self.a_b_line_navigation = ABLineNavigation(self, self.monitoring)
-<<<<<<< HEAD
         self.field_navigation = FieldNavigation(self, self.monitoring)
 
+        self.crossglide_demo_navigation = CrossglideDemoNavigation(self, self.monitoring)
         self.navigation_strategies = {n.name: n for n in [self.rows_on_field_navigation,
-=======
-        self.crossglide_demo_navigation = CrossglideDemoNavigation(self, self.monitoring)
-        self.navigation_strategies = {n.name: n for n in [self.field_navigation,
->>>>>>> 81581ef9
                                                           self.straight_line_navigation,
                                                           self.follow_crops_navigation,
                                                           self.coverage_navigation,
-                                                          self.a_b_line_navigation,
-<<<<<<< HEAD
-                                                          self.field_navigation
-=======
-                                                          self.crossglide_demo_navigation
->>>>>>> 81581ef9
+                                                          self.field_navigation,
+                                                          self.crossglide_demo_navigation,
                                                           ]}
         implements: list[Implement] = [self.monitoring]
         match self.field_friend.implement_name:
