import logging
import os
from typing import Any

import numpy as np
import rosys

from field_friend.automations import (
    AutomationWatcher,
    BatteryWatcher,
    CoinCollecting,
    FieldProvider,
    KpiProvider,
    Mowing,
    PathProvider,
    PathRecorder,
    PlantLocator,
    PlantProvider,
    Puncher,
    Weeding,
)
from field_friend.hardware import FieldFriendHardware, FieldFriendSimulation
from field_friend.navigation.gnss_hardware import GnssHardware
from field_friend.navigation.gnss_simulation import GnssSimulation
<<<<<<< HEAD
from field_friend.vision import (
    CalibratableUsbCameraProvider,
    CameraConfigurator,
    SimulatedCam,
    SimulatedCamProvider,
)
=======
from field_friend.vision import CalibratableUsbCameraProvider, CameraConfigurator, SimulatedCam, SimulatedCamProvider
>>>>>>> 0b7452b5

from .interface.components.info import Info
from .kpi_generator import generate_kpis


class System(rosys.persistence.PersistentModule):

    def __init__(self) -> None:
        super().__init__()
        rosys.hardware.SerialCommunication.search_paths.insert(0, '/dev/ttyTHS0')
        self.log = logging.getLogger('field_friend.system')
        self.is_real = rosys.hardware.SerialCommunication.is_possible()

        self.field_friend: FieldFriendHardware | FieldFriendSimulation
        self.usb_camera_provider: CalibratableUsbCameraProvider | SimulatedCamProvider
        self.detector: rosys.vision.DetectorHardware | rosys.vision.DetectorSimulation
        if self.is_real:
            self.field_friend = FieldFriendHardware()
            self.usb_camera_provider = CalibratableUsbCameraProvider()
            self.mjpeg_camera_provider = rosys.vision.MjpegCameraProvider(username='root', password='zauberzg!')
            self.detector = rosys.vision.DetectorHardware(port=8004)
            self.monitoring_detector = rosys.vision.DetectorHardware(port=8005)
            self.camera_configurator = CameraConfigurator(self.usb_camera_provider)
        else:
            version = 'rb28'  # insert here your field friend version to be simulated
            self.field_friend = FieldFriendSimulation(robot_id=version)
            self.usb_camera_provider = SimulatedCamProvider()
            # NOTE we run this in rosys.startup to enforce setup AFTER the persistence is loaded
            rosys.on_startup(self.setup_simulated_usb_camera)
            self.detector = rosys.vision.DetectorSimulation(self.usb_camera_provider)
            self.camera_configurator = CameraConfigurator(self.usb_camera_provider, robot_id=version)
        self.plant_provider = PlantProvider()
        self.steerer = rosys.driving.Steerer(self.field_friend.wheels, speed_scaling=0.25)
        self.odometer = rosys.driving.Odometer(self.field_friend.wheels)
        self.gnss: GnssHardware | GnssSimulation
        if self.is_real:
            assert isinstance(self.field_friend, FieldFriendHardware)
            self.gnss = GnssHardware(self.odometer, self.field_friend.ANTENNA_OFFSET)
        else:
            self.gnss = GnssSimulation(self.odometer)
        self.gnss.ROBOT_POSE_LOCATED.register(self.odometer.handle_detection)
        self.driver = rosys.driving.Driver(self.field_friend.wheels, self.odometer)
        self.driver.parameters.linear_speed_limit = 0.3
        self.driver.parameters.angular_speed_limit = 0.8
        self.driver.parameters.can_drive_backwards = True
        self.driver.parameters.minimum_turning_radius = 0.01
        self.driver.parameters.hook_offset = 0.45
        self.driver.parameters.carrot_distance = 0.15
        self.driver.parameters.carrot_offset = self.driver.parameters.hook_offset + self.driver.parameters.carrot_distance

        self.kpi_provider = KpiProvider(self.plant_provider)
        if not self.is_real:
            generate_kpis(self.kpi_provider)

        def watch_robot() -> None:
            if self.field_friend.bumper:
                self.kpi_provider.increment_on_rising_edge('bumps', bool(self.field_friend.bumper.active_bumpers))
            if self.field_friend.bms:
                self.kpi_provider.increment_on_rising_edge('low_battery', self.field_friend.bms.is_below_percent(10.0))

        self.puncher = Puncher(self.field_friend, self.driver, self.kpi_provider)
        self.big_weed_category_names = ['big_weed', 'thistle', 'orache',]
        self.small_weed_category_names = ['coin', 'weed',]
        self.crop_category_names = ['coin_with_hole', 'crop', 'sugar_beet', 'onion', 'garlic', ]
        self.plant_locator = PlantLocator(self.usb_camera_provider,
                                          self.detector,
                                          self.plant_provider,
                                          self.odometer,
                                          )
        self.plant_locator.weed_category_names = self.big_weed_category_names + self.small_weed_category_names
        self.plant_locator.crop_category_names = self.crop_category_names
        if self.field_friend.tool == 'tornado':
            self.plant_locator.minimum_weed_confidence = 0.8
            self.plant_locator.minimum_crop_confidence = 0.75
        else:
            self.plant_locator.minimum_weed_confidence = 0.45
            self.plant_locator.minimum_crop_confidence = 0.65

        rosys.on_repeat(watch_robot, 1.0)

        self.path_provider = PathProvider()
        self.field_provider = FieldProvider()
        width = 0.64
        length = 0.78
        offset = 0.36
        height = 0.67
        self.shape = rosys.geometry.Prism(
            outline=[
                (-offset, -width/2),
                (length - offset, -width/2),
                (length - offset, width/2),
                (-offset, width/2)
            ],
            height=height)
        self.path_planner = rosys.pathplanning.PathPlanner(self.shape)

        self.weeding = Weeding(self, persistence_key='weeding')
        self.monitoring = Weeding(self, persistence_key='monitoring')
        self.monitoring.use_monitor_workflow = True
        self.coin_collecting = CoinCollecting(self)
        self.mowing = Mowing(self, robot_width=width)
        self.path_recorder = PathRecorder(self.path_provider, self.driver, self.steerer, self.gnss)

        self.automations = {
            'weeding': self.weeding.start,
            'monitoring': self.monitoring.start,
            'mowing': self.mowing.start,
            'collecting (demo)': self.coin_collecting.start,
        }
        self.automator = rosys.automation.Automator(None, on_interrupt=lambda _: self.field_friend.stop(),
                                                    default_automation=self.coin_collecting.start)
        self.info = Info(self)
        self.automation_watcher = AutomationWatcher(self)
        if self.field_friend.bumper:
            self.automation_watcher.bumper_watch_active = True

        if self.is_real:
            if self.field_friend.battery_control:
                self.battery_watcher = BatteryWatcher(self.field_friend, self.automator)
            rosys.automation.app_controls(self.field_friend.robot_brain, self.automator)

    def restart(self) -> None:
        os.utime('main.py')

    def backup(self) -> dict:
        return {'automation': self.get_current_automation_id()}

    def restore(self, data: dict[str, Any]) -> None:
        name = data.get('automation', None)
        automation = self.automations.get(name, None)
        self.automator.default_automation = automation

    def get_current_automation_id(self) -> str | None:
        if self.automator.default_automation is None:
            return None
        return {v: k for k, v in self.automations.items()}.get(self.automator.default_automation, None)

    def setup_simulated_usb_camera(self):
        self.usb_camera_provider.remove_all_cameras()
        self.usb_camera_provider.add_camera(SimulatedCam.create_calibrated(id='bottom_cam',
                                                                           x=0.4, z=0.4,
                                                                           roll=np.deg2rad(360-150),
                                                                           pitch=np.deg2rad(0),
                                                                           yaw=np.deg2rad(90)))<|MERGE_RESOLUTION|>--- conflicted
+++ resolved
@@ -5,33 +5,12 @@
 import numpy as np
 import rosys
 
-from field_friend.automations import (
-    AutomationWatcher,
-    BatteryWatcher,
-    CoinCollecting,
-    FieldProvider,
-    KpiProvider,
-    Mowing,
-    PathProvider,
-    PathRecorder,
-    PlantLocator,
-    PlantProvider,
-    Puncher,
-    Weeding,
-)
+from field_friend.automations import (AutomationWatcher, BatteryWatcher, CoinCollecting, FieldProvider, KpiProvider,
+                                      Mowing, PathProvider, PathRecorder, PlantLocator, PlantProvider, Puncher, Weeding)
 from field_friend.hardware import FieldFriendHardware, FieldFriendSimulation
 from field_friend.navigation.gnss_hardware import GnssHardware
 from field_friend.navigation.gnss_simulation import GnssSimulation
-<<<<<<< HEAD
-from field_friend.vision import (
-    CalibratableUsbCameraProvider,
-    CameraConfigurator,
-    SimulatedCam,
-    SimulatedCamProvider,
-)
-=======
 from field_friend.vision import CalibratableUsbCameraProvider, CameraConfigurator, SimulatedCam, SimulatedCamProvider
->>>>>>> 0b7452b5
 
 from .interface.components.info import Info
 from .kpi_generator import generate_kpis
@@ -69,8 +48,10 @@
         self.gnss: GnssHardware | GnssSimulation
         if self.is_real:
             assert isinstance(self.field_friend, FieldFriendHardware)
+            assert isinstance(self.field_friend, FieldFriendHardware)
             self.gnss = GnssHardware(self.odometer, self.field_friend.ANTENNA_OFFSET)
         else:
+            self.gnss = GnssSimulation(self.odometer)
             self.gnss = GnssSimulation(self.odometer)
         self.gnss.ROBOT_POSE_LOCATED.register(self.odometer.handle_detection)
         self.driver = rosys.driving.Driver(self.field_friend.wheels, self.odometer)
