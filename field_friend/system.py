import gc
import logging
import os
from typing import Any

import icecream
import numpy as np
import psutil
import rosys
from rosys.driving import Odometer
from rosys.event import Event
from rosys.geometry import GeoPoint, GeoReference
from rosys.hardware.gnss import GnssHardware, GnssSimulation

from .app_controls import AppControls as app_controls
from .automations import (
    AutomationWatcher,
    BatteryWatcher,
    ChargingStation,
    FieldProvider,
    KpiProvider,
    PathProvider,
    PlantLocator,
    PlantProvider,
    Puncher,
)
from .automations.implements import Implement, Recorder, Tornado, WeedingScrew
from .automations.navigation import CrossglideDemoNavigation, FieldNavigation, Navigation, StraightLineNavigation
from .config import get_config
from .hardware import AxisD1, FieldFriend, FieldFriendHardware, FieldFriendSimulation, TeltonikaRouter
from .info import Info
from .kpi_generator import generate_kpis
from .robot_locator import RobotLocator
from .vision import CalibratableUsbCameraProvider, CameraConfigurator
from .vision.zedxmini_camera import ZedxminiCameraProvider

icecream.install()


class System(rosys.persistence.Persistable):

    def __init__(self, robot_id: str, *, use_acceleration: bool = False) -> None:
        super().__init__()
        self.robot_id = robot_id
        assert self.robot_id != 'unknown'
        rosys.hardware.SerialCommunication.search_paths.insert(0, '/dev/ttyTHS0')
        self.log = logging.getLogger('field_friend.system')
        self.is_real = rosys.hardware.SerialCommunication.is_possible()
        self.AUTOMATION_CHANGED: Event[str] = Event()
        self.config = get_config(self.robot_id)

        self.camera_provider = self.setup_camera_provider()
        self.detector: rosys.vision.DetectorHardware | rosys.vision.DetectorSimulation | None = None
        self.monitoring_detector: rosys.vision.DetectorHardware | rosys.vision.DetectorSimulation | None = None
        self.update_gnss_reference(reference=GeoReference(GeoPoint.from_degrees(51.983204032849706, 7.434321368936861)))
        self.gnss: GnssHardware | GnssSimulation | None = None
        self.field_friend: FieldFriend
        self._current_navigation: Navigation | None = None
        self.implements: dict[str, Implement] = {}
        self.navigation_strategies: dict[str, Navigation] = {}
        if self.is_real:
            try:
                self.field_friend = FieldFriendHardware(self.config)
                self.teltonika_router = TeltonikaRouter()
            except Exception:
                self.log.exception(f'failed to initialize FieldFriendHardware {self.robot_id}')
            assert isinstance(self.field_friend, FieldFriendHardware)
            self.gnss = self.setup_gnss()
            self.robot_locator = RobotLocator(self.field_friend.wheels, self.gnss, self.field_friend.imu).persistent()
            self.mjpeg_camera_provider = rosys.vision.MjpegCameraProvider(username='root', password='zauberzg!')
            self.detector = rosys.vision.DetectorHardware(port=8004)
<<<<<<< HEAD
            self.monitoring_detector = rosys.vision.DetectorHardware(port=8005)
            self.charging_station: ChargingStation = ChargingStation(self)
=======
            self.circle_sight_detector = rosys.vision.DetectorHardware(port=8005)
>>>>>>> de4bdb85
        else:
            self.field_friend = FieldFriendSimulation(self.config, use_acceleration=use_acceleration)
            assert isinstance(self.field_friend.wheels, rosys.hardware.WheelsSimulation)
            self.gnss = self.setup_gnss(self.field_friend.wheels)
            self.robot_locator = RobotLocator(self.field_friend.wheels, self.gnss, self.field_friend.imu).persistent()
            # NOTE we run this in rosys.startup to enforce setup AFTER the persistence is loaded
            rosys.on_startup(self.setup_simulated_usb_camera)
            if self.camera_provider is not None:
                self.detector = rosys.vision.DetectorSimulation(self.camera_provider)

        if self.config.camera is not None:
            assert self.camera_provider is not None
            self.camera_configurator = CameraConfigurator(
                self.camera_provider, robot_locator=self.robot_locator, robot_id=self.robot_id, camera_config=self.config.camera)
        self.odometer = Odometer(self.field_friend.wheels)
        self.setup_driver()
        self.plant_provider = PlantProvider().persistent()
        self.kpi_provider = KpiProvider().persistent()
        if not self.is_real:
            generate_kpis(self.kpi_provider)

        def watch_robot() -> None:
            if self.field_friend.bumper:
                self.kpi_provider.increment_on_rising_edge('bumps', bool(self.field_friend.bumper.active_bumpers))
            if self.field_friend.bms:
                self.kpi_provider.increment_on_rising_edge('low_battery', self.field_friend.bms.is_below_percent(10.0))

        self.puncher: Puncher = Puncher(self.field_friend, self.driver)
        self.plant_locator: PlantLocator = PlantLocator(self).persistent()

        rosys.on_repeat(watch_robot, 1.0)

        self.path_provider: PathProvider = PathProvider().persistent()
        self.field_provider: FieldProvider = FieldProvider().persistent()
        self.setup_shape()
        self.automator: rosys.automation.Automator = rosys.automation.Automator(
            self.steerer, on_interrupt=self.field_friend.stop)
        self.automation_watcher: AutomationWatcher = AutomationWatcher(self)

        self.setup_timelapse()
        self.setup_implements()
        self.setup_navigations()
        self.info = Info(self)
        if self.field_friend.bumper:
            self.automation_watcher.bumper_watch_active = True
        else:
            self.log.warning('Bumper is not available, does robot have bumpers?')

        if self.is_real:
            assert isinstance(self.field_friend, FieldFriendHardware)
            if self.field_friend.battery_control:
                self.battery_watcher = BatteryWatcher(self.field_friend, self.automator)
            app_controls(self.field_friend.robot_brain, self.automator, self.field_friend)
            rosys.on_repeat(self.log_status, 60 * 5)
        rosys.on_repeat(self._garbage_collection, 60*5)
        rosys.config.garbage_collection_mbyte_limit = 0

    def restart(self) -> None:
        os.utime('main.py')

    def backup_to_dict(self) -> dict[str, Any]:
        return {
            'navigation': self.current_navigation.name if self.current_navigation is not None else None,
            'implement': self.current_implement.name if self.current_implement is not None else None,
            'gnss_reference': GeoReference.current.degree_tuple if GeoReference.current is not None else None,
        }

    def restore_from_dict(self, data: dict[str, Any]) -> None:
        persistent_implement = data.get('implement', None)
        if persistent_implement is not None:
            implement = self.implements.get(persistent_implement, None)
            if implement is not None:
                self.current_implement = implement

        persistent_navigation = data.get('navigation', None)
        if persistent_navigation is not None:
            navigation = self.navigation_strategies.get(persistent_navigation, None)
            if navigation is not None:
                self.current_navigation = navigation

        reference_tuple = None
        if 'gnss_reference' in data:
            reference_tuple = data['gnss_reference']
        elif 'reference_lat' in data and 'reference_long' in data:
            reference_tuple = (np.deg2rad(data['reference_lat']), np.deg2rad(data['reference_long']), 0)
        if reference_tuple is not None:
            reference = GeoReference(origin=GeoPoint.from_degrees(reference_tuple[0], reference_tuple[1]),
                                     direction=np.deg2rad(reference_tuple[2] if len(reference_tuple) > 2 else 0))
            self.update_gnss_reference(reference=reference)

    @property
    def current_implement(self) -> Implement | None:
        if self.current_navigation is None:
            return None
        return self.current_navigation.implement

    @current_implement.setter
    def current_implement(self, implement: Implement) -> None:
        if self.current_navigation is None:
            self.log.error('No navigation selected')
            return
        self.current_navigation.implement = implement
        self.request_backup()
        self.log.debug(f'selected implement: {implement.name}')

    @property
    def current_navigation(self) -> Navigation | None:
        return self._current_navigation

    @current_navigation.setter
    def current_navigation(self, navigation: Navigation) -> None:
        old_navigation = self._current_navigation
        if old_navigation is not None and self.current_implement is not None:
            implement = self.current_implement
            navigation.implement = implement
        self._current_navigation = navigation
        self.automator.default_automation = self._current_navigation.start
        self.AUTOMATION_CHANGED.emit(navigation.name)
        self.request_backup()

    def setup_driver(self) -> None:
        self.odometer = Odometer(self.field_friend.wheels)
        self.steerer = rosys.driving.Steerer(self.field_friend.wheels, speed_scaling=0.25)
        self.driver = rosys.driving.Driver(self.field_friend.wheels, self.robot_locator)
        self.driver.parameters.linear_speed_limit = 0.3
        self.driver.parameters.angular_speed_limit = 0.3
        self.driver.parameters.can_drive_backwards = False
        self.driver.parameters.minimum_turning_radius = 0.01
        self.driver.parameters.hook_offset = 0.20
        self.driver.parameters.carrot_distance = 0.15
        self.driver.parameters.carrot_offset = self.driver.parameters.hook_offset + self.driver.parameters.carrot_distance
        self.driver.parameters.hook_bending_factor = 0.25
        self.driver.parameters.minimum_drive_distance = 0.005
        self.driver.parameters.throttle_at_end_min_speed = 0.05

    def setup_shape(self) -> None:
        width = 0.64
        length = 0.78
        offset = 0.36
        height = 0.67
        self.shape = rosys.geometry.Prism(
            outline=[
                (-offset, -width/2),
                (length - offset, -width/2),
                (length - offset, width/2),
                (-offset, width/2)
            ],
            height=height)

    def setup_implements(self) -> None:
        persistence_key = 'field_friend.automations.implements.weeding'
        implements: list[Implement] = []
        match self.field_friend.implement_name:
            case 'tornado':
                implements.append(Recorder(self))
                implements.append(Tornado(self).persistent(key=persistence_key, ))
            case 'weed_screw':
                implements.append(Recorder(self))
                implements.append(WeedingScrew(self).persistent(key=persistence_key, ))
            case 'dual_mechanism':
                # implements.append(WeedingScrew(self))
                # implements.append(ChopAndScrew(self))
                self.log.error('Dual mechanism not implemented')
                implements.append(Recorder(self))
            case 'recorder':
                implements.append(Recorder(self))
            case None:
                implements.append(Implement())
            case _:
                raise NotImplementedError(f'Unknown implement: {self.field_friend.implement_name}')
        self.implements = {t.name: t for t in implements}

    def setup_navigations(self) -> None:
        first_implement = next(iter(self.implements.values()))
        self.straight_line_navigation = StraightLineNavigation(self, first_implement).persistent()
        self.field_navigation = FieldNavigation(self, first_implement).persistent() if self.gnss is not None else None
        self.crossglide_demo_navigation = CrossglideDemoNavigation(self, first_implement).persistent() \
            if isinstance(self.field_friend.y_axis, AxisD1) else None
        self.navigation_strategies = {n.name: n for n in [self.straight_line_navigation,
                                                          self.field_navigation,
                                                          self.crossglide_demo_navigation,
                                                          ] if n is not None}
        self.current_navigation = self.straight_line_navigation

    def setup_camera_provider(self) -> CalibratableUsbCameraProvider | rosys.vision.SimulatedCameraProvider | ZedxminiCameraProvider | None:
        if not self.is_real:
            return rosys.vision.SimulatedCameraProvider()
        if self.config.camera is None:
            self.log.warning('Camera is not configured, no camera provider will be used')
            return None
        if self.config.camera.camera_type == 'CalibratableUsbCamera':
            return CalibratableUsbCameraProvider().persistent()
        if self.config.camera.camera_type == 'ZedxminiCamera':
            return ZedxminiCameraProvider().persistent()
        raise NotImplementedError(f'Unknown camera type: {self.config.camera.camera_type}')

    async def setup_simulated_usb_camera(self):
        if self.camera_provider is None:
            self.log.error('No camera provider configured, skipping simulated USB camera setup')
            return
        self.camera_provider.remove_all_cameras()
        camera = rosys.vision.SimulatedCalibratableCamera.create_calibrated(id='bottom_cam',
                                                                            x=0.4, z=0.4,
                                                                            roll=np.deg2rad(360-150),
                                                                            pitch=np.deg2rad(0),
                                                                            yaw=np.deg2rad(90),
                                                                            color='#cccccc',
                                                                            frame=self.robot_locator.pose_frame,
                                                                            )
        assert isinstance(self.camera_provider, rosys.vision.SimulatedCameraProvider)
        self.camera_provider.add_camera(camera)

    def setup_timelapse(self) -> None:
        self.timelapse_recorder = rosys.analysis.TimelapseRecorder()
        self.timelapse_recorder.frame_info_builder = lambda _: f'''{self.robot_id}, {self.current_navigation.name if self.current_navigation is not None else 'No Navigation'}, \
            tags: {", ".join(self.plant_locator.tags)}'''
        rosys.NEW_NOTIFICATION.register(self.timelapse_recorder.notify)
        rosys.on_startup(self.timelapse_recorder.compress_video)  # NOTE: cleanup JPEGs from before last shutdown

    def setup_gnss(self, wheels: rosys.hardware.WheelsSimulation | None = None) -> GnssHardware | GnssSimulation | None:
        if self.config.gnss is None:
            return None
        if self.is_real:
            gnss_hardware = GnssHardware(antenna_pose=self.config.gnss.antenna_pose)
            gnss_hardware.MAX_TIMESTAMP_DIFF = 0.1
            return gnss_hardware
        assert isinstance(wheels, rosys.hardware.WheelsSimulation)
        return GnssSimulation(wheels=wheels, lat_std_dev=1e-10, lon_std_dev=1e-10, heading_std_dev=1e-10)

    def update_gnss_reference(self, *, reference: GeoReference | None = None) -> None:
        if reference is None:
            if self.gnss is None:
                self.log.warning('Not updating GNSS reference: GNSS not configured')
                return
            if self.gnss.last_measurement is None:
                self.log.warning('Not updating GNSS reference: No GNSS measurement received')
                return
            reference = GeoReference(origin=self.gnss.last_measurement.point,
                                     direction=self.gnss.last_measurement.heading)
        self.log.debug('Updating GNSS reference to %s', reference)
        GeoReference.update_current(reference)
        self.request_backup()

    def get_jetson_cpu_temperature(self):
        with open('/sys/devices/virtual/thermal/thermal_zone0/temp') as f:
            temp = f.read().strip()
        return float(temp) / 1000.0  # Convert from milli °C to °C

    def log_status(self):
        msg = f'cpu: {psutil.cpu_percent():.0f}%  '
        msg += f'mem: {psutil.virtual_memory().percent:.0f}% '
        msg += f'temp: {self.get_jetson_cpu_temperature():.1f}°C '
        msg += f'battery: {self.field_friend.bms.state.short_string}'
        self.log.info(msg)

        bms_logger = logging.getLogger('field_friend.bms')
        bms_logger.info(f'Battery: {self.field_friend.bms.state.short_string}')

    def _garbage_collection(self):
        if self.automator.is_running:
            return
        gc.collect()<|MERGE_RESOLUTION|>--- conflicted
+++ resolved
@@ -69,12 +69,8 @@
             self.robot_locator = RobotLocator(self.field_friend.wheels, self.gnss, self.field_friend.imu).persistent()
             self.mjpeg_camera_provider = rosys.vision.MjpegCameraProvider(username='root', password='zauberzg!')
             self.detector = rosys.vision.DetectorHardware(port=8004)
-<<<<<<< HEAD
-            self.monitoring_detector = rosys.vision.DetectorHardware(port=8005)
+            self.circle_sight_detector = rosys.vision.DetectorHardware(port=8005)
             self.charging_station: ChargingStation = ChargingStation(self)
-=======
-            self.circle_sight_detector = rosys.vision.DetectorHardware(port=8005)
->>>>>>> de4bdb85
         else:
             self.field_friend = FieldFriendSimulation(self.config, use_acceleration=use_acceleration)
             assert isinstance(self.field_friend.wheels, rosys.hardware.WheelsSimulation)
