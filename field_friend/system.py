import logging
import os

import numpy as np
import rosys

from field_friend.automations import (AutomationWatcher, BatteryWatcher, CoinCollecting, FieldProvider, Mowing,
                                      PathProvider, PathRecorder, PlantLocator, PlantProvider, Puncher, Weeding)
from field_friend.hardware import FieldFriendHardware, FieldFriendSimulation
from field_friend.navigation import GnssHardware, GnssSimulation
from field_friend.vision import SimulatedCam, SimulatedCamProvider, UsbCamProvider
from field_friend.falling_detection import FallingSimulation, FallingHardware, RuturnToSafety
from field_friend.vision import CameraConfigurator, SimulatedCam, SimulatedCamProvider, UsbCamProvider


class System:
    def __init__(self) -> None:
        rosys.hardware.SerialCommunication.search_paths.insert(0, '/dev/ttyTHS0')
        self.log = logging.getLogger('field_friend.system')
        self.is_real = rosys.hardware.SerialCommunication.is_possible()
<<<<<<< HEAD
        version = 'u1'  # insert here your field friend version
=======
        version = 'ff11'  # insert here your field friend version
>>>>>>> 69f76130
        if self.is_real:
            self.field_friend = FieldFriendHardware(version=version)
            self.usb_camera_provider = UsbCamProvider()
            self.detector = rosys.vision.DetectorHardware(port=8004)
            # self.circle_sight = CircleSight()
            self.falling_detection = FallingHardware(self.field_friend)
        else:
            self.field_friend = FieldFriendSimulation(version=version)
            self.usb_camera_provider = SimulatedCamProvider()
            self.falling_detection = FallingSimulation(self.field_friend)
            self.usb_camera_provider.remove_all_cameras()
            self.usb_camera_provider.add_camera(SimulatedCam.create_calibrated(id='bottom_cam',
                                                                               x=0.4, z=0.4,
                                                                               roll=np.deg2rad(360-150),
                                                                               pitch=np.deg2rad(0),
                                                                               yaw=np.deg2rad(90)))
            self.detector = rosys.vision.DetectorSimulation(self.usb_camera_provider)
            # self.circle_sight = None
        self.camera_configurator = CameraConfigurator(self.usb_camera_provider, version)
        self.plant_provider = PlantProvider()
        self.field_provider = FieldProvider()
        self.steerer = rosys.driving.Steerer(self.field_friend.wheels, speed_scaling=0.25)
        self.to_safety = RuturnToSafety(self.steerer, self.falling_detection)
        self.odometer = rosys.driving.Odometer(self.field_friend.wheels)
        if self.is_real:
            self.gnss = GnssHardware(self.odometer)
        else:
            self.gnss = GnssSimulation(self.field_friend.wheels)
        self.gnss.ROBOT_POSE_LOCATED.register(self.odometer.handle_detection)
        self.driver = rosys.driving.Driver(self.field_friend.wheels, self.odometer)
        self.driver.parameters.linear_speed_limit = 0.1
        self.driver.parameters.angular_speed_limit = 0.5
        self.driver.parameters.can_drive_backwards = True
        self.driver.parameters.minimum_turning_radius = 0.05
        self.driver.parameters.hook_offset = 0.6
        self.driver.parameters.carrot_distance = 0.2
        self.driver.parameters.carrot_offset = self.driver.parameters.hook_offset + self.driver.parameters.carrot_distance
        self.puncher = Puncher(self.field_friend, self.driver)
        self.big_weed_category_names = ['thistle', 'big_weed', 'orache']
        self.small_weed_category_names = ['weed', 'coin']
        self.crop_category_names = ['sugar_beet', 'crop', 'coin_with_hole']
        self.plant_locator = PlantLocator(self.usb_camera_provider, self.detector, self.plant_provider, self.odometer)
        self.plant_locator.weed_category_names = self.big_weed_category_names + self.small_weed_category_names
        self.plant_locator.crop_category_names = self.crop_category_names
        self.field_provider = FieldProvider()
        self.path_provider = PathProvider()

        width = 0.64
        length = 0.78
        offset = 0.36
        height = 0.67
        self.shape = rosys.geometry.Prism(
            outline=[
                (-offset, -width/2),
                (length - offset, -width/2),
                (length - offset, width/2),
                (-offset, width/2)
            ],
            height=height)
        self.path_planner = rosys.pathplanning.PathPlanner(self.shape)

        self.weeding = Weeding(self)
        self.coin_collecting = CoinCollecting(self)
        self.mowing = Mowing(self, robot_width=width)
        self.path_recorder = PathRecorder(self.path_provider, self.driver, self.steerer, self.gnss)

        self.automations = {
            'weeding': self.weeding.start,
            'mowing': self.mowing.start,
            'collecting (demo)': self.coin_collecting.start,
        }
        self.automator = rosys.automation.Automator(None, on_interrupt=self.field_friend.stop,
                                                    default_automation=self.coin_collecting.start)

        self.automation_watcher = AutomationWatcher(self)
        if self.field_friend.bumper:
            self.automation_watcher.bumper_watch_active = True

        if self.is_real:
            if self.field_friend.battery_control:
                self.battery_watcher = BatteryWatcher(self.field_friend, self.automator)
            rosys.automation.app_controls(self.field_friend.robot_brain, self.automator)

    def restart(self) -> None:
        os.utime('main.py')<|MERGE_RESOLUTION|>--- conflicted
+++ resolved
@@ -6,10 +6,9 @@
 
 from field_friend.automations import (AutomationWatcher, BatteryWatcher, CoinCollecting, FieldProvider, Mowing,
                                       PathProvider, PathRecorder, PlantLocator, PlantProvider, Puncher, Weeding)
+from field_friend.falling_detection import FallingHardware, FallingSimulation, RuturnToSafety
 from field_friend.hardware import FieldFriendHardware, FieldFriendSimulation
 from field_friend.navigation import GnssHardware, GnssSimulation
-from field_friend.vision import SimulatedCam, SimulatedCamProvider, UsbCamProvider
-from field_friend.falling_detection import FallingSimulation, FallingHardware, RuturnToSafety
 from field_friend.vision import CameraConfigurator, SimulatedCam, SimulatedCamProvider, UsbCamProvider
 
 
@@ -18,11 +17,7 @@
         rosys.hardware.SerialCommunication.search_paths.insert(0, '/dev/ttyTHS0')
         self.log = logging.getLogger('field_friend.system')
         self.is_real = rosys.hardware.SerialCommunication.is_possible()
-<<<<<<< HEAD
-        version = 'u1'  # insert here your field friend version
-=======
         version = 'ff11'  # insert here your field friend version
->>>>>>> 69f76130
         if self.is_real:
             self.field_friend = FieldFriendHardware(version=version)
             self.usb_camera_provider = UsbCamProvider()
