import logging
import os

import numpy as np
import rosys

from field_friend.automations import (AutomationWatcher, BatteryWatcher, CoinCollecting, FieldProvider, Mowing,
                                      PathProvider, PathRecorder, PlantLocator, PlantProvider, Puncher, Weeding)
from field_friend.hardware import FieldFriendHardware, FieldFriendSimulation
from field_friend.navigation import GnssHardware, GnssSimulation
from field_friend.vision import CameraConfigurator, SimulatedCam, SimulatedCamProvider, UsbCamProvider


class System:
    def __init__(self) -> None:
        rosys.hardware.SerialCommunication.search_paths.insert(0, '/dev/ttyTHS0')
        self.log = logging.getLogger('field_friend.system')
        self.is_real = rosys.hardware.SerialCommunication.is_possible()

        if self.is_real:
            self.field_friend = FieldFriendHardware()
            self.usb_camera_provider = UsbCamProvider()
            self.mjpeg_camera_provider = rosys.vision.MjpegCameraProvider(username='root', password='zauberzg!')
            self.detector = rosys.vision.DetectorHardware(port=8004)
<<<<<<< HEAD
            self.monitoring_detector = rosys.vision.DetectorHardware(port=8005)
=======
            # self.circle_sight = CircleSight()
            self.camera_configurator = CameraConfigurator(self.usb_camera_provider)
>>>>>>> 3f7b5ac5
        else:
            version = 'rb28'  # insert here your field friend version to be simulated
            self.field_friend = FieldFriendSimulation(robot_id=version)
            self.usb_camera_provider = SimulatedCamProvider()
            self.usb_camera_provider.remove_all_cameras()
            self.usb_camera_provider.add_camera(SimulatedCam.create_calibrated(id='bottom_cam',
                                                                               x=0.4, z=0.4,
                                                                               roll=np.deg2rad(360-150),
                                                                               pitch=np.deg2rad(0),
                                                                               yaw=np.deg2rad(90)))
            self.detector = rosys.vision.DetectorSimulation(self.usb_camera_provider)
<<<<<<< HEAD
        self.camera_configurator = CameraConfigurator(self.usb_camera_provider, version)
=======
            self.camera_configurator = CameraConfigurator(self.usb_camera_provider, robot_id=version)
            # self.circle_sight = None

>>>>>>> 3f7b5ac5
        self.plant_provider = PlantProvider()
        self.field_provider = FieldProvider()
        self.steerer = rosys.driving.Steerer(self.field_friend.wheels, speed_scaling=0.25)
        self.odometer = rosys.driving.Odometer(self.field_friend.wheels)
        if self.is_real:
            self.gnss = GnssHardware(self.odometer)
        else:
            self.gnss = GnssSimulation(self.field_friend.wheels)
        self.gnss.ROBOT_POSE_LOCATED.register(self.odometer.handle_detection)
        self.driver = rosys.driving.Driver(self.field_friend.wheels, self.odometer)
        self.driver.parameters.linear_speed_limit = 0.1
        self.driver.parameters.angular_speed_limit = 0.5
        self.driver.parameters.can_drive_backwards = True
        self.driver.parameters.minimum_turning_radius = 0.05
        self.driver.parameters.hook_offset = 0.6
        self.driver.parameters.carrot_distance = 0.2
        self.driver.parameters.carrot_offset = self.driver.parameters.hook_offset + self.driver.parameters.carrot_distance
        self.puncher = Puncher(self.field_friend, self.driver)
        self.big_weed_category_names = ['thistle', 'big_weed', 'orache']
        self.small_weed_category_names = ['weed', 'coin']
        self.crop_category_names = ['sugar_beet', 'crop', 'coin_with_hole']
        self.plant_locator = PlantLocator(self.usb_camera_provider, self.detector, self.plant_provider, self.odometer)
        self.plant_locator.weed_category_names = self.big_weed_category_names + self.small_weed_category_names
        self.plant_locator.crop_category_names = self.crop_category_names
        self.field_provider = FieldProvider()
        self.path_provider = PathProvider()

        width = 0.64
        length = 0.78
        offset = 0.36
        height = 0.67
        self.shape = rosys.geometry.Prism(
            outline=[
                (-offset, -width/2),
                (length - offset, -width/2),
                (length - offset, width/2),
                (-offset, width/2)
            ],
            height=height)
        self.path_planner = rosys.pathplanning.PathPlanner(self.shape)

        self.weeding = Weeding(self)
        self.monitoring = Weeding(self)
        self.monitoring.use_monitor_workflow = True
        self.coin_collecting = CoinCollecting(self)
        self.mowing = Mowing(self, robot_width=width)
        self.path_recorder = PathRecorder(self.path_provider, self.driver, self.steerer, self.gnss)

        self.automations = {
            'weeding': self.weeding.start,
            'monitoring': self.monitoring.start,
            'mowing': self.mowing.start,
            'collecting (demo)': self.coin_collecting.start,
        }
        self.automator = rosys.automation.Automator(None, on_interrupt=self.field_friend.stop,
                                                    default_automation=self.coin_collecting.start)

        self.automation_watcher = AutomationWatcher(self)
        if self.field_friend.bumper:
            self.automation_watcher.bumper_watch_active = True

        if self.is_real:
            if self.field_friend.battery_control:
                self.battery_watcher = BatteryWatcher(self.field_friend, self.automator)
            rosys.automation.app_controls(self.field_friend.robot_brain, self.automator)

    def restart(self) -> None:
        os.utime('main.py')<|MERGE_RESOLUTION|>--- conflicted
+++ resolved
@@ -22,12 +22,8 @@
             self.usb_camera_provider = UsbCamProvider()
             self.mjpeg_camera_provider = rosys.vision.MjpegCameraProvider(username='root', password='zauberzg!')
             self.detector = rosys.vision.DetectorHardware(port=8004)
-<<<<<<< HEAD
             self.monitoring_detector = rosys.vision.DetectorHardware(port=8005)
-=======
-            # self.circle_sight = CircleSight()
             self.camera_configurator = CameraConfigurator(self.usb_camera_provider)
->>>>>>> 3f7b5ac5
         else:
             version = 'rb28'  # insert here your field friend version to be simulated
             self.field_friend = FieldFriendSimulation(robot_id=version)
@@ -39,13 +35,9 @@
                                                                                pitch=np.deg2rad(0),
                                                                                yaw=np.deg2rad(90)))
             self.detector = rosys.vision.DetectorSimulation(self.usb_camera_provider)
-<<<<<<< HEAD
-        self.camera_configurator = CameraConfigurator(self.usb_camera_provider, version)
-=======
             self.camera_configurator = CameraConfigurator(self.usb_camera_provider, robot_id=version)
             # self.circle_sight = None
 
->>>>>>> 3f7b5ac5
         self.plant_provider = PlantProvider()
         self.field_provider = FieldProvider()
         self.steerer = rosys.driving.Steerer(self.field_friend.wheels, speed_scaling=0.25)
