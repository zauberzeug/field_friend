import logging
import os
from typing import Any

import numpy as np
import rosys

from field_friend.hardware import (
    FieldFriend,
    FieldFriendHardware,
    FieldFriendSimulation,
)
from field_friend.navigation.gnss_hardware import GnssHardware
from field_friend.navigation.gnss_simulation import GnssSimulation
from field_friend.vision import (
    CalibratableUsbCameraProvider,
    CameraConfigurator,
    SimulatedCam,
    SimulatedCamProvider,
)

from .automations import (
    AutomationWatcher,
    BatteryWatcher,
    CoinCollecting,
    FieldProvider,
    KpiProvider,
    Mowing,
    PathProvider,
    PathRecorder,
    PlantLocator,
    PlantProvider,
    Puncher,
)
from .automations.implements import (
    ChopAndScrew,
    Implement,
    Recorder,
    Tornado,
    WeedingScrew,
)
from .automations.navigation import (
    FieldNavigation,
    FollowCropsNavigation,
    Navigation,
    StraightLineNavigation,
)
from .interface.components.info import Info
from .kpi_generator import generate_kpis


class System(rosys.persistence.PersistentModule):

    version = 'rb34'  # insert here your field friend version to be simulated

    def __init__(self) -> None:
        super().__init__()
        rosys.hardware.SerialCommunication.search_paths.insert(0, '/dev/ttyTHS0')
        self.log = logging.getLogger('field_friend.system')
        self.is_real = rosys.hardware.SerialCommunication.is_possible()
        self.AUTOMATION_CHANGED = rosys.event.Event()

        self.usb_camera_provider: CalibratableUsbCameraProvider | SimulatedCamProvider
        self.detector: rosys.vision.DetectorHardware | rosys.vision.DetectorSimulation
        self.field_friend: FieldFriend
        if self.is_real:
            self.field_friend = FieldFriendHardware()
            self.usb_camera_provider = CalibratableUsbCameraProvider()
            self.mjpeg_camera_provider = rosys.vision.MjpegCameraProvider(username='root', password='zauberzg!')
            self.detector = rosys.vision.DetectorHardware(port=8004)
            self.monitoring_detector = rosys.vision.DetectorHardware(port=8005)
            self.camera_configurator = CameraConfigurator(self.usb_camera_provider)
        else:
            self.field_friend = FieldFriendSimulation(robot_id=self.version)
            self.usb_camera_provider = SimulatedCamProvider()
            # NOTE we run this in rosys.startup to enforce setup AFTER the persistence is loaded
            rosys.on_startup(self.setup_simulated_usb_camera)
            self.detector = rosys.vision.DetectorSimulation(self.usb_camera_provider)
            self.camera_configurator = CameraConfigurator(self.usb_camera_provider, robot_id=self.version)
        self.plant_provider = PlantProvider()
        self.steerer = rosys.driving.Steerer(self.field_friend.wheels, speed_scaling=0.25)
        self.odometer = rosys.driving.Odometer(self.field_friend.wheels)
        self.gnss: GnssHardware | GnssSimulation
        if self.is_real:
            assert isinstance(self.field_friend, FieldFriendHardware)
            self.gnss = GnssHardware(self.odometer, self.field_friend.ANTENNA_OFFSET)
        else:
            self.gnss = GnssSimulation(self.odometer)
        self.gnss.ROBOT_POSE_LOCATED.register(self.odometer.handle_detection)
        self.driver = rosys.driving.Driver(self.field_friend.wheels, self.odometer)
        self.driver.parameters.linear_speed_limit = 0.3
        self.driver.parameters.angular_speed_limit = 0.8
        self.driver.parameters.can_drive_backwards = True
        self.driver.parameters.minimum_turning_radius = 0.01
        self.driver.parameters.hook_offset = 0.45
        self.driver.parameters.carrot_distance = 0.15
        self.driver.parameters.carrot_offset = self.driver.parameters.hook_offset + self.driver.parameters.carrot_distance

        self.kpi_provider = KpiProvider(self.plant_provider)
        if not self.is_real:
            generate_kpis(self.kpi_provider)

        def watch_robot() -> None:
            if self.field_friend.bumper:
                self.kpi_provider.increment_on_rising_edge('bumps', bool(self.field_friend.bumper.active_bumpers))
            if self.field_friend.bms:
                self.kpi_provider.increment_on_rising_edge('low_battery', self.field_friend.bms.is_below_percent(10.0))

        self.puncher = Puncher(self.field_friend, self.driver, self.kpi_provider)
        self.big_weed_category_names = ['big_weed', 'thistle', 'orache',]
        self.small_weed_category_names = ['coin', 'weed',]
        self.crop_category_names = ['coin_with_hole', 'crop', 'sugar_beet', 'onion', 'garlic', 'maize', ]
        self.plant_locator = PlantLocator(self.usb_camera_provider,
                                          self.detector,
                                          self.plant_provider,
                                          self.odometer,
                                          )
        self.plant_locator.weed_category_names = self.big_weed_category_names + self.small_weed_category_names
        self.plant_locator.crop_category_names = self.crop_category_names
        if self.field_friend.implement_name == 'tornado':
            self.plant_locator.minimum_weed_confidence = 0.8
            self.plant_locator.minimum_crop_confidence = 0.75
        else:
            self.plant_locator.minimum_weed_confidence = 0.45
            self.plant_locator.minimum_crop_confidence = 0.65

        rosys.on_repeat(watch_robot, 1.0)

        self.path_provider = PathProvider()
        self.field_provider = FieldProvider(self.gnss)
        width = 0.64
        length = 0.78
        offset = 0.36
        height = 0.67
        self.shape = rosys.geometry.Prism(
            outline=[
                (-offset, -width/2),
                (length - offset, -width/2),
                (length - offset, width/2),
                (-offset, width/2)
            ],
            height=height)
<<<<<<< HEAD
        self.automator = rosys.automation.Automator(None, on_interrupt=self.field_friend.stop)
=======
        self.path_planner = rosys.pathplanning.PathPlanner(self.shape)

        self.weeding = Weeding(self, persistence_key='weeding')
        self.monitoring = Weeding(self, persistence_key='monitoring')
        self.monitoring.use_monitor_workflow = True
        self.coin_collecting = CoinCollecting(self)
        self.mowing = Mowing(self, robot_width=width)
        self.path_recorder = PathRecorder(self.path_provider, self.driver, self.steerer, self.gnss)

        self.automations = {
            'weeding': self.weeding.start,
            'monitoring': self.monitoring.start,
            'mowing': self.mowing.start,
            'collecting (demo)': self.coin_collecting.start,
        }
        self.automator = rosys.automation.Automator(None, on_interrupt=self.field_friend.stop,
                                                    default_automation=self.coin_collecting.start)
        self.info = Info(self)
>>>>>>> 400308c4
        self.automation_watcher = AutomationWatcher(self)
        self.monitoring = Recorder(self)
        self.field_navigation = FieldNavigation(self, self.monitoring)
        self.straight_line_navigation = StraightLineNavigation(self, self.monitoring)
        self.follow_crops_navigation = FollowCropsNavigation(self, self.monitoring)
        self.navigation_strategies = {n.name: n for n in [self.field_navigation,
                                                          self.straight_line_navigation,
                                                          self.follow_crops_navigation,
                                                          ]}
        self.weeding_implements: list[Implement] = [self.monitoring]
        match self.field_friend.implement_name:
            case 'tornado':
                self.weeding_implements.append(Tornado(self))
            case 'weed_screw':
                self.weeding_implements.append(WeedingScrew(self))
            case 'dual_mechanism':
                self.weeding_implements.append(WeedingScrew(self))
                self.weeding_implements.append(ChopAndScrew(self))
            case 'none':
                self.weeding_implements.append(WeedingScrew(self))
            case _:
                raise NotImplementedError(f'Unknown tool: {self.field_friend.implement_name}')
        # TODO reactivate other tools
        # self.coin_collecting = CoinCollecting(self)
        # self.mowing = Mowing(self, robot_width=width, shape=self.shape)
        # self.path_recorder = PathRecorder(self.path_provider, self.driver, self.steerer, self.gnss)
        tools: list[Implement] = self.weeding_implements  # + [self.coin_collecting, self.mowing]
        self.implements = {t.name: t for t in tools}
        self._current_navigation: Navigation = self.straight_line_navigation
        self._current_implement = self._current_navigation
        self.automator.default_automation = self._current_navigation.start
        self.info = Info(self)
        self.current_implement = self.monitoring
        if self.field_friend.bumper:
            self.automation_watcher.bumper_watch_active = True

        if self.is_real:
            assert isinstance(self.field_friend, FieldFriendHardware)
            if self.field_friend.battery_control:
                self.battery_watcher = BatteryWatcher(self.field_friend, self.automator)
            rosys.automation.app_controls(self.field_friend.robot_brain, self.automator)

    def restart(self) -> None:
        os.utime('main.py')

    def backup(self) -> dict:
        return {
            'navigation': self.current_navigation.name,
            'implement': self.current_implement.name,
        }

    def restore(self, data: dict[str, Any]) -> None:
        implement = self.implements.get(data.get('implement', None), None)
        if implement is not None:
            self.current_implement = implement
        navigation = self.navigation_strategies.get(data.get('navigation', None), None)
        if navigation is not None:
            self.current_navigation = navigation

    @property
    def current_implement(self) -> Implement:
        return self.current_navigation.implement

    @current_implement.setter
    def current_implement(self, implement: Implement) -> None:
        self.current_navigation.implement = implement
        self.request_backup()
        self.log.info(f'selected implement: {implement.name}')

    @property
    def current_navigation(self) -> Navigation:
        return self._current_navigation

    @current_navigation.setter
    def current_navigation(self, navigation: Navigation) -> None:
        old_navigation = self._current_navigation
        if old_navigation is not None:
            implement = self.current_implement
            navigation.implement = implement
        self._current_navigation = navigation
        self.automator.default_automation = self._current_navigation.start
        self.AUTOMATION_CHANGED.emit(navigation.name)
        self.request_backup()

    async def setup_simulated_usb_camera(self):
        self.usb_camera_provider.remove_all_cameras()
        camera = SimulatedCam.create_calibrated(id='bottom_cam',
                                                x=0.4, z=0.4,
                                                roll=np.deg2rad(360-150),
                                                pitch=np.deg2rad(0),
                                                yaw=np.deg2rad(90))
        self.usb_camera_provider.add_camera(camera)
        self.odometer.ROBOT_MOVED.register(lambda: camera.update_calibration(self.odometer.prediction))<|MERGE_RESOLUTION|>--- conflicted
+++ resolved
@@ -5,46 +5,15 @@
 import numpy as np
 import rosys
 
-from field_friend.hardware import (
-    FieldFriend,
-    FieldFriendHardware,
-    FieldFriendSimulation,
-)
+from field_friend.hardware import FieldFriend, FieldFriendHardware, FieldFriendSimulation
 from field_friend.navigation.gnss_hardware import GnssHardware
 from field_friend.navigation.gnss_simulation import GnssSimulation
-from field_friend.vision import (
-    CalibratableUsbCameraProvider,
-    CameraConfigurator,
-    SimulatedCam,
-    SimulatedCamProvider,
-)
-
-from .automations import (
-    AutomationWatcher,
-    BatteryWatcher,
-    CoinCollecting,
-    FieldProvider,
-    KpiProvider,
-    Mowing,
-    PathProvider,
-    PathRecorder,
-    PlantLocator,
-    PlantProvider,
-    Puncher,
-)
-from .automations.implements import (
-    ChopAndScrew,
-    Implement,
-    Recorder,
-    Tornado,
-    WeedingScrew,
-)
-from .automations.navigation import (
-    FieldNavigation,
-    FollowCropsNavigation,
-    Navigation,
-    StraightLineNavigation,
-)
+from field_friend.vision import CalibratableUsbCameraProvider, CameraConfigurator, SimulatedCam, SimulatedCamProvider
+
+from .automations import (AutomationWatcher, BatteryWatcher, CoinCollecting, FieldProvider, KpiProvider, Mowing,
+                          PathProvider, PathRecorder, PlantLocator, PlantProvider, Puncher)
+from .automations.implements import ChopAndScrew, Implement, Recorder, Tornado, WeedingScrew
+from .automations.navigation import FieldNavigation, FollowCropsNavigation, Navigation, StraightLineNavigation
 from .interface.components.info import Info
 from .kpi_generator import generate_kpis
 
@@ -140,28 +109,7 @@
                 (-offset, width/2)
             ],
             height=height)
-<<<<<<< HEAD
         self.automator = rosys.automation.Automator(None, on_interrupt=self.field_friend.stop)
-=======
-        self.path_planner = rosys.pathplanning.PathPlanner(self.shape)
-
-        self.weeding = Weeding(self, persistence_key='weeding')
-        self.monitoring = Weeding(self, persistence_key='monitoring')
-        self.monitoring.use_monitor_workflow = True
-        self.coin_collecting = CoinCollecting(self)
-        self.mowing = Mowing(self, robot_width=width)
-        self.path_recorder = PathRecorder(self.path_provider, self.driver, self.steerer, self.gnss)
-
-        self.automations = {
-            'weeding': self.weeding.start,
-            'monitoring': self.monitoring.start,
-            'mowing': self.mowing.start,
-            'collecting (demo)': self.coin_collecting.start,
-        }
-        self.automator = rosys.automation.Automator(None, on_interrupt=self.field_friend.stop,
-                                                    default_automation=self.coin_collecting.start)
-        self.info = Info(self)
->>>>>>> 400308c4
         self.automation_watcher = AutomationWatcher(self)
         self.monitoring = Recorder(self)
         self.field_navigation = FieldNavigation(self, self.monitoring)
