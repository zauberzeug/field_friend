import logging
import os
from typing import Dict, List, Optional, Union

import numpy as np
import rosys

from field_friend.automations import (BatteryWatcher, CoinCollecting, DemoWeeding, FieldProvider, Mowing, PathProvider,
                                      PathRecorder, PlantLocator, PlantProvider, Puncher, Weeding, WeedingNew)
from field_friend.hardware import FieldFriendHardware, FieldFriendSimulation
from field_friend.navigation import GnssHardware, GnssSimulation
from field_friend.vision import SimulatedCam, SimulatedCamProvider, UsbCamProvider
from field_friend.falling_detection import FallingSimulation, FallingHardware, RuturnToSafety
from field_friend.vision import CameraConfigurator, SimulatedCam, SimulatedCamProvider, UsbCamProvider


class System:
    def __init__(self) -> None:
        rosys.hardware.SerialCommunication.search_paths.insert(0, '/dev/ttyTHS0')
        self.log = logging.getLogger('field_friend.system')
        self.is_real = rosys.hardware.SerialCommunication.is_possible()
<<<<<<< HEAD
        version = 'u1'  # insert here your field friend version
=======
        version = 'u4'  # insert here your field friend version
>>>>>>> 81444d07
        if self.is_real:
            self.field_friend = FieldFriendHardware(version=version)
            self.usb_camera_provider = UsbCamProvider()
            self.detector = rosys.vision.DetectorHardware(port=8004)
            # self.circle_sight = CircleSight()
            self.falling_detection = FallingHardware(self.field_friend)
        else:
            self.field_friend = FieldFriendSimulation(version=version)
            self.usb_camera_provider = SimulatedCamProvider()
            self.falling_detection = FallingSimulation(self.field_friend)
            self.usb_camera_provider.remove_all_cameras()
            self.usb_camera_provider.add_camera(SimulatedCam.create_calibrated(id='bottom_cam',
                                                                               x=0.4, z=0.4,
                                                                               roll=np.deg2rad(360-150),
                                                                               pitch=np.deg2rad(0),
                                                                               yaw=np.deg2rad(90)))
            self.detector = rosys.vision.DetectorSimulation(self.usb_camera_provider)
            # self.circle_sight = None
        self.camera_configurator = CameraConfigurator(self.usb_camera_provider, version)
        self.plant_provider = PlantProvider()
        self.field_provider = FieldProvider()
        self.steerer = rosys.driving.Steerer(self.field_friend.wheels, speed_scaling=0.25)
        self.to_safety = RuturnToSafety(self.steerer, self.falling_detection)
        self.odometer = rosys.driving.Odometer(self.field_friend.wheels)
        if self.is_real:
            self.gnss = GnssHardware(self.odometer)
        else:
            self.gnss = GnssSimulation(self.field_friend.wheels)
        self.gnss.ROBOT_POSE_LOCATED.register(self.forward_pose_odometer)
        self.driver = rosys.driving.Driver(self.field_friend.wheels, self.odometer)
        self.driver.parameters.linear_speed_limit = 0.1
        self.driver.parameters.angular_speed_limit = 1.0
        self.driver.parameters.can_drive_backwards = False
        self.driver.parameters.minimum_turning_radius = 0.1
        self.driver.parameters.hook_offset = 0.6
        self.driver.parameters.carrot_distance = 0.2
        self.driver.parameters.carrot_offset = self.driver.parameters.hook_offset + self.driver.parameters.carrot_distance
        self.puncher = Puncher(self.field_friend, self.driver)
        self.big_weed_category_names = ['thistle', 'big_weed', 'orache']
        self.small_weed_category_names = ['weed', 'coin']
        self.crop_category_names = ['sugar_beet', 'crop', 'coin_with_hole']
        self.plant_locator = PlantLocator(self.usb_camera_provider, self.detector, self.plant_provider, self.odometer)
        self.plant_locator.weed_category_names = self.big_weed_category_names + self.small_weed_category_names
        self.plant_locator.crop_category_names = self.crop_category_names

        self.demo_weeding = DemoWeeding(self.field_friend, self.driver, self.detector,
                                        self.plant_provider, self.puncher, self.plant_locator)
        self.weeding = Weeding(self)
        self.weeding_new = WeedingNew(self)
        self.coin_collecting = CoinCollecting(self)
        self.path_provider = PathProvider()
        self.path_recorder = PathRecorder(self.path_provider, self.driver, self.steerer, self.gnss)
        self.field_provider = FieldProvider()

        width = 0.64
        length = 0.78
        offset = 0.36
        height = 0.67
        self.shape = rosys.geometry.Prism(
            outline=[
                (-offset, -width/2),
                (length - offset, -width/2),
                (length - offset, width/2),
                (-offset, width/2)
            ],
            height=height)
        self.path_planner = rosys.pathplanning.PathPlanner(self.shape)
        self.mowing = Mowing(self.field_friend, self.field_provider, driver=self.driver,
                             path_planner=self.path_planner, gnss=self.gnss, robot_width=width)

        self.automations = {'demo_weeding': self.demo_weeding.start,
                            'mowing': self.mowing.start,
                            'collecting': self.coin_collecting.start,
                            'weeding': self.weeding.start,
                            'weeding_new': self.weeding_new.start
                            }
        self.automator = rosys.automation.Automator(None, on_interrupt=self.field_friend.stop,
                                                    default_automation=self.coin_collecting.start)
        if self.is_real and self.field_friend.battery_control:
            self.battery_watcher = BatteryWatcher(self.field_friend, self.automator)

        async def stop():
            if self.automator.is_running:
                if self.field_friend.estop.is_soft_estop_active:
                    self.automator.pause(because='soft estop active')
                else:
                    self.automator.pause(because='emergency stop triggered')
            await self.field_friend.stop()

        def pause():
            if self.automator.is_running:
                if self.path_recorder.state != 'recording':
                    self.automator.pause(because='steering started')

        self.steerer.STEERING_STARTED.register(pause)
        self.field_friend.estop.ESTOP_TRIGGERED.register(stop)

    def forward_pose_odometer(self, pose: rosys.geometry.Pose) -> None:
        self.odometer.handle_detection(pose)

    def restart(self) -> None:
        os.utime('main.py')<|MERGE_RESOLUTION|>--- conflicted
+++ resolved
@@ -19,11 +19,7 @@
         rosys.hardware.SerialCommunication.search_paths.insert(0, '/dev/ttyTHS0')
         self.log = logging.getLogger('field_friend.system')
         self.is_real = rosys.hardware.SerialCommunication.is_possible()
-<<<<<<< HEAD
         version = 'u1'  # insert here your field friend version
-=======
-        version = 'u4'  # insert here your field friend version
->>>>>>> 81444d07
         if self.is_real:
             self.field_friend = FieldFriendHardware(version=version)
             self.usb_camera_provider = UsbCamProvider()
