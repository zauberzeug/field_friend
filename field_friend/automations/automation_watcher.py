import logging
from copy import deepcopy
from typing import TYPE_CHECKING, Optional

import rosys
from rosys.geometry import Pose
from shapely.geometry import Point as ShapelyPoint
from shapely.geometry import Polygon as ShapelyPolygon

if TYPE_CHECKING:
    from system import System

DEFAULT_RESUME_DELAY = 1.0
RESET_POSE_DISTANCE = 1.0


class AutomationWatcher:

    def __init__(self, system: 'System') -> None:
        self.log = logging.getLogger('field_friend.automation_watcher')

        self.automator = system.automator
        self.odometer = system.odometer
        self.field_friend = system.field_friend
        self.gnss = system.gnss
        self.steerer = system.steerer
<<<<<<< HEAD
        self.path_recorder = system.path_recorder
        self.imu = system.field_friend.imu
=======
        # self.path_recorder = system.path_recorder
>>>>>>> 25ee98fd

        self.try_resume_active: bool = False
        self.incidence_time: float = 0.0
        self.incidence_pose: Pose = Pose()
        self.resume_delay: float = DEFAULT_RESUME_DELAY
        self.field_polygon: Optional[ShapelyPolygon] = None

        self.bumper_watch_active: bool = False
        self.gnss_watch_active: bool = False
        self.field_watch_active: bool = False
        self.tilt_watch_active: bool = False

        rosys.on_repeat(self.try_resume, 0.1)
        rosys.on_repeat(self.check_field_bounds, 1.0)
        rosys.on_repeat(self.check_tilting, 0.5)
        if self.field_friend.bumper:
            self.field_friend.bumper.BUMPER_TRIGGERED.register(
                lambda name: self.pause(f'Bumper {name} was triggered'))
        self.gnss.GNSS_CONNECTION_LOST.register(lambda: self.pause('GNSS connection lost'))
        self.gnss.RTK_FIX_LOST.register(lambda: self.pause('GNSS RTK fix lost'))

        self.steerer.STEERING_STARTED.register(lambda: self.pause('steering started'))
        # self.field_friend.estop.ESTOP_TRIGGERED.register(lambda: self.stop('emergency stop triggered'))

    def pause(self, reason: str) -> None:
        # TODO re-think integration of path recorder
        # dont pause automator if steering is active and path_recorder is recording
        # if reason.startswith('steering'):
        #     if self.path_recorder.state == 'recording':
        #         return
        #     else:
        #         if self.automator.is_running:
        #             self.log.info(f'pausing automation because {reason}')
        #             self.automator.pause(because=f'{reason})')
        #         return
        if reason.startswith('GNSS') and not self.gnss_watch_active:
            self.log.info(f'not pausing automation because {reason} but GNSS watch is not active')
            return
        if reason.startswith('Bumper') and not self.bumper_watch_active:
            self.log.info(f'not pausing automation because {reason} but bumper watch is not active')
            return
        if self.automator.is_running:
            self.automator.pause(because=f'{reason} (waiting {self.resume_delay:.0f}s)')
            self.try_resume_active = True
        self.incidence_time = rosys.time()
        self.incidence_pose = deepcopy(self.odometer.prediction)

    def stop(self, reason: str) -> None:
        if self.automator.is_running:
            self.automator.stop(because=f'{reason}')
            self.try_resume_active = False
        self.incidence_time = rosys.time()
        self.incidence_pose = deepcopy(self.odometer.prediction)

    def try_resume(self) -> None:
        # Set conditions to True by default, which means they don't block the process if the watch is not active
        bumper_condition = not bool(self.field_friend.bumper.active_bumpers) if self.bumper_watch_active else True
        gnss_condition = (self.gnss.current is not None and self.gnss.current.gps_qual == 4) \
            if self.gnss_watch_active else True

        # Enable automator only if all relevant conditions are True
        self.automator.enabled = bumper_condition and gnss_condition

        if self.try_resume_active and self.automator.is_running:
            self.log.info('disabling auto-resume because automation is already running again')
            self.try_resume_active = False

        if self.try_resume_active and rosys.time() > self.incidence_time + self.resume_delay:
            if not bumper_condition or not gnss_condition:
                self.log.info(f'waiting for conditions to be met: bumper={bumper_condition}, gnss={gnss_condition}')
                self.resume_delay += 2
                return
            self.log.info(f'resuming automation after {self.resume_delay:.0f}s')
            self.automator.resume()
            self.try_resume_active = False

        if self.odometer.prediction.distance(self.incidence_pose) > RESET_POSE_DISTANCE:
            if self.resume_delay != DEFAULT_RESUME_DELAY:
                self.log.info('resetting resume_delay')
                self.resume_delay = DEFAULT_RESUME_DELAY

    def start_field_watch(self, field_boundaries: list[rosys.geometry.Point]) -> None:
        self.field_polygon = ShapelyPolygon([(point.x, point.y) for point in field_boundaries])
        self.field_watch_active = True

    def stop_field_watch(self) -> None:
        self.field_watch_active = False
        self.field_polygon = None

    def check_field_bounds(self) -> None:
        if not self.field_watch_active or not self.field_polygon:
            return
        position = ShapelyPoint(self.odometer.prediction.x, self.odometer.prediction.y)
        if not self.field_polygon.contains(position):
            self.log.warning(f'robot at {position} is outside of field boundaries {self.field_polygon}')
            if self.automator.is_running:
                self.stop('robot is outside of field boundaries')
                self.field_watch_active = False

    def start_tilt_watch(self) -> None:
        self.tilt_watch_active = True

    def stop_tilt_watch(self) -> None:
        self.tilt_watch_active = False

    def check_tilting(self) -> None:
        if not self.imu.euler or not self.tilt_watch_active:
            return
        if not self.field_friend.ROLL_LIMIT or not self.field_friend.PITCH_LIMIT:
            return
        roll, pitch, _yaw = self.imu.euler
        if (abs(roll) > self.field_friend.ROLL_LIMIT):
            self.log.info(f'robot exeeds roll limit with {roll}')
            self.stop(f'exeedet roll limit with {roll}')

        if (abs(pitch) > self.field_friend.PITCH_LIMIT):
            self.log.info(f'robot exeeds pitch limit with {pitch}')
            self.stop(f'exeedet pitch limit with {pitch}')<|MERGE_RESOLUTION|>--- conflicted
+++ resolved
@@ -24,12 +24,8 @@
         self.field_friend = system.field_friend
         self.gnss = system.gnss
         self.steerer = system.steerer
-<<<<<<< HEAD
-        self.path_recorder = system.path_recorder
+        # self.path_recorder = system.path_recorder
         self.imu = system.field_friend.imu
-=======
-        # self.path_recorder = system.path_recorder
->>>>>>> 25ee98fd
 
         self.try_resume_active: bool = False
         self.incidence_time: float = 0.0
