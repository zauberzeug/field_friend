--- conflicted
+++ resolved
@@ -1,8 +1,5 @@
 import logging
-<<<<<<< HEAD
-=======
 from typing import Any
->>>>>>> 8f118051
 
 import rosys
 
