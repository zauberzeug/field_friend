import logging
<<<<<<< HEAD

import rosys

from .plant import Plant
=======
import uuid
from collections import deque
from dataclasses import dataclass
from typing import Any, Optional

import rosys
from rosys.geometry import Point
from rosys.vision import Image


@dataclass(slots=True, kw_only=True)
class Plant:
    id: str = ...
    type: str
    positions: deque[Point]
    detection_time: float
    confidences: deque[float]
    detection_image: Optional[Image] = None

    def __init__(self, type: str, position: Point, detection_time: float, id: str = ..., confidence: float = 0.0, max_positions: int = 20, detection_image: Optional[Image] = None) -> None:
        self.id = id
        self.type = type
        self.detection_time = detection_time
        self.detection_image = detection_image
        self.positions = deque([position], maxlen=max_positions)
        self.confidences = deque([confidence], maxlen=max_positions)

    def __post_init__(self) -> None:
        """Generate a unique ID if not already loaded from persistence"""
        if self.id == ...:
            self.id = str(uuid.uuid4())

    @property
    def position(self) -> Point:
        """Calculate the middle position of all points"""
        sum_confidence = sum(self.confidences)
        x = 0.0
        y = 0.0
        for position, confidence in zip(self.positions, self.confidences):
            confidence_weight = confidence / sum_confidence
            x += position.x * confidence_weight
            y += position.y * confidence_weight
        return Point(x=x, y=y)

    @property
    def confidence(self) -> float:
        # TODO: maybe use weighted confidence
        # sum_confidence = sum(confidence**1.5 for confidence in self.confidences)
        sum_confidence = sum(self.confidences)
        return sum_confidence
>>>>>>> 8071fcf8


def check_if_plant_exists(plant: Plant, plants: list[Plant], distance: float) -> bool:
    for p in plants:
        if p.position.distance(plant.position) < distance and p.type == plant.type:
            # Update the confidence
            p.confidences.append(plant.confidence)
            # Add the new position to the positions list
            p.positions.append(plant.position)
            p.detection_image = plant.detection_image
            return True
    return False


class PlantProvider(rosys.persistence.PersistentModule):
    def __init__(self, match_distance: float = 0.07, crop_spacing: float = 0.18, prediction_confidence: float = 0.3, persistence_key: str = 'plant_provider') -> None:
        super().__init__(persistence_key=f'field_friend.automations.{persistence_key}')
        self.log = logging.getLogger('field_friend.plant_provider')
        self.weeds: list[Plant] = []
        self.crops: list[Plant] = []

        self.match_distance = match_distance
        self.crop_spacing = crop_spacing
        self.prediction_confidence = prediction_confidence

        self.PLANTS_CHANGED = rosys.event.Event()
        """The collection of plants has changed."""

        self.ADDED_NEW_WEED = rosys.event.Event()
        """A new weed has been added."""

        self.ADDED_NEW_CROP = rosys.event.Event()
        """A new crop has been added."""

        rosys.on_repeat(self.prune, 10.0)

    def backup(self) -> dict:
        data = {
            'match_distance': self.match_distance,
            'crop_spacing': self.crop_spacing,
            'prediction_confidence': self.prediction_confidence
        }
        return data

    def restore(self, data: dict[str, Any]) -> None:
        self.match_distance = data.get('match_distance', self.match_distance)
        self.crop_spacing = data.get('crop_spacing', self.crop_spacing)
        self.prediction_confidence = data.get('prediction_confidence', self.prediction_confidence)

    def prune(self) -> None:
        weeds_max_age = 10.0
        crops_max_age = 60.0 * 300.0
        self.weeds[:] = [weed for weed in self.weeds if weed.detection_time > rosys.time() - weeds_max_age]
        self.crops[:] = [crop for crop in self.crops if crop.detection_time > rosys.time() - crops_max_age]
        self.PLANTS_CHANGED.emit()

    def get_plant_by_id(self, plant_id: str) -> Plant:
        for plant in self.crops + self.weeds:
            if plant.id == plant_id:
                return plant
        raise ValueError(f'Plant with ID {plant_id} not found')

    async def add_weed(self, weed: Plant) -> None:
        if check_if_plant_exists(weed, self.weeds, 0.04):
            return
        self.weeds.append(weed)
        self.PLANTS_CHANGED.emit()
        self.ADDED_NEW_WEED.emit()

    def remove_weed(self, weed_id: str) -> None:
        self.weeds[:] = [weed for weed in self.weeds if weed.id != weed_id]
        self.PLANTS_CHANGED.emit()

    def clear_weeds(self) -> None:
        self.weeds.clear()
        self.PLANTS_CHANGED.emit()

    async def add_crop(self, crop: Plant) -> None:
        if check_if_plant_exists(crop, self.crops, self.match_distance):
            return
        self._add_crop_prediction(crop)
        self.crops.append(crop)
        self.PLANTS_CHANGED.emit()
        self.ADDED_NEW_CROP.emit()

    def remove_crop(self, crop: Plant) -> None:
        self.crops[:] = [c for c in self.crops if c.id != crop.id]
        self.PLANTS_CHANGED.emit()

    def clear_crops(self) -> None:
        self.crops.clear()
        self.PLANTS_CHANGED.emit()

    def clear(self) -> None:
        self.clear_weeds()
        self.clear_crops()

    def _add_crop_prediction(self, plant: Plant) -> None:
        sorted_crops = sorted(self.crops, key=lambda crop: crop.position.distance(plant.position))
        if len(sorted_crops) < 2:
            return
        crop_1 = sorted_crops[0]
        crop_2 = sorted_crops[1]

        yaw = crop_2.position.direction(crop_1.position)
        prediction = crop_1.position.polar(self.crop_spacing, yaw)

        if plant.position.distance(prediction) > self.match_distance:
            return
        plant.positions.append(prediction)
        plant.confidences.append(self.prediction_confidence)<|MERGE_RESOLUTION|>--- conflicted
+++ resolved
@@ -1,61 +1,8 @@
 import logging
-<<<<<<< HEAD
 
 import rosys
 
 from .plant import Plant
-=======
-import uuid
-from collections import deque
-from dataclasses import dataclass
-from typing import Any, Optional
-
-import rosys
-from rosys.geometry import Point
-from rosys.vision import Image
-
-
-@dataclass(slots=True, kw_only=True)
-class Plant:
-    id: str = ...
-    type: str
-    positions: deque[Point]
-    detection_time: float
-    confidences: deque[float]
-    detection_image: Optional[Image] = None
-
-    def __init__(self, type: str, position: Point, detection_time: float, id: str = ..., confidence: float = 0.0, max_positions: int = 20, detection_image: Optional[Image] = None) -> None:
-        self.id = id
-        self.type = type
-        self.detection_time = detection_time
-        self.detection_image = detection_image
-        self.positions = deque([position], maxlen=max_positions)
-        self.confidences = deque([confidence], maxlen=max_positions)
-
-    def __post_init__(self) -> None:
-        """Generate a unique ID if not already loaded from persistence"""
-        if self.id == ...:
-            self.id = str(uuid.uuid4())
-
-    @property
-    def position(self) -> Point:
-        """Calculate the middle position of all points"""
-        sum_confidence = sum(self.confidences)
-        x = 0.0
-        y = 0.0
-        for position, confidence in zip(self.positions, self.confidences):
-            confidence_weight = confidence / sum_confidence
-            x += position.x * confidence_weight
-            y += position.y * confidence_weight
-        return Point(x=x, y=y)
-
-    @property
-    def confidence(self) -> float:
-        # TODO: maybe use weighted confidence
-        # sum_confidence = sum(confidence**1.5 for confidence in self.confidences)
-        sum_confidence = sum(self.confidences)
-        return sum_confidence
->>>>>>> 8071fcf8
 
 
 def check_if_plant_exists(plant: Plant, plants: list[Plant], distance: float) -> bool:
