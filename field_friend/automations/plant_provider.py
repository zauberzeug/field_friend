import logging
from typing import Any

import numpy as np
import rosys
from rosys.geometry import Point, Pose

from .plant import Plant


def check_if_plant_exists(plant: Plant, plants: list[Plant], distance: float) -> bool:
    for p in plants:
        if p.position.distance(plant.position) < distance and p.type == plant.type:
<<<<<<< HEAD
            p.confidence = max(p.confidence, plant.confidence)
=======
            # Update the confidence
            p.confidences.append(plant.confidence)
            # Add the new position to the positions list
>>>>>>> 721b3b31
            p.positions.append(plant.position)
            p.detection_image = plant.detection_image
            return True
    return False


class PlantProvider(rosys.persistence.PersistentModule):
    def __init__(self, match_distance: float = 0.07, crop_spacing: float = 0.18, prediction_confidence: float = 0.3, persistence_key: str = 'plant_provider') -> None:
        super().__init__(persistence_key=f'field_friend.automations.{persistence_key}')
        self.log = logging.getLogger('field_friend.plant_provider')
        self.relevant_weeds: list[str] = []
        self.weeds: list[Plant] = []
        self.crops: list[Plant] = []

        self.match_distance = match_distance
        self.crop_spacing = crop_spacing
        self.prediction_confidence = prediction_confidence

        self.PLANTS_CHANGED = rosys.event.Event()
        """The collection of plants has changed."""

        self.ADDED_NEW_WEED = rosys.event.Event()
        """A new weed has been added."""

        self.ADDED_NEW_CROP = rosys.event.Event()
        """A new crop has been added."""

        rosys.on_repeat(self.prune, 10.0)

    def backup(self) -> dict:
        data = {
            'match_distance': self.match_distance,
            'crop_spacing': self.crop_spacing,
            'prediction_confidence': self.prediction_confidence
        }
        return data

    def restore(self, data: dict[str, Any]) -> None:
        self.match_distance = data.get('match_distance', self.match_distance)
        self.crop_spacing = data.get('crop_spacing', self.crop_spacing)
        self.prediction_confidence = data.get('prediction_confidence', self.prediction_confidence)

    def prune(self) -> None:
        weeds_max_age = 10.0
        crops_max_age = 60.0 * 300.0
        self.weeds[:] = [weed for weed in self.weeds if weed.detection_time > rosys.time() - weeds_max_age]
        self.crops[:] = [crop for crop in self.crops if crop.detection_time > rosys.time() - crops_max_age]
        self.PLANTS_CHANGED.emit()

    def get_plant_by_id(self, plant_id: str) -> Plant:
        for plant in self.crops + self.weeds:
            if plant.id == plant_id:
                return plant
        raise ValueError(f'Plant with ID {plant_id} not found')

    async def add_weed(self, weed: Plant) -> None:
        if check_if_plant_exists(weed, self.weeds, 0.04):
            return
        if weed.type not in self.relevant_weeds:
            return
        self.weeds.append(weed)
        self.PLANTS_CHANGED.emit()
        self.ADDED_NEW_WEED.emit()

    def remove_weed(self, weed_id: str) -> None:
        self.weeds[:] = [weed for weed in self.weeds if weed.id != weed_id]
        self.PLANTS_CHANGED.emit()

    def clear_weeds(self) -> None:
        self.weeds.clear()
        self.PLANTS_CHANGED.emit()

<<<<<<< HEAD
    def add_crop(self, crop: Plant) -> None:
        if check_if_plant_exists(crop, self.crops, 0.07):
=======
    async def add_crop(self, crop: Plant) -> None:
        if check_if_plant_exists(crop, self.crops, self.match_distance):
>>>>>>> 721b3b31
            return
        self._add_crop_prediction(crop)
        self.crops.append(crop)
        self.PLANTS_CHANGED.emit()
        self.ADDED_NEW_CROP.emit()

    def remove_crop(self, crop: Plant) -> None:
        self.crops[:] = [c for c in self.crops if c.id != crop.id]
        self.PLANTS_CHANGED.emit()

    def clear_crops(self) -> None:
        self.crops.clear()
        self.PLANTS_CHANGED.emit()

    def clear(self) -> None:
        self.clear_weeds()
        self.clear_crops()

<<<<<<< HEAD
    def get_relevant_crops(self, point: Point, *, max_distance=0.5, min_confidence=0.5) -> list[Plant]:
        return [c for c in self.crops if c.position.distance(point) <= max_distance and len(c.positions) >= 3 and c.confidence >= min_confidence]
=======
    def _add_crop_prediction(self, plant: Plant) -> None:
        sorted_crops = sorted(self.crops, key=lambda crop: crop.position.distance(plant.position))
        if len(sorted_crops) < 2:
            return
        crop_1 = sorted_crops[0]
        crop_2 = sorted_crops[1]

        yaw = crop_2.position.direction(crop_1.position)
        prediction = crop_1.position.polar(self.crop_spacing, yaw)

        if plant.position.distance(prediction) > self.match_distance:
            return
        plant.positions.append(prediction)
        plant.confidences.append(self.prediction_confidence)
>>>>>>> 721b3b31
<|MERGE_RESOLUTION|>--- conflicted
+++ resolved
@@ -11,13 +11,7 @@
 def check_if_plant_exists(plant: Plant, plants: list[Plant], distance: float) -> bool:
     for p in plants:
         if p.position.distance(plant.position) < distance and p.type == plant.type:
-<<<<<<< HEAD
-            p.confidence = max(p.confidence, plant.confidence)
-=======
-            # Update the confidence
             p.confidences.append(plant.confidence)
-            # Add the new position to the positions list
->>>>>>> 721b3b31
             p.positions.append(plant.position)
             p.detection_image = plant.detection_image
             return True
@@ -35,6 +29,8 @@
         self.match_distance = match_distance
         self.crop_spacing = crop_spacing
         self.prediction_confidence = prediction_confidence
+        self.crop_confidence_threshold: float = 0.8
+        self.weed_confidence_threshold: float = 0.8
 
         self.PLANTS_CHANGED = rosys.event.Event()
         """The collection of plants has changed."""
@@ -51,7 +47,10 @@
         data = {
             'match_distance': self.match_distance,
             'crop_spacing': self.crop_spacing,
-            'prediction_confidence': self.prediction_confidence
+            'prediction_confidence': self.prediction_confidence,
+            'crop_confidence_threshold': self.crop_confidence_threshold,
+            'weed_confidence_threshold': self.weed_confidence_threshold,
+
         }
         return data
 
@@ -59,6 +58,8 @@
         self.match_distance = data.get('match_distance', self.match_distance)
         self.crop_spacing = data.get('crop_spacing', self.crop_spacing)
         self.prediction_confidence = data.get('prediction_confidence', self.prediction_confidence)
+        self.crop_confidence_threshold = data.get('crop_confidence_threshold', self.crop_confidence_threshold)
+        self.weed_confidence_threshold = data.get('weed_confidence_threshold', self.weed_confidence_threshold)
 
     def prune(self) -> None:
         weeds_max_age = 10.0
@@ -90,13 +91,8 @@
         self.weeds.clear()
         self.PLANTS_CHANGED.emit()
 
-<<<<<<< HEAD
     def add_crop(self, crop: Plant) -> None:
-        if check_if_plant_exists(crop, self.crops, 0.07):
-=======
-    async def add_crop(self, crop: Plant) -> None:
         if check_if_plant_exists(crop, self.crops, self.match_distance):
->>>>>>> 721b3b31
             return
         self._add_crop_prediction(crop)
         self.crops.append(crop)
@@ -115,10 +111,6 @@
         self.clear_weeds()
         self.clear_crops()
 
-<<<<<<< HEAD
-    def get_relevant_crops(self, point: Point, *, max_distance=0.5, min_confidence=0.5) -> list[Plant]:
-        return [c for c in self.crops if c.position.distance(point) <= max_distance and len(c.positions) >= 3 and c.confidence >= min_confidence]
-=======
     def _add_crop_prediction(self, plant: Plant) -> None:
         sorted_crops = sorted(self.crops, key=lambda crop: crop.position.distance(plant.position))
         if len(sorted_crops) < 2:
@@ -133,4 +125,9 @@
             return
         plant.positions.append(prediction)
         plant.confidences.append(self.prediction_confidence)
->>>>>>> 721b3b31
+
+    def get_relevant_crops(self, point: Point, *, max_distance=0.5) -> list[Plant]:
+        return [c for c in self.crops if c.position.distance(point) <= max_distance and len(c.positions) >= 3 and c.confidence > self.crop_confidence_threshold]
+
+    def get_relevant_weeds(self, point: Point, *, max_distance=0.5) -> list[Plant]:
+        return [w for w in self.weeds if w.position.distance(point) <= max_distance and len(w.positions) >= 3 and w.confidence > self.weed_confidence_threshold]