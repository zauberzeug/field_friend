--- conflicted
+++ resolved
@@ -138,12 +138,8 @@
             offset_row_coordinated = offset_curve(ab_line_cartesian, -offset).coords
             row_points: list[GeoPoint] = [localization.reference.shifted(
                 Point(x=p[0], y=p[1])) for p in offset_row_coordinated]
-<<<<<<< HEAD
-            row = Row(id=f'field_{self.id}_row_{str(i + 1)}', name=f'row_{i + 1}',
+            row = Row(id=f'field_{self.id}_row_{i + 1!s}', name=f'row_{i + 1}',
                       points=row_points, crop=self.bed_crops[str(bed_index)])
-=======
-            row = Row(id=f'field_{self.id}_row_{i + 1!s}', name=f'row_{i + 1}', points=row_points)
->>>>>>> 1651b81d
             rows.append(row)
         return rows
 
