import math
from dataclasses import dataclass
from typing import Any
from uuid import uuid4

import rosys
import shapely
from rosys.geometry import Point
from shapely import offset_curve
from shapely.geometry import LineString, Polygon
from typing_extensions import Self

from field_friend.localization import GeoPoint, GeoPointCollection

from .. import localization


@dataclass(slots=True, kw_only=True)
class Row(GeoPointCollection):
    reverse: bool = False

    def reversed(self):
        return Row(
            id=self.id,
            name=self.name,
            points=list(reversed(self.points)),
        )

    def line_segment(self) -> rosys.geometry.LineSegment:
        return rosys.geometry.LineSegment(point1=self.points[0].cartesian(),
                                          point2=self.points[-1].cartesian())


@dataclass(slots=True, kw_only=True)
class RowSupportPoint(GeoPoint):
    row_index: int

    @classmethod
    def from_geopoint(cls, geopoint: GeoPoint, row_index: int) -> Self:
        return cls(lat=geopoint.lat, long=geopoint.long, row_index=row_index)


class Field:
    def __init__(self,
                 id: str,  # pylint: disable=redefined-builtin
                 name: str,
                 first_row_start: GeoPoint,
                 first_row_end: GeoPoint,
                 row_spacing: float = 0.5,
                 row_count: int = 10,
                 outline_buffer_width: float = 2,
                 row_support_points: list[RowSupportPoint] | None = None,
                 bed_count: int = 1,
                 bed_spacing: float = 0.5) -> None:
        self.id: str = id
        self.name: str = name
        self.first_row_start: GeoPoint = first_row_start
        self.first_row_end: GeoPoint = first_row_end
        self.row_spacing: float = row_spacing
        self.row_count: int = row_count  # rows per bed
        self.bed_count: int = bed_count
        self.bed_spacing: float = bed_spacing if bed_spacing is not None else row_spacing * 2
        self.outline_buffer_width: float = outline_buffer_width
        self.row_support_points: list[RowSupportPoint] = row_support_points or []
        self.row_support_points.sort(key=lambda sp: sp.row_index)
        self.visualized: bool = False
        self.rows: list[Row] = []
        self.outline: list[GeoPoint] = []
        self.refresh()

    @property
    def outline_cartesian(self) -> list[rosys.geometry.Point]:
        return [p.cartesian() for p in self.outline]

    @property
    def outline_as_tuples(self) -> list[tuple[float, float]]:
        return [p.tuple for p in self.outline]

    @property
    def outline_cartesian_as_tuples(self) -> list[tuple[float, float]]:
        return [p.tuple for p in self.outline_cartesian]

    def area(self) -> float:
        outline_cartesian = self.outline_cartesian
        if not outline_cartesian:
            return 0.0
        polygon = Polygon([(p.x, p.y) for p in outline_cartesian])
        return polygon.area

    def worked_area(self, worked_rows: int) -> float:
        worked_area = 0.0
        if self.area() > 0:
            total_rows = self.row_count * self.bed_count
            worked_area = worked_rows * self.area() / total_rows
        return worked_area

    def refresh(self):
        self.rows = self._generate_rows()
        self.outline = self._generate_outline()

    def _generate_rows(self) -> list[Row]:
        assert self.first_row_start is not None
        assert self.first_row_end is not None
        ab_line_cartesian = LineString([self.first_row_start.cartesian().tuple, self.first_row_end.cartesian().tuple])
        rows: list[Row] = []

        last_support_point = None
        last_support_point_offset = 0

        total_rows = self.row_count * self.bed_count
        for i in range(total_rows):
            bed_index = i // self.row_count
            row_in_bed = i % self.row_count

            support_point = next((sp for sp in self.row_support_points if sp.row_index == i), None)
            if support_point:
                support_point_cartesian = support_point.cartesian()
                offset = ab_line_cartesian.distance(shapely.geometry.Point(
                    [support_point_cartesian.x, support_point_cartesian.y]))
                last_support_point = support_point
                last_support_point_offset = offset
            else:
                if last_support_point:
                    rows_since_support = i - last_support_point.row_index
                    beds_crossed = bed_index - (last_support_point.row_index // self.row_count)
                    offset = last_support_point_offset
                    if beds_crossed > 0:
                        offset += beds_crossed * self.bed_spacing
                        rows_in_complete_beds = rows_since_support - (row_in_bed + 1)
                        offset += rows_in_complete_beds * self.row_spacing
                        offset += row_in_bed * self.row_spacing
                    else:
                        offset += rows_since_support * self.row_spacing
                else:
                    base_offset = row_in_bed * self.row_spacing
                    bed_offset = bed_index * ((self.row_count - 1) * self.row_spacing + self.bed_spacing)
                    offset = base_offset + bed_offset
            offset_row_coordinated = offset_curve(ab_line_cartesian, -offset).coords
            row_points: list[GeoPoint] = [localization.reference.shifted(
                Point(x=p[0], y=p[1])) for p in offset_row_coordinated]
            row = Row(id=f'field_{self.id}_row_{str(i + 1)}', name=f'row_{i + 1}', points=row_points)
            rows.append(row)
        return rows

    def _generate_outline(self) -> list[GeoPoint]:
        assert len(self.rows) > 0
<<<<<<< HEAD
        return self.get_buffered_area(self.rows, self.outline_buffer_width)
=======
        outline_unbuffered: list[Point] = [
            self.first_row_end.cartesian(),
            self.first_row_start.cartesian()
        ]
        if len(self.rows) > 1:
            for p in self.rows[-1].points:
                outline_unbuffered.append(p.cartesian())
            outline_shape = Polygon([p.tuple for p in outline_unbuffered])
        else:
            outline_shape = LineString([p.tuple for p in outline_unbuffered])
        bufferd_polygon = outline_shape.buffer(
            self.outline_buffer_width, cap_style='square', join_style='mitre', mitre_limit=math.inf)
        bufferd_polygon_coords = bufferd_polygon.exterior.coords
        outline: list[GeoPoint] = [localization.reference.shifted(
            Point(x=p[0], y=p[1])) for p in bufferd_polygon_coords]
        return outline
>>>>>>> 457dea3b

    def to_dict(self) -> dict:
        return {
            'id': self.id,
            'name': self.name,
            'first_row_start':  rosys.persistence.to_dict(self.first_row_start),
            'first_row_end': rosys.persistence.to_dict(self.first_row_end),
            'row_spacing': self.row_spacing,
            'row_count': self.row_count,
            'outline_buffer_width': self.outline_buffer_width,
            'row_support_points': [rosys.persistence.to_dict(sp) for sp in self.row_support_points],
            'bed_count': self.bed_count,
            'bed_spacing': self.bed_spacing,
        }

    def shapely_polygon(self) -> shapely.geometry.Polygon:
        return shapely.geometry.Polygon([p.tuple for p in self.outline])

    @classmethod
    def args_from_dict(cls, data: dict[str, Any]) -> dict:
        return data

    @classmethod
    def from_dict(cls, data: dict[str, Any]) -> Self:
        data['first_row_start'] = GeoPoint(lat=data['first_row_start']['lat'], long=data['first_row_start']['long'])
        data['first_row_end'] = GeoPoint(lat=data['first_row_end']['lat'], long=data['first_row_end']['long'])
        data['row_support_points'] = [rosys.persistence.from_dict(
            RowSupportPoint, sp) for sp in data['row_support_points']] if 'row_support_points' in data else []
        field_data = cls(**cls.args_from_dict(data))
        return field_data

    def get_buffered_area(self, rows: list[Row], buffer_width: float) -> list[GeoPoint]:
        outline_unbuffered: list[Point] = []
        for p in rows[-1].points:
            outline_unbuffered.append(p.cartesian())
        outline_unbuffered.append(self.first_row_end.cartesian())
        outline_unbuffered.append(self.first_row_start.cartesian())
        outline_polygon = Polygon([p.tuple for p in outline_unbuffered])
        bufferd_polygon = outline_polygon.buffer(
            buffer_width, join_style='mitre', mitre_limit=math.inf)
        bufferd_polygon_coords = bufferd_polygon.exterior.coords
        outline: list[GeoPoint] = [localization.reference.shifted(
            Point(x=p[0], y=p[1])) for p in bufferd_polygon_coords]
        return outline<|MERGE_RESOLUTION|>--- conflicted
+++ resolved
@@ -144,26 +144,7 @@
 
     def _generate_outline(self) -> list[GeoPoint]:
         assert len(self.rows) > 0
-<<<<<<< HEAD
         return self.get_buffered_area(self.rows, self.outline_buffer_width)
-=======
-        outline_unbuffered: list[Point] = [
-            self.first_row_end.cartesian(),
-            self.first_row_start.cartesian()
-        ]
-        if len(self.rows) > 1:
-            for p in self.rows[-1].points:
-                outline_unbuffered.append(p.cartesian())
-            outline_shape = Polygon([p.tuple for p in outline_unbuffered])
-        else:
-            outline_shape = LineString([p.tuple for p in outline_unbuffered])
-        bufferd_polygon = outline_shape.buffer(
-            self.outline_buffer_width, cap_style='square', join_style='mitre', mitre_limit=math.inf)
-        bufferd_polygon_coords = bufferd_polygon.exterior.coords
-        outline: list[GeoPoint] = [localization.reference.shifted(
-            Point(x=p[0], y=p[1])) for p in bufferd_polygon_coords]
-        return outline
->>>>>>> 457dea3b
 
     def to_dict(self) -> dict:
         return {
