
from collections import deque
from typing import TYPE_CHECKING, Any

import rosys
from nicegui import ui

from ..puncher import PuncherException
from .weeding_implement import ImplementException, WeedingImplement

if TYPE_CHECKING:
    from system import System


class Tornado(WeedingImplement):

    def __init__(self, system: 'System') -> None:
        super().__init__('Tornado', system)
        self.tornado_angle: float = 30.0
        self.drill_with_open_tornado: bool = False
        self.drill_between_crops: bool = False
        self.field_friend = system.field_friend

    async def start_workflow(self) -> None:
        await super().start_workflow()
        self.log.info('Performing Tornado Workflow..')
        try:
            # TODO: do we need to set self.next_crop_id = '' on every return?
            punch_position = self.system.odometer.prediction.transform(
                rosys.geometry.Point(x=self.system.field_friend.WORK_X, y=self.next_punch_y_position))
            self.last_punches.append(punch_position)
            self.log.info(f'Drilling crop at {punch_position} with angle {self.tornado_angle}°')
            open_drill = False
            if self.drill_with_open_tornado:
                open_drill = True
            await self.system.puncher.punch(y=self.next_punch_y_position, angle=self.tornado_angle, with_open_tornado=open_drill)
            # TODO remove weeds from plant_provider and increment kpis (like in Weeding Screw)
            if isinstance(self.system.detector, rosys.vision.DetectorSimulation):
                # remove the simulated weeds
                inner_radius = 0.025  # TODO compute inner radius according to tornado angle
                outer_radius = inner_radius + 0.05  # TODO compute outer radius according to inner radius and knife width
                # inner_diameter, outer_diameter = self.system.field_friend.tornado_diameters(self.tornado_angle)
                # inner_radius = inner_diameter / 2
                # outer_radius = outer_diameter / 2
                self.system.detector.simulated_objects = [obj for obj in self.system.detector.simulated_objects
                                                          if not (inner_radius <= obj.position.projection().distance(punch_position) <= outer_radius)]
                self.log.info(f'simulated_objects2: {len(self.system.detector.simulated_objects)}')
<<<<<<< HEAD
            return True
=======
>>>>>>> 6af88a4f
        except PuncherException:
            self.log.error('Error in Tornado Workflow')
        except Exception as e:
            raise ImplementException('Error while tornado Workflow') from e

    async def get_stretch(self, max_distance: float) -> float:
        await super().get_stretch(max_distance)
        super()._has_plants_to_handle()
        if len(self.crops_to_handle) == 0:
            return self.WORKING_DISTANCE
        closest_crop_id, closest_crop_position = list(self.crops_to_handle.items())[0]
        closest_crop_world_position = self.system.odometer.prediction.transform(closest_crop_position)

        # for p in self.last_punches:
        #     self.log.info(f'Last punch: {p} - {p.distance(closest_crop_world_position)} - {self.crop_safety_distance} - {closest_crop_world_position}')
        if any(p.distance(closest_crop_world_position) < self.field_friend.DRILL_RADIUS for p in self.last_punches):
            self.log.info('Skipping weed because it was already punched')
            return self.WORKING_DISTANCE
        if not self.system.field_friend.can_reach(closest_crop_position):
            self.log.info('Target crop is not reachable')
            return self.WORKING_DISTANCE
        if closest_crop_position.x >= self.system.field_friend.WORK_X + self.WORKING_DISTANCE:
            self.log.info('Closest crop is out of working area')
            return self.WORKING_DISTANCE
        if self._crops_in_drill_range(closest_crop_id, closest_crop_position, self.tornado_angle):
            self.log.info('Crops in drill range')
            return self.WORKING_DISTANCE

        stretch = closest_crop_position.x - self.system.field_friend.WORK_X
        if stretch < - self.system.field_friend.DRILL_RADIUS:
            self.log.info(f'Skipping crop {closest_crop_id} because it is behind the robot')
            return self.WORKING_DISTANCE
        if stretch < 0:
            stretch = 0
        self.log.info(f'Targeting crop {closest_crop_id} which is {stretch} away at world: '
                      f'{closest_crop_world_position}, local: {closest_crop_position}')
        if stretch < max_distance and await self.ask_for_punch(closest_crop_id):
            self.next_punch_y_position = closest_crop_position.y
            return stretch
        return self.WORKING_DISTANCE

    def _crops_in_drill_range(self, crop_id: str, crop_position: rosys.geometry.Point, angle: float) -> bool:
        inner_diameter, outer_diameter = self.system.field_friend.tornado_diameters(angle)
        crop_world_position = self.system.odometer.prediction.transform(crop_position)
        for crop in self.system.plant_provider.crops:
            if crop.id != crop_id:
                distance = crop_world_position.distance(crop.position)
                if distance >= inner_diameter/2 and distance <= outer_diameter/2:
                    return True
        return False

    def backup(self) -> dict:
        return super().backup() | {
            'drill_with_open_tornado': self.drill_with_open_tornado,
            'drill_between_crops': self.drill_between_crops,
            'tornado_angle': self.tornado_angle,
        }

    def restore(self, data: dict[str, Any]) -> None:
        super().restore(data)
        self.drill_with_open_tornado = data.get('drill_with_open_tornado', self.drill_with_open_tornado)
        self.drill_between_crops = data.get('drill_between_crops', self.drill_between_crops)
        self.tornado_angle = data.get('tornado_angle', self.tornado_angle)

    def settings_ui(self):
        super().settings_ui()
        ui.number('Tornado angle', format='%.0f', step=1, min=0, max=180) \
            .props('dense outlined suffix=°') \
            .classes('w-24') \
            .bind_value(self, 'tornado_angle') \
            .tooltip('Set the angle for the tornado drill')
        ui.label().bind_text_from(self, 'tornado_angle', lambda v: f'Tornado diameters: {self.field_friend.tornado_diameters(v)[0]*100:.1f} cm '
                                  f'- {self.field_friend.tornado_diameters(v)[1]*100:.1f} cm')
        ui.checkbox('Drill 2x with open tornado') \
            .bind_value(self, 'drill_with_open_tornado') \
            .tooltip('Set the weeding automation to drill a second time with open tornado')
        ui.checkbox('Drill between crops') \
            .bind_value(self, 'drill_between_crops') \
            .tooltip('Set the weeding automation to drill between crops')<|MERGE_RESOLUTION|>--- conflicted
+++ resolved
@@ -45,10 +45,7 @@
                 self.system.detector.simulated_objects = [obj for obj in self.system.detector.simulated_objects
                                                           if not (inner_radius <= obj.position.projection().distance(punch_position) <= outer_radius)]
                 self.log.info(f'simulated_objects2: {len(self.system.detector.simulated_objects)}')
-<<<<<<< HEAD
             return True
-=======
->>>>>>> 6af88a4f
         except PuncherException:
             self.log.error('Error in Tornado Workflow')
         except Exception as e:
