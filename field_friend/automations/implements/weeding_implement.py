from collections import deque
import logging
from typing import TYPE_CHECKING, Any, Optional

import rosys
from nicegui import ui
from rosys.geometry import Point, Pose

from ...hardware import ChainAxis
from .implement import Implement

if TYPE_CHECKING:
    from system import System


class ImplementException(Exception):
    pass


class WeedingImplement(Implement, rosys.persistence.PersistentModule):
    WORKING_DISTANCE = 0.15

    def __init__(self,  name: str, system: 'System', persistence_key: str = 'weeding') -> None:
        Implement.__init__(self, name)
        rosys.persistence.PersistentModule.__init__(self,
                                                    persistence_key=f'field_friend.automations.implements.{persistence_key}')

        self.relevant_weeds = system.small_weed_category_names + system.big_weed_category_names
        self.log = logging.getLogger('field_friend.weeding')
        self.system = system
        self.kpi_provider = system.kpi_provider
        self.puncher = system.puncher
        self.cultivated_crop: str | None = None
<<<<<<< HEAD
        self.crop_safety_distance: float = 0.01
=======
        self.with_punch_check: bool = False
>>>>>>> a7f4c57d

        # dual mechanism
        self.with_drilling: bool = False
        self.with_chopping: bool = False
        self.chop_if_no_crops: bool = False

        self.state: str = 'idle'
        self.start_time: Optional[float] = None
        self.last_pose: Optional[Pose] = None
        self.driven_distance: float = 0.0
        self.crops_to_handle: dict[str, Point] = {}
        self.weeds_to_handle: dict[str, Point] = {}
        self.last_punches: deque[rosys.geometry.Point] = deque(maxlen=5)
        self.next_punch_y_position: float = 0

        rosys.on_repeat(self._update_time_and_distance, 0.1)

    async def prepare(self) -> bool:
        await super().prepare()
        self.log.info(f'start weeding {self.relevant_weeds} with {self.name} ...')
        self.request_backup()
        if not await self._check_hardware_ready():
            rosys.notify('hardware is not ready')
            return False
        self.state = 'running'
        return True

    async def finish(self) -> None:
        self.system.plant_locator.pause()
        await self.system.field_friend.stop()
        await super().finish()

    async def activate(self):
        await super().activate()
        await self.system.field_friend.flashlight.turn_on()
        await self.puncher.clear_view()
        self.system.plant_locator.resume()
        await rosys.sleep(3)

    async def deactivate(self):
        await super().deactivate()
        await self.system.field_friend.flashlight.turn_off()
        self.system.plant_locator.pause()
        self.kpi_provider.increment_weeding_kpi('rows_weeded')

    async def start_workflow(self) -> bool:
        await rosys.sleep(2)  # wait for robot to stand still
        if not self._has_plants_to_handle():
            return True
        self.log.info(f'Handling plants with {self.name}...')
        return True

    async def stop_workflow(self) -> None:
        self.log.info('workflow completed')
        self.crops_to_handle = {}
        self.weeds_to_handle = {}

    async def _check_hardware_ready(self) -> bool:
        if self.system.field_friend.estop.active or self.system.field_friend.estop.is_soft_estop_active:
            rosys.notify('E-Stop is active, aborting', 'negative')
            self.log.error('E-Stop is active, aborting')
            return False
        camera = next((camera for camera in self.system.usb_camera_provider.cameras.values() if camera.is_connected), None)
        if not camera:
            rosys.notify('no camera connected')
            return False
        if camera.calibration is None:
            rosys.notify('camera has no calibration')
            return False
        if self.system.field_friend.y_axis.alarm:
            rosys.notify('Y-Axis is in alarm, aborting', 'negative')
            self.log.error('Y-Axis is in alarm, aborting')
            return False
        if isinstance(self.system.field_friend.y_axis, ChainAxis):
            if not self.system.field_friend.y_axis.ref_t:
                rosys.notify('ChainAxis is not in top ref', 'negative')
                self.log.error('ChainAxis is not in top ref')
                return False
        if not await self.system.puncher.try_home():
            rosys.notify('Puncher homing failed, aborting', 'negative')
            self.log.error('Puncher homing failed, aborting')
            return False
        return True

    def _has_plants_to_handle(self) -> bool:
        relative_crop_positions = {
            c.id: self.system.odometer.prediction.relative_point(c.position)
            for c in self.system.plant_provider.get_relevant_crops(self.system.odometer.prediction.point)
            if self.cultivated_crop is None or c.type == self.cultivated_crop
        }
        upcoming_crop_positions = {
            c: pos for c, pos in relative_crop_positions.items()
            if self.system.field_friend.WORK_X - self.system.field_friend.DRILL_RADIUS < pos.x < 0.3
        }
        # Sort the upcoming positions so nearest comes first
        sorted_crops = dict(sorted(upcoming_crop_positions.items(), key=lambda item: item[1].x))
        self.crops_to_handle = sorted_crops

        relative_weed_positions = {
            w.id: self.system.odometer.prediction.relative_point(w.position)
            for w in self.system.plant_provider.get_relevant_weeds(self.system.odometer.prediction.point)
            if w.type in self.relevant_weeds
        }
        upcoming_weed_positions = {
            w: pos for w, pos in relative_weed_positions.items()
            if self.system.field_friend.WORK_X - self.system.field_friend.DRILL_RADIUS < pos.x < 0.4
        }

        # keep crops safe by pushing weeds away so the implement does not accidentally hit a crop
        # TODO: is not gonna work for tornado because of crop_safety_distance
        for crop, crop_position in sorted_crops.items():
            for weed, weed_position in upcoming_weed_positions.items():
                offset = self.system.field_friend.DRILL_RADIUS + \
                    self.crop_safety_distance - crop_position.distance(weed_position)
                if offset > 0:
                    safe_weed_position = weed_position.polar(offset, crop_position.direction(weed_position))
                    upcoming_weed_positions[weed] = safe_weed_position
                    self.log.info(f'Moved weed {weed} from {weed_position} to {safe_weed_position} ' +
                                  f'by {offset} to safe {crop} at {crop_position}')

        # Sort the upcoming positions so nearest comes first
        sorted_weeds = dict(sorted(upcoming_weed_positions.items(), key=lambda item: item[1].x))
        self.weeds_to_handle = sorted_weeds
        return False

    def reset_kpis(self):
        super().reset_kpis()
        self.kpi_provider.clear_weeding_kpis()

    def backup(self) -> dict:
        return {
            'with_drilling': self.with_drilling,
            'with_chopping': self.with_chopping,
            'chop_if_no_crops': self.chop_if_no_crops,
            'cultivated_crop': self.cultivated_crop,
<<<<<<< HEAD
            'crop_safety_distance': self.crop_safety_distance,
=======
            'with_punch_check': self.with_punch_check,
>>>>>>> a7f4c57d
        }

    def restore(self, data: dict[str, Any]) -> None:
        self.with_drilling = data.get('with_drilling', self.with_drilling)
        self.with_chopping = data.get('with_chopping', self.with_chopping)
        self.chop_if_no_crops = data.get('chop_if_no_crops', self.chop_if_no_crops)
        self.cultivated_crop = data.get('cultivated_crop', self.cultivated_crop)
<<<<<<< HEAD
        self.crop_safety_distance = data.get('crop_safety_distance', self.crop_safety_distance)
=======
        self.with_punch_check = data.get('with_punch_check', self.with_punch_check)
>>>>>>> a7f4c57d

    def clear(self) -> None:
        self.crops_to_handle = {}
        self.weeds_to_handle = {}

    def _update_time_and_distance(self):
        # TODO move this to base class?
        if self.state == 'idle':
            return
        if self.start_time is None:
            self.start_time = rosys.time()
        if self.last_pose is None:
            self.last_pose = self.system.odometer.prediction
            self.driven_distance = 0.0
        self.driven_distance += self.system.odometer.prediction.distance(self.last_pose)
        if self.driven_distance > 1:
            self.kpi_provider.increment_weeding_kpi('distance')
            self.driven_distance -= 1
        self.last_pose = self.system.odometer.prediction
        passed_time = rosys.time() - self.start_time
        if passed_time > 1:
            self.kpi_provider.increment_weeding_kpi('time')
            self.start_time = rosys.time()

    def settings_ui(self):
        super().settings_ui()
        ui.select(self.system.crop_category_names, label='cultivated crop', on_change=self.request_backup) \
            .bind_value(self, 'cultivated_crop').props('clearable') \
            .classes('w-40').tooltip('Set the cultivated crop which should be kept safe')
<<<<<<< HEAD
        ui.number('Crop safety distance', step=0.001, min=0.001, max=0.05, format='%.3f', on_change=self.request_backup) \
            .props('dense outlined suffix=m') \
            .classes('w-24') \
            .bind_value(self, 'crop_safety_distance') \
            .tooltip('Set the crop safety distance for the weeding automation')
=======
        ui.checkbox('With punch check', value=True) \
            .bind_value(self, 'with_punch_check') \
            .tooltip('Set the weeding automation to check for punch')
>>>>>>> a7f4c57d
<|MERGE_RESOLUTION|>--- conflicted
+++ resolved
@@ -1,5 +1,5 @@
+import logging
 from collections import deque
-import logging
 from typing import TYPE_CHECKING, Any, Optional
 
 import rosys
@@ -31,11 +31,8 @@
         self.kpi_provider = system.kpi_provider
         self.puncher = system.puncher
         self.cultivated_crop: str | None = None
-<<<<<<< HEAD
         self.crop_safety_distance: float = 0.01
-=======
         self.with_punch_check: bool = False
->>>>>>> a7f4c57d
 
         # dual mechanism
         self.with_drilling: bool = False
@@ -171,11 +168,8 @@
             'with_chopping': self.with_chopping,
             'chop_if_no_crops': self.chop_if_no_crops,
             'cultivated_crop': self.cultivated_crop,
-<<<<<<< HEAD
             'crop_safety_distance': self.crop_safety_distance,
-=======
             'with_punch_check': self.with_punch_check,
->>>>>>> a7f4c57d
         }
 
     def restore(self, data: dict[str, Any]) -> None:
@@ -183,11 +177,8 @@
         self.with_chopping = data.get('with_chopping', self.with_chopping)
         self.chop_if_no_crops = data.get('chop_if_no_crops', self.chop_if_no_crops)
         self.cultivated_crop = data.get('cultivated_crop', self.cultivated_crop)
-<<<<<<< HEAD
         self.crop_safety_distance = data.get('crop_safety_distance', self.crop_safety_distance)
-=======
         self.with_punch_check = data.get('with_punch_check', self.with_punch_check)
->>>>>>> a7f4c57d
 
     def clear(self) -> None:
         self.crops_to_handle = {}
@@ -217,14 +208,11 @@
         ui.select(self.system.crop_category_names, label='cultivated crop', on_change=self.request_backup) \
             .bind_value(self, 'cultivated_crop').props('clearable') \
             .classes('w-40').tooltip('Set the cultivated crop which should be kept safe')
-<<<<<<< HEAD
         ui.number('Crop safety distance', step=0.001, min=0.001, max=0.05, format='%.3f', on_change=self.request_backup) \
             .props('dense outlined suffix=m') \
             .classes('w-24') \
             .bind_value(self, 'crop_safety_distance') \
             .tooltip('Set the crop safety distance for the weeding automation')
-=======
         ui.checkbox('With punch check', value=True) \
             .bind_value(self, 'with_punch_check') \
-            .tooltip('Set the weeding automation to check for punch')
->>>>>>> a7f4c57d
+            .tooltip('Set the weeding automation to check for punch')