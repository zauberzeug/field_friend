--- conflicted
+++ resolved
@@ -20,11 +20,7 @@
         self.weed_screw_depth: float = 0.13
         self.crop_safety_distance: float = 0.01
         self.max_crop_distance: float = 0.08
-<<<<<<< HEAD
-        self.last_punches: list[rosys.geometry.Point] = []
-=======
         self.last_punches: deque[rosys.geometry.Point] = deque(maxlen=5)
->>>>>>> 912cb728
 
     async def start_workflow(self) -> bool:
         await super().start_workflow()
@@ -48,11 +44,6 @@
                     continue
                 self.log.info(f'Targeting weed at world: {weed_world_position}, local: {next_weed_position}')
                 self.last_punches.append(weed_world_position)
-<<<<<<< HEAD
-                if len(self.last_punches) > 5:
-                    self.last_punches.pop(0)
-=======
->>>>>>> 912cb728
                 await self.system.puncher.drive_and_punch(plant_id=next_weed_id,
                                                           x=next_weed_position.x,
                                                           y=next_weed_position.y,
