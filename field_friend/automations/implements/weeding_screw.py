--- conflicted
+++ resolved
@@ -1,8 +1,4 @@
 
-<<<<<<< HEAD
-from copy import deepcopy
-=======
->>>>>>> a3f419db
 from typing import TYPE_CHECKING, Any
 
 import rosys
@@ -93,19 +89,12 @@
                                   f'by {offset} to safe {crop.id} at {crop_position}')
 
     def backup(self) -> dict:
-<<<<<<< HEAD
-        return {
-=======
         return super().backup() | {
->>>>>>> a3f419db
             'weed_screw_depth': self.weed_screw_depth,
             'crop_safety_distance': self.crop_safety_distance,
         }
 
     def restore(self, data: dict[str, Any]) -> None:
-<<<<<<< HEAD
-=======
         super().restore(data)
->>>>>>> a3f419db
         self.weed_screw_depth = data.get('weed_screw_depth', self.weed_screw_depth)
         self.crop_safety_distance = data.get('crop_safety_distance', self.crop_safety_distance)