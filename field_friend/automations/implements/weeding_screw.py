
from __future__ import annotations

from typing import TYPE_CHECKING, Any

import rosys
from nicegui import ui
from rosys.analysis import track
from rosys.geometry import Point

from ...hardware import Axis
from .weeding_implement import ImplementException, WeedingImplement

if TYPE_CHECKING:
    from ...system import System


class WeedingScrew(WeedingImplement):

    def __init__(self, system: System) -> None:
        super().__init__('Weed Screw', system)
        self.relevant_weeds = system.plant_locator.weed_category_names
        self.log.debug('Using relevant weeds: %s', self.relevant_weeds)
        self.weed_screw_depth: float = 0.13
        self.max_crop_distance: float = 0.08

    async def start_workflow(self) -> None:
        await super().start_workflow()
        try:
            punch_position = self.system.robot_locator.pose.transform3d(
                rosys.geometry.Point3d(x=self.system.field_friend.WORK_X, y=self.next_punch_y_position, z=0))
            self.last_punches.append(punch_position)
            await self.system.puncher.punch(y=self.next_punch_y_position, depth=self.weed_screw_depth)
            punched_weeds = [weed.id for weed in self.system.plant_provider.get_relevant_weeds(self.system.robot_locator.pose.point_3d())
                             if weed.position.distance(punch_position) <= self.system.field_friend.DRILL_RADIUS]
            for weed_id in punched_weeds:
                self.system.plant_provider.remove_weed(weed_id)
            if isinstance(self.system.detector, rosys.vision.DetectorSimulation):
                self.log.debug(f'removing weeds at screw world position {punch_position} '
                               f'with radius {self.system.field_friend.DRILL_RADIUS}')
                self.system.detector.simulated_objects = [
                    obj for obj in self.system.detector.simulated_objects
                    if obj.position.projection().distance(punch_position.projection()) > self.system.field_friend.DRILL_RADIUS]
            # NOTE no weeds to work on at this position -> advance robot
        except Exception as e:
            raise ImplementException(f'Error in Weed Screw Workflow: {e}') from e

    @track
    async def get_move_target(self) -> Point | None:  # pylint: disable=unused-argument
        """Return the target position to drive to."""
        super()._has_plants_to_handle()
        weeds_in_range = {weed_id: position for weed_id, position in self.weeds_to_handle.items()
                          if self.system.field_friend.can_reach(position.projection())}
        if not weeds_in_range:
            self.log.debug('No weeds in range')
            return None
        self.log.debug(f'Found {len(weeds_in_range)} weeds in range: {weeds_in_range}')
        for next_weed_id, next_weed_position in weeds_in_range.items():
            weed_world_position = self.system.robot_locator.pose.transform3d(next_weed_position)
            crops = self.system.plant_provider.get_relevant_crops(self.system.robot_locator.pose.point_3d())
            if self.cultivated_crop and not any(c.position.distance(weed_world_position) < self.max_crop_distance for c in crops):
                self.log.debug('Skipping weed because it is to far from the cultivated crops')
                continue
            if any(p.distance(weed_world_position) < self.system.field_friend.DRILL_RADIUS for p in self.last_punches):
                self.log.debug('Skipping weed because it was already punched')
                continue
            relative_x = next_weed_position.x - self.system.field_friend.WORK_X
            if relative_x < - self.system.field_friend.DRILL_RADIUS:
                self.log.debug(f'Skipping weed {next_weed_id} because it is behind the robot')
                continue
            self.log.debug('Targeting weed %s which is %s away at world: %s, local: %s',
                           next_weed_id, relative_x, weed_world_position, next_weed_position)
            self.next_punch_y_position = next_weed_position.y
            return weed_world_position.projection()
        return None

    def settings_ui(self):
        super().settings_ui()
<<<<<<< HEAD
        # TODO: handle Tornado case -> no max_position property
=======
>>>>>>> d64f86ff
        if self.system.field_friend.z_axis:
            assert isinstance(self.system.field_friend.z_axis, Axis)
            ui.number('Drill depth', format='%.2f', step=0.01,
                      min=self.system.field_friend.z_axis.max_position,
                      max=self.system.field_friend.z_axis.min_position*-1,
                      on_change=self.request_backup) \
                .props('dense outlined suffix=°') \
                .classes('w-24') \
                .bind_value(self, 'weed_screw_depth') \
                .tooltip('Set the drill depth for the weeding automation')
        ui.number('Maximum weed distance from crop', step=0.001, min=0.001, max=1.00, format='%.3f', on_change=self.request_backup) \
            .props('dense outlined suffix=m') \
            .classes('w-24') \
            .bind_value(self, 'max_crop_distance') \
            .tooltip('Set the maximum distance a weed can be away from a crop to be considered for weeding')

    def backup_to_dict(self) -> dict[str, Any]:
        return super().backup_to_dict() | {
            'weed_screw_depth': self.weed_screw_depth,
            'max_crop_distance': self.max_crop_distance,
        }

    def restore_from_dict(self, data: dict[str, Any]) -> None:
        super().restore_from_dict(data)
        self.weed_screw_depth = data.get('weed_screw_depth', self.weed_screw_depth)
        self.max_crop_distance = data.get('max_crop_distance', self.max_crop_distance)<|MERGE_RESOLUTION|>--- conflicted
+++ resolved
@@ -76,10 +76,6 @@
 
     def settings_ui(self):
         super().settings_ui()
-<<<<<<< HEAD
-        # TODO: handle Tornado case -> no max_position property
-=======
->>>>>>> d64f86ff
         if self.system.field_friend.z_axis:
             assert isinstance(self.system.field_friend.z_axis, Axis)
             ui.number('Drill depth', format='%.2f', step=0.01,
