import logging
from typing import TYPE_CHECKING, Any

import aiohttp
import rosys
from nicegui import ui
from rosys.vision import Autoupload

from ..vision import CalibratableUsbCamera
from ..vision.zedxmini_camera import StereoCamera
from .plant import Plant

WEED_CATEGORY_NAME = ['coin', 'weed', 'big_weed', 'thistle', 'orache', 'weedy_area', ]
CROP_CATEGORY_NAME = ['coin_with_hole', 'crop', 'sugar_beet', 'onion', 'garlic', ]
MINIMUM_CROP_CONFIDENCE = 0.3
MINIMUM_WEED_CONFIDENCE = 0.3


if TYPE_CHECKING:
    from system import System


class DetectorError(Exception):
    pass


class PlantLocator(rosys.persistence.PersistentModule):

    def __init__(self, system: 'System') -> None:
        super().__init__()
        self.log = logging.getLogger('field_friend.plant_detection')
        self.camera_provider = system.camera_provider
        self.detector = system.detector
        self.plant_provider = system.plant_provider
        self.odometer = system.odometer
        self.robot_name = system.version
        self.tags: list[str] = []
        self.is_paused = True
        self.autoupload: Autoupload = Autoupload.DISABLED
        self.upload_images: bool = False
        self.weed_category_names: list[str] = WEED_CATEGORY_NAME
        self.crop_category_names: list[str] = CROP_CATEGORY_NAME
        self.minimum_crop_confidence: float = MINIMUM_CROP_CONFIDENCE
        self.minimum_weed_confidence: float = MINIMUM_WEED_CONFIDENCE
        rosys.on_repeat(self._detect_plants, 0.01)  # as fast as possible, function will sleep if necessary
        if isinstance(self.detector, rosys.vision.DetectorHardware):
            rosys.on_repeat(lambda: self.set_outbox_mode(value=self.upload_images, port=self.detector.port), 1.0)
        if system.is_real:
            self.teltonika_router = system.teltonika_router
            self.teltonika_router.CONNECTION_CHANGED.register(self.set_upload_images)
            self.teltonika_router.MOBILE_UPLOAD_PERMISSION_CHANGED.register(self.set_upload_images)

    def backup(self) -> dict:
        self.log.info(f'backup: autoupload: {self.autoupload}')
        return {
            'minimum_weed_confidence': self.minimum_weed_confidence,
            'minimum_crop_confidence': self.minimum_crop_confidence,
            'autoupload': self.autoupload.value,
            'upload_images': self.upload_images,
            'tags': self.tags,
        }

    def restore(self, data: dict[str, Any]) -> None:
        self.minimum_weed_confidence = data.get('minimum_weed_confidence', self.minimum_weed_confidence)
        self.minimum_crop_confidence = data.get('minimum_crop_confidence', self.minimum_crop_confidence)
        self.autoupload = Autoupload(data.get('autoupload', self.autoupload)) \
            if 'autoupload' in data else Autoupload.DISABLED
        self.log.info(f'self.autoupload: {self.autoupload}')
        self.upload_images = data.get('upload_images', self.upload_images)
        self.tags = data.get('tags', self.tags)

    async def _detect_plants(self) -> None:
        if self.is_paused:
            await rosys.sleep(0.01)
            return
        t = rosys.time()
        camera = next((camera for camera in self.camera_provider.cameras.values() if camera.is_connected), None)
        if not camera:
            self.log.error('no connected camera found')
            return
        assert isinstance(camera, rosys.vision.CalibratableCamera)
        if camera.calibration is None:
            self.log.error(f'no calibration found for camera {camera.name}')
            raise DetectorError()
        new_image = camera.latest_captured_image
        if new_image is None or new_image.detections:
            await rosys.sleep(0.01)
            return
        await self.detector.detect(new_image, autoupload=self.autoupload, tags=self.tags + [self.robot_name, 'autoupload'])
        if rosys.time() - t < 0.01:  # ensure maximum of 100 Hz
            await rosys.sleep(0.01 - (rosys.time() - t))
        if not new_image.detections:
            return
            # raise DetetorError()

        # self.log.info(f'{[point.category_name for point in new_image.detections.points]} detections found')
        for d in new_image.detections.points:
            if isinstance(self.detector, rosys.vision.DetectorSimulation):
                # NOTE we drop detections at the edge of the vision because in reality they are blocked by the chassis
                dead_zone = 80
                if d.cx < dead_zone or d.cx > new_image.size.width - dead_zone or d.cy < dead_zone:
                    continue
            image_point = rosys.geometry.Point(x=d.cx, y=d.cy)
<<<<<<< HEAD
            if isinstance(camera, CalibratableUsbCamera):
                world_point_3d = camera.calibration.project_from_image(image_point)
                if world_point_3d is None:
                    self.log.error('could not generate world point of detection, calibration error')
                    continue
            elif isinstance(camera, StereoCamera):
                # TODO
                depth: float = camera.get_depth(int(d.cx), int(d.cy))
                self.log.info(f'depth: {depth}')
                world_point_3d = rosys.geometry.Point3d(x=0, y=0, z=depth)
            world_point = world_point_3d.projection()
=======
            world_point_3d = camera.calibration.project_from_image(image_point)
            if world_point_3d is None:
                self.log.error('could not generate world point of detection, calibration error')
                continue
>>>>>>> 916d5a29
            plant = Plant(type=d.category_name,
                          detection_time=rosys.time(),
                          detection_image=new_image)
            plant.positions.append(world_point_3d)
            plant.confidences.append(d.confidence)
            if d.category_name in self.weed_category_names and d.confidence >= self.minimum_weed_confidence:
                # self.log.info('weed found')
                await self.plant_provider.add_weed(plant)
            elif d.category_name in self.crop_category_names and d.confidence >= self.minimum_crop_confidence:
                # self.log.info(f'{d.category_name} found')
                self.plant_provider.add_crop(plant)
            elif d.category_name not in self.crop_category_names and d.category_name not in self.weed_category_names:
                self.log.info(f'{d.category_name} not in categories')
            # else:
            #     self.log.info(f'confidence of {d.category_name} to low: {d.confidence}')

    def pause(self) -> None:
        if self.is_paused:
            return
        self.log.info('pausing plant detection')
        self.is_paused = True

    def resume(self) -> None:
        if not self.is_paused:
            return
        self.log.info('resuming plant detection')
        self.is_paused = False

    async def get_outbox_mode(self, port: int) -> bool:
        # TODO: not needed right now, but can be used when this code is moved to the DetectorHardware code
        url = f'http://localhost:{port}/outbox_mode'
        async with aiohttp.request('GET', url) as response:
            if response.status != 200:
                self.log.error(f'Could not get outbox mode on port {port} - status code: {response.status}')
                return None
            response_text = await response.text()
        return response_text == 'continuous_upload'

    async def set_outbox_mode(self, value: bool, port: int) -> None:
        url = f'http://localhost:{port}/outbox_mode'
        async with aiohttp.request('PUT', url, data='continuous_upload' if value else 'stopped') as response:
            if response.status != 200:
                self.log.error(f'Could not set outbox mode to {value} on port {port} - status code: {response.status}')
                return
            self.log.debug(f'Outbox_mode was set to {value} on port {port}')

    def settings_ui(self) -> None:
        ui.number('Min. crop confidence', format='%.2f', step=0.05, min=0.0, max=1.0, on_change=self.request_backup) \
            .props('dense outlined') \
            .classes('w-24') \
            .bind_value(self, 'minimum_crop_confidence') \
            .tooltip(f'Set the minimum crop confidence for the detection (default: {MINIMUM_CROP_CONFIDENCE:.2f})')
        ui.number('Min. weed confidence', format='%.2f', step=0.05, min=0.0, max=1.0, on_change=self.request_backup) \
            .props('dense outlined') \
            .classes('w-24') \
            .bind_value(self, 'minimum_weed_confidence') \
            .tooltip(f'Set the minimum weed confidence for the detection  (default: {MINIMUM_WEED_CONFIDENCE:.2f})')
        options = [autoupload for autoupload in rosys.vision.Autoupload]
        ui.select(options, label='Autoupload', on_change=self.request_backup) \
            .bind_value(self, 'autoupload') \
            .classes('w-24').tooltip('Set the autoupload for the weeding automation')

        @ui.refreshable
        def chips():
            with ui.row().classes('gap-0'):
                ui.chip(self.robot_name).props('outline')
                for tag in self.tags:
                    ui.chip(tag, removable=True).props('outline') \
                        .on('remove', lambda t=tag: (self.tags.remove(t), chips.refresh(), self.request_backup()))

        def add_chip():
            self.tags.append(label_input.value)
            self.request_backup()
            chips.refresh()
            label_input.value = ''

        with ui.row().classes('items-center'):
            chips()
            label_input = ui.input().on('keydown.enter', add_chip).classes('w-24').props('dense') \
                .tooltip('Add a tag for the Learning Loop')
            with label_input.add_slot('append'):
                ui.button(icon='add', on_click=add_chip).props('round dense flat')

    def set_upload_images(self):
        if self.teltonika_router.mobile_upload_permission:
            self.upload_images = True
        else:
            if self.teltonika_router.current_connection == 'wifi' or self.teltonika_router.current_connection == 'ether':
                self.upload_images = True
            else:
                self.upload_images = False<|MERGE_RESOLUTION|>--- conflicted
+++ resolved
@@ -101,24 +101,16 @@
                 if d.cx < dead_zone or d.cx > new_image.size.width - dead_zone or d.cy < dead_zone:
                     continue
             image_point = rosys.geometry.Point(x=d.cx, y=d.cy)
-<<<<<<< HEAD
             if isinstance(camera, CalibratableUsbCamera):
                 world_point_3d = camera.calibration.project_from_image(image_point)
                 if world_point_3d is None:
                     self.log.error('could not generate world point of detection, calibration error')
                     continue
             elif isinstance(camera, StereoCamera):
-                # TODO
+                # TODO: correct coordinate frame
                 depth: float = camera.get_depth(int(d.cx), int(d.cy))
                 self.log.info(f'depth: {depth}')
                 world_point_3d = rosys.geometry.Point3d(x=0, y=0, z=depth)
-            world_point = world_point_3d.projection()
-=======
-            world_point_3d = camera.calibration.project_from_image(image_point)
-            if world_point_3d is None:
-                self.log.error('could not generate world point of detection, calibration error')
-                continue
->>>>>>> 916d5a29
             plant = Plant(type=d.category_name,
                           detection_time=rosys.time(),
                           detection_image=new_image)
