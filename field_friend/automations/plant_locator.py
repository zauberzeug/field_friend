from __future__ import annotations

import logging
from typing import TYPE_CHECKING, Any

import aiohttp
import rosys
from nicegui import ui
from rosys.vision import Autoupload, DetectorHardware, DetectorSimulation
from rosys.vision.detections import Category
from rosys.vision.detector import DetectorException, DetectorInfo

from ..vision.zedxmini_camera import StereoCamera
from .entity_locator import EntityLocator
from .plant import Plant

WEED_CATEGORY_NAME = ['weed', 'weedy_area', 'coin', 'danger', 'big_weed']
CROP_CATEGORY_NAME: dict[str, str] = {}
MINIMUM_CROP_CONFIDENCE = 0.3
MINIMUM_WEED_CONFIDENCE = 0.3


if TYPE_CHECKING:
    from ..system import System


class DetectorError(Exception):
    pass


class PlantLocator(EntityLocator):
    def __init__(self, system: System) -> None:
        super().__init__(system)
        self.log = logging.getLogger('field_friend.plant_locator')
        self.camera_provider = system.camera_provider
        self.detector = system.detector
        self.plant_provider = system.plant_provider
        self.robot_locator = system.robot_locator
<<<<<<< HEAD
        self.robot_name = system.robot_id
=======
        self.robot_name = system.version
        self.detector_info: DetectorInfo | None = None
>>>>>>> 4c514840
        self.tags: list[str] = []
        self.is_paused = True
        self.autoupload: Autoupload = Autoupload.DISABLED
        self.upload_images: bool = False
        self.weed_category_names: list[str] = WEED_CATEGORY_NAME
        self.crop_category_names: dict[str, str] = CROP_CATEGORY_NAME
        self.minimum_crop_confidence: float = MINIMUM_CROP_CONFIDENCE
        self.minimum_weed_confidence: float = MINIMUM_WEED_CONFIDENCE
        rosys.on_repeat(self._detect_plants, 0.01)  # as fast as possible, function will sleep if necessary
        if isinstance(self.detector, DetectorHardware):
            port = self.detector.port
            rosys.on_repeat(lambda: self.set_outbox_mode(value=self.upload_images, port=port), 1.0)
        if system.is_real:
            self.teltonika_router = system.teltonika_router
            self.teltonika_router.CONNECTION_CHANGED.register(self.set_upload_images)
            self.teltonika_router.MOBILE_UPLOAD_PERMISSION_CHANGED.register(self.set_upload_images)
        self.detector_error = False
        self.last_detection_time = rosys.time()
        self.detector.NEW_DETECTIONS.register(lambda e: setattr(self, 'last_detection_time', rosys.time()))
        rosys.on_repeat(self._detection_watchdog, 0.5)
        rosys.on_startup(self.fetch_detector_info)

    def backup(self) -> dict:
        self.log.debug(f'backup: autoupload: {self.autoupload}')
        return super().backup() | {
            'minimum_weed_confidence': self.minimum_weed_confidence,
            'minimum_crop_confidence': self.minimum_crop_confidence,
            'autoupload': self.autoupload.value,
            'upload_images': self.upload_images,
            'tags': self.tags,
        }

    def restore(self, data: dict[str, Any]) -> None:
        super().restore(data)
        self.minimum_weed_confidence = data.get('minimum_weed_confidence', self.minimum_weed_confidence)
        self.minimum_crop_confidence = data.get('minimum_crop_confidence', self.minimum_crop_confidence)
        self.autoupload = Autoupload(data.get('autoupload', self.autoupload)) \
            if 'autoupload' in data else Autoupload.DISABLED
        self.log.debug(f'self.autoupload: {self.autoupload}')
        self.upload_images = data.get('upload_images', self.upload_images)
        self.tags = data.get('tags', self.tags)

    async def _detect_plants(self) -> None:
        if self.is_paused:
            await rosys.sleep(0.01)
            return
        t = rosys.time()
        camera = next((camera for camera in self.camera_provider.cameras.values() if camera.is_connected), None)
        if not camera:
            self.log.error('no connected camera found')
            return
        assert isinstance(camera, rosys.vision.CalibratableCamera)
        if camera.calibration is None:
            self.log.error(f'no calibration found for camera {camera.name}')
            raise DetectorError()
        new_image = camera.latest_captured_image
        if new_image is None or new_image.detections:
            await rosys.sleep(0.01)
            return
        await self.detector.detect(new_image, autoupload=self.autoupload, tags=[*self.tags, self.robot_name, 'autoupload'])
        if rosys.time() - t < 0.01:  # ensure maximum of 100 Hz
            await rosys.sleep(0.01 - (rosys.time() - t))
        if not new_image.detections:
            return

        for d in new_image.detections.points:
            if isinstance(self.detector, rosys.vision.DetectorSimulation):
                # NOTE we drop detections at the edge of the vision because in reality they are blocked by the chassis
                dead_zone = 80
                if d.cx < dead_zone or d.cx > new_image.size.width - dead_zone or d.cy < dead_zone:
                    continue
            image_point = rosys.geometry.Point(x=d.cx, y=d.cy)
            world_point_3d: rosys.geometry.Point3d | None = None
            if isinstance(camera, StereoCamera):
                world_point_3d = camera.calibration.project_from_image(image_point)
                # TODO: 3d detection
                # camera_point_3d: Point3d | None = await camera.get_point(
                #     int(d.cx), int(d.cy))
                # if camera_point_3d is None:
                #     self.log.error('could not get a depth value for detection')
                #     continue
                # camera.calibration.extrinsics = camera.calibration.extrinsics.as_frame(
                #     'zedxmini').in_frame(self.robot_locator.pose_frame)
                # world_point_3d = camera_point_3d.in_frame(camera.calibration.extrinsics).resolve()
            else:
                world_point_3d = camera.calibration.project_from_image(image_point)
            if world_point_3d is None:
                self.log.error('could not generate world point of detection, calibration error')
                continue
            plant = Plant(type=d.category_name,
                          detection_time=rosys.time(),
                          detection_image=new_image)
            plant.positions.append(world_point_3d)
            plant.confidences.append(d.confidence)
            if d.category_name in self.weed_category_names and d.confidence >= self.minimum_weed_confidence:
                await self.plant_provider.add_weed(plant)
            elif d.category_name in self.crop_category_names and d.confidence >= self.minimum_crop_confidence:
                self.plant_provider.add_crop(plant)
            elif d.category_name not in self.crop_category_names and d.category_name not in self.weed_category_names:
                self.log.info(f'{d.category_name} not in categories')

    def _detection_watchdog(self) -> None:
        if self.is_paused:
            return
        if rosys.time() - self.last_detection_time > 1.0 and not self.detector_error:
            self.log.debug('No new detections')
            self.detector_error = True
            return
        if rosys.time() - self.last_detection_time <= 1.0 and self.detector_error:
            self.detector_error = False
            self.log.debug('Detection error resolved')

    async def get_outbox_mode(self, port: int) -> bool | None:
        # TODO: not needed right now, but can be used when this code is moved to the DetectorHardware code
        # TODO: active cleaner already has implemented this
        url = f'http://localhost:{port}/outbox_mode'
        async with aiohttp.request('GET', url) as response:
            if response.status != 200:
                self.log.error(f'Could not get outbox mode on port {port} - status code: {response.status}')
                return None
            response_text = await response.text()
        return response_text == 'continuous_upload'

    async def set_outbox_mode(self, value: bool, port: int) -> None:
        url = f'http://localhost:{port}/outbox_mode'
        async with aiohttp.request('PUT', url, data='continuous_upload' if value else 'stopped') as response:
            if response.status != 200:
                self.log.error(f'Could not set outbox mode to {value} on port {port} - status code: {response.status}')
                return
            self.log.debug(f'Outbox_mode was set to {value} on port {port}')

    def developer_ui(self) -> None:
        ui.label('Plant Locator').classes('text-center text-bold')
        super().developer_ui()
        with ui.column().classes('w-64'):
            with ui.row():
                ui.number('Min. crop confidence', format='%.2f', step=0.05, min=0.0, max=1.0, on_change=self.request_backup) \
                    .props('dense outlined') \
                    .classes('w-28') \
                    .bind_value(self, 'minimum_crop_confidence') \
                    .tooltip(f'Set the minimum crop confidence for the detection (default: {MINIMUM_CROP_CONFIDENCE:.2f})')
                ui.number('Min. weed confidence', format='%.2f', step=0.05, min=0.0, max=1.0, on_change=self.request_backup) \
                    .props('dense outlined') \
                    .classes('w-28') \
                    .bind_value(self, 'minimum_weed_confidence') \
                    .tooltip(f'Set the minimum weed confidence for the detection(default: {MINIMUM_WEED_CONFIDENCE: .2f})')
                options = list(rosys.vision.Autoupload)
                ui.select(options, label='Autoupload', on_change=self.request_backup) \
                    .props('dense outlined') \
                    .classes('w-28') \
                    .bind_value(self, 'autoupload') \
                    .tooltip('Set the autoupload for the weeding automation')
            ui.label().bind_text_from(self, 'detector_info',
                                      backward=lambda info: f'Detector version: {info.current_version}/{info.target_version}' if info else 'Detector version: unknown')

            @ui.refreshable
            def chips():
                with ui.row().classes('gap-0'):
                    ui.chip(self.robot_name).props('outline')

                    def update_tags(tag_to_remove: str) -> None:
                        self.tags.remove(tag_to_remove)
                        chips.refresh()
                        self.request_backup()
                        self.log.debug(f'tags: {self.tags}')
                    for tag in self.tags:
                        ui.chip(tag, removable=True).props('outline') \
                            .on('remove', lambda t=tag: update_tags(t))

            def add_chip():
                self.tags.append(label_input.value)
                self.request_backup()
                chips.refresh()
                label_input.value = ''

            with ui.row().classes('items-center'):
                label_input = ui.input().on('keydown.enter', add_chip).classes('w-24').props('dense') \
                    .tooltip('Add a tag for the Learning Loop')
                with label_input.add_slot('append'):
                    ui.button(icon='add', on_click=add_chip).props('round dense flat')
            with ui.row().classes('items-center'):
                chips()

    def set_upload_images(self):
        if self.teltonika_router.mobile_upload_permission:
            self.upload_images = True
        elif self.teltonika_router.current_connection in ['wifi', 'ether']:
            self.upload_images = True
        else:
            self.upload_images = False

    async def fetch_detector_info(self) -> bool:
        try:
            detector_info: DetectorInfo = await self.detector.fetch_detector_info()
        except DetectorException as e:
            self.log.error(f'Could not fetch detector info: {e}')
            return False
        if isinstance(self.detector, DetectorSimulation):
            detector_info.categories = [Category(uuid=name, name=name) for name in ['coin_with_hole', 'borrietsch', 'estragon', 'feldsalat', 'garlic', 'jasione', 'kohlrabi', 'liebstoeckel', 'maize', 'minze', 'onion',
                                        'oregano_majoran', 'pastinake', 'petersilie', 'pimpinelle', 'red_beet', 'salatkopf', 'schnittlauch', 'sugar_beet', 'thymian_bohnenkraut', 'zitronenmelisse', ]]
            detector_info.current_version = 'simulation'
            detector_info.target_version = 'simulation'
        filtered_crops: list[str] = [
            category.name for category in detector_info.categories if category.name not in WEED_CATEGORY_NAME]
        self.crop_category_names.update({crop_name: crop_name.replace('_', ' ').title()
                                        for crop_name in filtered_crops})
        self.detector_info = detector_info
        self.log.debug('Fetched detector info: %s', detector_info)
        return True<|MERGE_RESOLUTION|>--- conflicted
+++ resolved
@@ -36,12 +36,8 @@
         self.detector = system.detector
         self.plant_provider = system.plant_provider
         self.robot_locator = system.robot_locator
-<<<<<<< HEAD
         self.robot_name = system.robot_id
-=======
-        self.robot_name = system.version
         self.detector_info: DetectorInfo | None = None
->>>>>>> 4c514840
         self.tags: list[str] = []
         self.is_paused = True
         self.autoupload: Autoupload = Autoupload.DISABLED
@@ -76,8 +72,8 @@
 
     def restore(self, data: dict[str, Any]) -> None:
         super().restore(data)
-        self.minimum_weed_confidence = data.get('minimum_weed_confidence', self.minimum_weed_confidence)
-        self.minimum_crop_confidence = data.get('minimum_crop_confidence', self.minimum_crop_confidence)
+        self.minimum_weed_confidence = data.get('minimum_weed_confidence', MINIMUM_WEED_CONFIDENCE)
+        self.minimum_crop_confidence = data.get('minimum_crop_confidence', MINIMUM_CROP_CONFIDENCE)
         self.autoupload = Autoupload(data.get('autoupload', self.autoupload)) \
             if 'autoupload' in data else Autoupload.DISABLED
         self.log.debug(f'self.autoupload: {self.autoupload}')
