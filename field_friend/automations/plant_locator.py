from __future__ import annotations

import logging
from typing import TYPE_CHECKING, Any, ClassVar

import rosys
from nicegui import ui
from rosys.vision import Autoupload, DetectorSimulation
from rosys.vision.detections import Category
from rosys.vision.detector import DetectorException, DetectorInfo

from ..vision.detector_hardware import DetectorHardware
from ..vision.zedxmini_camera import StereoCamera
from .entity_locator import EntityLocator
from .plant import Plant

if TYPE_CHECKING:
    from ..system import System


class DetectorError(Exception):
    pass


class PlantLocator(EntityLocator):
    INTERVAL = 0.01
    WEED_CATEGORY_NAME: ClassVar[list[str]] = ['weed', 'weedy_area', 'coin', 'big_weed']
    CROP_CATEGORY_NAME: ClassVar[dict[str, str]] = {}
    MINIMUM_CROP_CONFIDENCE = 0.3
    MINIMUM_WEED_CONFIDENCE = 0.3

    def __init__(self, system: System) -> None:
        super().__init__(system)
        self.log = logging.getLogger('field_friend.plant_locator')
        self.camera_provider = system.camera_provider
        self.detector = system.detector
        self.plant_provider = system.plant_provider
        self.robot_locator = system.robot_locator
        self.robot_id = system.robot_id
        self.automator = system.automator

        self.detector_info: DetectorInfo | None = None
        self.tags: list[str] = []
        self.is_paused = True
        self.autoupload: Autoupload = Autoupload.FILTERED
        self._mobile_upload_permission = False
        self.interval = self.INTERVAL
        self.weed_category_names: list[str] = self.WEED_CATEGORY_NAME
        self.crop_category_names: dict[str, str] = self.CROP_CATEGORY_NAME
        self.minimum_crop_confidence: float = self.MINIMUM_CROP_CONFIDENCE
        self.minimum_weed_confidence: float = self.MINIMUM_WEED_CONFIDENCE
        self.detector_error = False
        self.last_detection_time = rosys.time()
        if self.camera_provider is None:
            self.log.warning('no camera provider configured, cant locate plants')
            return
        if not rosys.is_simulation():
            self.teltonika_router = system.teltonika_router
            self.teltonika_router.CONNECTION_CHANGED.register(self._set_outbox_mode)
        assert self.detector is not None
        rosys.on_repeat(self._detection_watchdog, 0.5)
        rosys.on_startup(self._detector_startup)
        rosys.on_startup(self._detect_plants)

    def backup_to_dict(self) -> dict[str, Any]:
        return super().backup_to_dict() | {
            'minimum_weed_confidence': self.minimum_weed_confidence,
            'minimum_crop_confidence': self.minimum_crop_confidence,
            'autoupload': self.autoupload.value,
            'tags': self.tags,
        }

    def restore_from_dict(self, data: dict[str, Any]) -> None:
        super().restore_from_dict(data)
        self.minimum_weed_confidence = data.get('minimum_weed_confidence', self.MINIMUM_WEED_CONFIDENCE)
        self.minimum_crop_confidence = data.get('minimum_crop_confidence', self.MINIMUM_CROP_CONFIDENCE)
        self.autoupload = Autoupload(data.get('autoupload', self.autoupload)) \
            if 'autoupload' in data else Autoupload.FILTERED
        self.tags = data.get('tags', self.tags)

    async def _detect_plants(self) -> None:
        while True:
            if self.is_paused or self.automator.is_paused:
                await rosys.sleep(self.interval)
                continue
            t = rosys.time()
            t_difference = t - self.last_detection_time
            if t_difference < self.interval:
                await rosys.sleep(self.interval - t_difference)
                continue
            assert self.camera_provider is not None
            camera = next((camera for camera in self.camera_provider.cameras.values() if camera.is_connected), None)
            if not camera:
                self.log.error('no connected camera found')
                continue
            assert isinstance(camera, rosys.vision.CalibratableCamera)
            if camera.calibration is None:
                self.log.error(f'no calibration found for camera {camera.name}')
                raise DetectorError()
            if not self.crop_category_names:
                self.log.warning('No crop categories defined')
                await self.fetch_detector_info()
            new_image = camera.latest_captured_image
            if new_image is None or new_image.detections:
                await rosys.sleep(0.01)
                continue
            assert self.detector is not None
            self.last_detection_time = rosys.time()
            await self.detector.detect(new_image, autoupload=self.autoupload, tags=[*self.tags, self.robot_id, 'autoupload'], source=self.robot_id)
            if not new_image.detections:
                continue

            for d in new_image.detections.points:
                if isinstance(self.detector, rosys.vision.DetectorSimulation):
                    # NOTE we drop detections at the edge of the vision because in reality they are blocked by the chassis
                    dead_zone = 80
                    if d.cx < dead_zone or d.cx > new_image.size.width - dead_zone or d.cy < dead_zone:
                        continue
                image_point = rosys.geometry.Point(x=d.cx, y=d.cy)
                world_point_3d: rosys.geometry.Point3d | None = None
                if isinstance(camera, StereoCamera):
                    world_point_3d = camera.calibration.project_from_image(image_point)
                    # TODO: 3d detection
                    # camera_point_3d: Point3d | None = await camera.get_point(
                    #     int(d.cx), int(d.cy))
                    # if camera_point_3d is None:
                    #     self.log.error('could not get a depth value for detection')
                    #     continue
                    # camera.calibration.extrinsics = camera.calibration.extrinsics.as_frame(
                    #     'zedxmini').in_frame(self.robot_locator.pose_frame)
                    # world_point_3d = camera_point_3d.in_frame(camera.calibration.extrinsics).resolve()
                else:
                    world_point_3d = camera.calibration.project_from_image(image_point)
                if world_point_3d is None:
                    self.log.debug('Failed to generate world point from %s', image_point)
                    continue
                plant = Plant(type=d.category_name,
                              detection_time=rosys.time(),
                              detection_image=new_image)
                plant.positions.append(world_point_3d)
                plant.confidences.append(d.confidence)
                if d.category_name in self.weed_category_names and d.confidence >= self.minimum_weed_confidence:
                    await self.plant_provider.add_weed(plant)
                elif d.category_name in self.crop_category_names and d.confidence >= self.minimum_crop_confidence:
                    self.plant_provider.add_crop(plant)
                elif d.category_name not in self.crop_category_names and d.category_name not in self.weed_category_names:
                    self.log.error('Detected category "%s" is unknown', d.category_name)

    def _detection_watchdog(self) -> None:
        if self.is_paused:
            return
        if rosys.time() - self.last_detection_time > 1.0 and not self.detector_error:
            self.log.debug('No new detections')
            self.detector_error = True
            return
        if rosys.time() - self.last_detection_time <= 1.0 and self.detector_error:
            self.detector_error = False
            self.log.debug('Detection error resolved')

    def developer_ui(self) -> None:
        ui.label('Plant Locator').classes('text-center text-bold')
        super().developer_ui()
        with ui.column().classes('w-64'):
            with ui.row():
                ui.number('Min. crop confidence', format='%.2f', step=0.05, min=0.0, max=1.0, on_change=self.request_backup) \
                    .props('dense outlined') \
                    .classes('w-28') \
                    .bind_value(self, 'minimum_crop_confidence') \
                    .tooltip(f'Set the minimum crop confidence for the detection (default: {self.MINIMUM_CROP_CONFIDENCE:.2f})')
                ui.number('Min. weed confidence', format='%.2f', step=0.05, min=0.0, max=1.0, on_change=self.request_backup) \
                    .props('dense outlined') \
                    .classes('w-28') \
                    .bind_value(self, 'minimum_weed_confidence') \
                    .tooltip(f'Set the minimum weed confidence for the detection (default: {self.MINIMUM_WEED_CONFIDENCE:.2f})')
                options = list(rosys.vision.Autoupload)
                ui.select(options, label='Autoupload', on_change=self.request_backup) \
                    .props('dense outlined') \
                    .classes('w-28') \
                    .bind_value(self, 'autoupload') \
                    .tooltip('Set the autoupload for the weeding automation')
                ui.checkbox('Mobile upload', value=self._mobile_upload_permission, on_change=self._set_outbox_mode) \
<<<<<<< HEAD
                    .bind_value_to(self, '_mobile_upload_permission')
=======
                    .bind_value_to(self, '_mobile_upload_permission') \
                    .tooltip('Allow upload of images on a mobile network')
>>>>>>> 4508dbf9

            if isinstance(self.detector, DetectorHardware):
                ui.separator()
                with ui.column().classes('w-full'):
                    ui.button('Fetch detector info', on_click=self.fetch_detector_info)
                    ui.label().bind_text_from(self, 'detector_info',
                                              backward=lambda info: f'Detector version: {info.current_version}/{info.target_version}' if info else 'Detector version: unknown')
                    self.detector.developer_ui()
                ui.separator()

            @ui.refreshable
            def chips():
                with ui.row().classes('gap-0'):
                    ui.chip(self.robot_id).props('outline')

                    def update_tags(tag_to_remove: str) -> None:
                        self.tags.remove(tag_to_remove)
                        chips.refresh()
                        self.request_backup()
                        self.log.debug(f'tags: {self.tags}')
                    for tag in self.tags:
                        ui.chip(tag, removable=True).props('outline') \
                            .on('remove', lambda t=tag: update_tags(t))

            def add_chip(input_: ui.input):
                self.tags.append(input_.value)
                self.request_backup()
                chips.refresh()
                input_.value = ''

            with ui.row().classes('items-center'):
                label_input = ui.input().classes('w-24').props('dense') \
                    .tooltip('Add a tag for the Learning Loop')
                label_input.on('keydown.enter', lambda: add_chip(label_input))
                with label_input.add_slot('append'):
                    ui.button(icon='add', on_click=lambda: add_chip(label_input)).props('round dense flat')
            with ui.row().classes('items-center'):
                chips()

    async def _detector_startup(self) -> None:
        if isinstance(self.detector, DetectorHardware):
            while not self.detector.is_connected:
                await rosys.sleep(1)
            await self._set_outbox_mode()
        await self.fetch_detector_info()

    async def _set_outbox_mode(self) -> None:
        assert isinstance(self.detector, DetectorHardware)
        upload_images = self._mobile_upload_permission or \
            self.teltonika_router.current_connection in ['wifi', 'ether']
        self.log.debug('Setting outbox mode to %s', upload_images)
        await self.detector.set_outbox_mode('continuous_upload' if upload_images else 'stopped')

    async def fetch_detector_info(self) -> bool:
        assert self.detector is not None
        try:
            detector_info: DetectorInfo = await self.detector.fetch_detector_info()
        except DetectorException as e:
            self.log.error(f'Could not fetch detector info: {e}')
            return False
        if isinstance(self.detector, DetectorSimulation):
            detector_info.categories = [Category(uuid=name, name=name) for name in ['coin_with_hole', 'borrietsch', 'estragon', 'feldsalat', 'garlic', 'jasione', 'kohlrabi', 'liebstoeckel', 'maize', 'minze', 'onion',
                                        'oregano_majoran', 'pastinake', 'petersilie', 'pimpinelle', 'red_beet', 'salatkopf', 'schnittlauch', 'sugar_beet', 'thymian_bohnenkraut', 'zitronenmelisse', ]]
            detector_info.current_version = 'simulation'
            detector_info.target_version = 'simulation'
        filtered_crops: list[str] = [
            category.name for category in detector_info.categories if category.name not in self.WEED_CATEGORY_NAME]
        self.crop_category_names.update({crop_name: crop_name.replace('_', ' ').title()
                                        for crop_name in filtered_crops})
        self.detector_info = detector_info
        self.log.debug('Fetched detector info: %s and crops: %s', detector_info, self.crop_category_names)
        return True<|MERGE_RESOLUTION|>--- conflicted
+++ resolved
@@ -179,12 +179,8 @@
                     .bind_value(self, 'autoupload') \
                     .tooltip('Set the autoupload for the weeding automation')
                 ui.checkbox('Mobile upload', value=self._mobile_upload_permission, on_change=self._set_outbox_mode) \
-<<<<<<< HEAD
-                    .bind_value_to(self, '_mobile_upload_permission')
-=======
                     .bind_value_to(self, '_mobile_upload_permission') \
                     .tooltip('Allow upload of images on a mobile network')
->>>>>>> 4508dbf9
 
             if isinstance(self.detector, DetectorHardware):
                 ui.separator()
