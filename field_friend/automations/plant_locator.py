import logging
from typing import TYPE_CHECKING, Any

import aiohttp
import rosys
from nicegui import ui
from rosys.vision import Autoupload

from ..vision.zedxmini_camera import StereoCamera
from .plant import Plant

WEED_CATEGORY_NAME = ['coin', 'weed', 'weedy_area', ]
CROP_CATEGORY_NAME = ['coin_with_hole', 'borrietsch', 'estragon', 'feldsalat', 'garlic', 'jasione', 'kohlrabi', 'liebstoeckel', 'maize', 'minze', 'onion',
                      'oregano_majoran', 'pastinake', 'petersilie', 'pimpinelle', 'red_beet', 'salatkopf', 'schnittlauch', 'sugar_beet', 'thymian_bohnenkraut', 'zitronenmelisse', ]
MINIMUM_CROP_CONFIDENCE = 0.3
MINIMUM_WEED_CONFIDENCE = 0.3


if TYPE_CHECKING:
    from ..system import System


class DetectorError(Exception):
    pass


class PlantLocator(rosys.persistence.PersistentModule):

    def __init__(self, system: 'System') -> None:
        super().__init__()
        self.log = logging.getLogger('field_friend.plant_detection')
        self.camera_provider = system.camera_provider
        self.detector = system.detector
        self.plant_provider = system.plant_provider
        self.odometer = system.odometer
        self.robot_name = system.version
        self.tags: list[str] = []
        self.is_paused = True
        self.autoupload: Autoupload = Autoupload.DISABLED
        self.upload_images: bool = False
        self.weed_category_names: list[str] = WEED_CATEGORY_NAME
        self.crop_category_names: list[str] = CROP_CATEGORY_NAME
        self.minimum_crop_confidence: float = MINIMUM_CROP_CONFIDENCE
        self.minimum_weed_confidence: float = MINIMUM_WEED_CONFIDENCE
        rosys.on_repeat(self._detect_plants, 0.01)  # as fast as possible, function will sleep if necessary
        if isinstance(self.detector, rosys.vision.DetectorHardware):
            port = self.detector.port
            rosys.on_repeat(lambda: self.set_outbox_mode(value=self.upload_images, port=port), 1.0)
        if system.is_real:
            self.teltonika_router = system.teltonika_router
            self.teltonika_router.CONNECTION_CHANGED.register(self.set_upload_images)
            self.teltonika_router.MOBILE_UPLOAD_PERMISSION_CHANGED.register(self.set_upload_images)

    def backup(self) -> dict:
        self.log.info(f'backup: autoupload: {self.autoupload}')
        return {
            'minimum_weed_confidence': self.minimum_weed_confidence,
            'minimum_crop_confidence': self.minimum_crop_confidence,
            'autoupload': self.autoupload.value,
            'upload_images': self.upload_images,
            'tags': self.tags,
        }

    def restore(self, data: dict[str, Any]) -> None:
        self.minimum_weed_confidence = data.get('minimum_weed_confidence', self.minimum_weed_confidence)
        self.minimum_crop_confidence = data.get('minimum_crop_confidence', self.minimum_crop_confidence)
        self.autoupload = Autoupload(data.get('autoupload', self.autoupload)) \
            if 'autoupload' in data else Autoupload.DISABLED
        self.log.info(f'self.autoupload: {self.autoupload}')
        self.upload_images = data.get('upload_images', self.upload_images)
        self.tags = data.get('tags', self.tags)

    async def _detect_plants(self) -> None:
        if self.is_paused:
            await rosys.sleep(0.01)
            return
        t = rosys.time()
        camera = next((camera for camera in self.camera_provider.cameras.values() if camera.is_connected), None)
        if not camera:
            self.log.error('no connected camera found')
            return
        assert isinstance(camera, rosys.vision.CalibratableCamera)
        if camera.calibration is None:
            self.log.error(f'no calibration found for camera {camera.name}')
            raise DetectorError()
        new_image = camera.latest_captured_image
        if new_image is None or new_image.detections:
            await rosys.sleep(0.01)
            return
        await self.detector.detect(new_image, autoupload=self.autoupload, tags=[*self.tags, self.robot_name, 'autoupload'])
        if rosys.time() - t < 0.01:  # ensure maximum of 100 Hz
            await rosys.sleep(0.01 - (rosys.time() - t))
        if not new_image.detections:
            return
            # raise DetetorError()

        # self.log.info(f'{[point.category_name for point in new_image.detections.points]} detections found')
        for d in new_image.detections.points:
            if isinstance(self.detector, rosys.vision.DetectorSimulation):
                # NOTE we drop detections at the edge of the vision because in reality they are blocked by the chassis
                dead_zone = 80
                if d.cx < dead_zone or d.cx > new_image.size.width - dead_zone or d.cy < dead_zone:
                    continue
            image_point = rosys.geometry.Point(x=d.cx, y=d.cy)
            world_point_3d: rosys.geometry.Point3d | None = None
            if isinstance(camera, StereoCamera):
                world_point_3d = camera.calibration.project_from_image(image_point)
                # TODO: 3d detection
                # camera_point_3d: Point3d | None = await camera.get_point(
                #     int(d.cx), int(d.cy))
                # if camera_point_3d is None:
                #     self.log.error('could not get a depth value for detection')
                #     continue
                # camera.calibration.extrinsics = camera.calibration.extrinsics.as_frame(
                #     'zedxmini').in_frame(self.odometer.prediction_frame)
                # world_point_3d = camera_point_3d.in_frame(camera.calibration.extrinsics).resolve()
            else:
                world_point_3d = camera.calibration.project_from_image(image_point)
            if world_point_3d is None:
                self.log.error('could not generate world point of detection, calibration error')
                continue
            plant = Plant(type=d.category_name,
                          detection_time=rosys.time(),
                          detection_image=new_image)
            plant.positions.append(world_point_3d)
            plant.confidences.append(d.confidence)
            if d.category_name in self.weed_category_names and d.confidence >= self.minimum_weed_confidence:
                # self.log.info('weed found')
                await self.plant_provider.add_weed(plant)
            elif d.category_name in self.crop_category_names and d.confidence >= self.minimum_crop_confidence:
                # self.log.info(f'{d.category_name} found')
                self.plant_provider.add_crop(plant)
            elif d.category_name not in self.crop_category_names and d.category_name not in self.weed_category_names:
                self.log.info(f'{d.category_name} not in categories')
            # else:
            #     self.log.info(f'confidence of {d.category_name} to low: {d.confidence}')

    def pause(self) -> None:
        if self.is_paused:
            return
        self.log.info('pausing plant detection')
        self.is_paused = True

    def resume(self) -> None:
        if not self.is_paused:
            return
        self.log.info('resuming plant detection')
        self.is_paused = False

    async def get_outbox_mode(self, port: int) -> bool | None:
        # TODO: not needed right now, but can be used when this code is moved to the DetectorHardware code
        # TODO: active cleaner already has implemented this
        url = f'http://localhost:{port}/outbox_mode'
        async with aiohttp.request('GET', url) as response:
            if response.status != 200:
                self.log.error(f'Could not get outbox mode on port {port} - status code: {response.status}')
                return None
            response_text = await response.text()
        return response_text == 'continuous_upload'

    async def set_outbox_mode(self, value: bool, port: int) -> None:
        url = f'http://localhost:{port}/outbox_mode'
        async with aiohttp.request('PUT', url, data='continuous_upload' if value else 'stopped') as response:
            if response.status != 200:
                self.log.error(f'Could not set outbox mode to {value} on port {port} - status code: {response.status}')
                return
            self.log.debug(f'Outbox_mode was set to {value} on port {port}')

    def settings_ui(self) -> None:
        ui.number('Min. crop confidence', format='%.2f', step=0.05, min=0.0, max=1.0, on_change=self.request_backup) \
            .props('dense outlined') \
            .classes('w-24') \
            .bind_value(self, 'minimum_crop_confidence') \
            .tooltip(f'Set the minimum crop confidence for the detection (default: {MINIMUM_CROP_CONFIDENCE:.2f})')
        ui.number('Min. weed confidence', format='%.2f', step=0.05, min=0.0, max=1.0, on_change=self.request_backup) \
            .props('dense outlined') \
            .classes('w-24') \
            .bind_value(self, 'minimum_weed_confidence') \
            .tooltip(f'Set the minimum weed confidence for the detection  (default: {MINIMUM_WEED_CONFIDENCE:.2f})')
        options = list(rosys.vision.Autoupload)
        ui.select(options, label='Autoupload', on_change=self.request_backup) \
            .bind_value(self, 'autoupload') \
            .classes('w-24').tooltip('Set the autoupload for the weeding automation')

        @ui.refreshable
        def chips():
            with ui.row().classes('gap-0'):
                ui.chip(self.robot_name).props('outline')

                def update_tags(tag_to_remove: str) -> None:
                    self.tags.remove(tag_to_remove)
                    chips.refresh()
                    self.request_backup()
                    self.log.info(f'tags: {self.tags}')
                for tag in self.tags:
                    ui.chip(tag, removable=True).props('outline') \
                        .on('remove', lambda t=tag: update_tags(t))

        def add_chip():
            self.tags.append(label_input.value)
            self.request_backup()
            chips.refresh()
            label_input.value = ''

        with ui.row().classes('items-center'):
            chips()
            label_input = ui.input().on('keydown.enter', add_chip).classes('w-24').props('dense') \
                .tooltip('Add a tag for the Learning Loop')
            with label_input.add_slot('append'):
                ui.button(icon='add', on_click=add_chip).props('round dense flat')

    def set_upload_images(self):
        if self.teltonika_router.mobile_upload_permission:
            self.upload_images = True
        elif self.teltonika_router.current_connection in ['wifi', 'ether']:
            self.upload_images = True
        else:
<<<<<<< HEAD
            if self.teltonika_router.current_connection == 'wifi' or self.teltonika_router.current_connection == 'ether':
                self.upload_images = True
            else:
                self.upload_images = False

    async def get_crop_names(self) -> list[str]:
        if isinstance(self.detector, rosys.vision.DetectorHardware):
            port = self.detector.port
            url = f'http://localhost:{port}/about'
            async with aiohttp.request('GET', url) as response:
                if response.status != 200:
                    self.log.error(f'Could not get crop names on port {port} - status code: {response.status}')
                    return []
                response_text = await response.json()
            crop_names = [category['name'] for category in response_text['model_info']['categories']]
            weeds = ['weed', 'weed_area', 'coin', 'danger', 'big_weed']
            for weed in weeds:
                crop_names.remove(weed)
            return crop_names
        else:
            simulated_crop_names = ['sugar_beet', 'garlic', 'onion', 'pastinake', 'maize', 'jasione']
            return simulated_crop_names
=======
            self.upload_images = False
>>>>>>> 1651b81d
<|MERGE_RESOLUTION|>--- conflicted
+++ resolved
@@ -215,11 +215,7 @@
         elif self.teltonika_router.current_connection in ['wifi', 'ether']:
             self.upload_images = True
         else:
-<<<<<<< HEAD
-            if self.teltonika_router.current_connection == 'wifi' or self.teltonika_router.current_connection == 'ether':
-                self.upload_images = True
-            else:
-                self.upload_images = False
+            self.upload_images = False
 
     async def get_crop_names(self) -> list[str]:
         if isinstance(self.detector, rosys.vision.DetectorHardware):
@@ -237,7 +233,4 @@
             return crop_names
         else:
             simulated_crop_names = ['sugar_beet', 'garlic', 'onion', 'pastinake', 'maize', 'jasione']
-            return simulated_crop_names
-=======
-            self.upload_images = False
->>>>>>> 1651b81d
+            return simulated_crop_names