--- conflicted
+++ resolved
@@ -87,13 +87,8 @@
         rosys.on_startup(self.get_crop_names)
 
     def backup(self) -> dict:
-<<<<<<< HEAD
         self.log.info(f'backup: autoupload: {self.autoupload}')
         return super().backup() | {
-=======
-        self.log.debug(f'backup: autoupload: {self.autoupload}')
-        return {
->>>>>>> a4a6bf19
             'minimum_weed_confidence': self.minimum_weed_confidence,
             'minimum_crop_confidence': self.minimum_crop_confidence,
             'autoupload': self.autoupload.value,
@@ -169,23 +164,9 @@
                 self.plant_provider.add_crop(plant)
             elif d.category_name not in self.crop_category_names and d.category_name not in self.weed_category_names:
                 self.log.info(f'{d.category_name} not in categories')
-
-<<<<<<< HEAD
-=======
-    def pause(self) -> None:
-        if self.is_paused:
-            return
-        self.log.debug('pausing plant detection')
-        self.is_paused = True
-
-    def resume(self) -> None:
-        if not self.is_paused:
-            return
-        self.last_detection_time = rosys.time()
-        self.log.debug('resuming plant detection')
-        self.is_paused = False
-
->>>>>>> a4a6bf19
+            # else:
+            #     self.log.info(f'confidence of {d.category_name} to low: {d.confidence}')
+
     def _detection_watchdog(self) -> None:
         if self.is_paused:
             return
