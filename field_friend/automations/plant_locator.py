--- conflicted
+++ resolved
@@ -92,11 +92,7 @@
                     self.log.error('could not generate floor point of detection, calibration error')
                     continue
                 world_point = self.odometer.prediction.transform(floor_point.projection())
-<<<<<<< HEAD
-                weed = Plant(position=world_point, type_=d.category_name,
-=======
-                weed = Plant(position=world_point, type_=d.category_name, confidence=d.confidence,
->>>>>>> 7f50e3bd
+                weed = Plant(position=world_point, type=d.category_name,
                              detection_time=rosys.time(), detection_image=new_image)
                 await self.plant_provider.add_weed(weed)
             elif d.category_name in self.crop_category_names and d.confidence >= self.minimum_crop_confidence:
