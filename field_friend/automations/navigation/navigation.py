from __future__ import annotations

import abc
import logging
from typing import TYPE_CHECKING, Any

import numpy as np
import rosys
from nicegui import ui
<<<<<<< HEAD
from rosys.geometry import GeoReference
from rosys.hardware import Gnss
=======
from rosys.analysis import track
>>>>>>> 7c34cb37

from ..implements.implement import Implement

if TYPE_CHECKING:
    from ...system import System


def is_reference_valid(gnss: Gnss, *, max_distance: float = 5000.0) -> bool:
    if GeoReference.current is None:
        return False
    if gnss.last_measurement is None:
        return False
    if gnss.last_measurement.gps_quality == 0:
        return False
    return gnss.last_measurement.point.distance(GeoReference.current.origin) <= max_distance


class WorkflowException(Exception):
    pass


class Navigation(rosys.persistence.PersistentModule):
    MAX_STRETCH_DISTANCE: float = 0.05
    DEFAULT_DRIVE_DISTANCE: float = 0.02
    LINEAR_SPEED_LIMIT: float = 0.13

    def __init__(self, system: System, implement: Implement) -> None:
        super().__init__()
        self.log = logging.getLogger('field_friend.navigation')
        self.system = system
        self.driver = system.driver
        self.robot_locator = system.robot_locator
        self.gnss = system.gnss
        self.plant_provider = system.plant_provider
        self.puncher = system.puncher
        self.implement = implement
        self.detector = system.detector
        self.name = 'Unknown'
        self.start_position = self.robot_locator.pose.point
        self.linear_speed_limit = self.LINEAR_SPEED_LIMIT
        self.angular_speed_limit = 0.1

    @track
    async def start(self) -> None:
        try:
            if not await self.implement.prepare():
                self.log.error('Tool-Preparation failed')
                return
            if not await self.prepare():
                self.log.error('Preparation failed')
                return
            if not is_reference_valid(self.gnss):
                raise WorkflowException('reference to far away from robot')
            self.start_position = self.robot_locator.pose.point
            if isinstance(self.driver.wheels, rosys.hardware.WheelsSimulation) and not rosys.is_test:
                self.create_simulation()
            self.log.info('Navigation started')
            while not self._should_finish():
                distance = await self.implement.get_stretch(self.MAX_STRETCH_DISTANCE)
                if distance > self.MAX_STRETCH_DISTANCE:  # we do not want to drive to long without observing
                    await self._drive(self.DEFAULT_DRIVE_DISTANCE)
                    continue
                await self._drive(distance)
                await self.implement.start_workflow()
                await self.implement.stop_workflow()
        except WorkflowException as e:
            self.log.error(f'WorkflowException: {e}')
            rosys.notify(f'An exception occurred during automation: {e}', 'negative')
        finally:
            await self.implement.finish()
            await self.finish()
            await self.driver.wheels.stop()

    async def prepare(self) -> bool:
        """Prepares the navigation for the start of the automation

        Returns true if all preparations were successful, otherwise false."""
        self.plant_provider.clear()
        if isinstance(self.detector, rosys.vision.DetectorSimulation) and not rosys.is_test:
            self.detector.simulated_objects = []
        self.log.info('clearing plant provider')
        return True

    async def finish(self) -> None:
        """Executed after the navigation is done"""
        self.log.info('Navigation finished')

    @abc.abstractmethod
    async def _drive(self, distance: float) -> None:
        """Drives the vehicle a short distance forward"""

<<<<<<< HEAD
    async def _drive_towards_target(self, distance: float, target: rosys.geometry.Pose, *, timeout: float = 3.0, max_turn_angle: float = 0.1) -> None:
=======
    @track
    async def _drive_towards_target(self, distance: float, target: rosys.geometry.Pose, timeout: float = 3.0) -> None:
>>>>>>> 7c34cb37
        """Drives the vehicle a short distance forward while steering onto the line defined by the target pose.
        NOTE: the target pose should be the foot point of the current position on the line.
        """
        start_position = self.robot_locator.pose.point
        hook_offset = rosys.geometry.Point(x=self.driver.parameters.hook_offset, y=0)
        carrot_offset = rosys.geometry.Point(x=self.driver.parameters.carrot_offset, y=0)
        target_point = target.transform(carrot_offset)
        hook = self.robot_locator.pose.transform(hook_offset)
        turn_angle = rosys.helpers.angle(self.robot_locator.pose.yaw, hook.direction(target_point))
        turn_angle = min(turn_angle, max_turn_angle)
        turn_angle = max(turn_angle, -max_turn_angle)
        curvature = np.tan(turn_angle) / hook_offset.x
        if curvature != 0 and abs(1 / curvature) < self.driver.parameters.minimum_turning_radius:
            curvature = (-1 if curvature < 0 else 1) / self.driver.parameters.minimum_turning_radius
        deadline = rosys.time() + timeout
        while self.robot_locator.pose.point.distance(start_position) < distance:
            if rosys.time() >= deadline:
                await self.driver.wheels.stop()
                raise TimeoutError('Driving Timeout')
            await rosys.sleep(0.01)
            with self.driver.parameters.set(linear_speed_limit=self.linear_speed_limit, angular_speed_limit=self.angular_speed_limit):
                await self.driver.wheels.drive(*self.driver._throttle(1.0, curvature))  # pylint: disable=protected-access
        await self.driver.wheels.stop()

    @abc.abstractmethod
    def _should_finish(self) -> bool:
        """Returns True if the navigation should stop and be finished"""

    def clear(self) -> None:
        """Resets the state to initial configuration"""

    def backup(self) -> dict:
        return {
            'linear_speed_limit': self.linear_speed_limit,
        }

    def restore(self, data: dict[str, Any]) -> None:
        self.linear_speed_limit = data.get('linear_speed_limit', self.linear_speed_limit)

    def create_simulation(self) -> None:
        pass

    def settings_ui(self) -> None:
        ui.number('Linear Speed', step=0.01, min=0.01, max=1.0, format='%.2f', on_change=self.request_backup) \
            .props('dense outlined') \
            .classes('w-24') \
            .bind_value(self, 'linear_speed_limit') \
            .tooltip(f'Forward speed limit in m/s (default: {self.LINEAR_SPEED_LIMIT:.2f})')<|MERGE_RESOLUTION|>--- conflicted
+++ resolved
@@ -7,12 +7,9 @@
 import numpy as np
 import rosys
 from nicegui import ui
-<<<<<<< HEAD
+from rosys.analysis import track
 from rosys.geometry import GeoReference
 from rosys.hardware import Gnss
-=======
-from rosys.analysis import track
->>>>>>> 7c34cb37
 
 from ..implements.implement import Implement
 
@@ -104,12 +101,8 @@
     async def _drive(self, distance: float) -> None:
         """Drives the vehicle a short distance forward"""
 
-<<<<<<< HEAD
+    @track
     async def _drive_towards_target(self, distance: float, target: rosys.geometry.Pose, *, timeout: float = 3.0, max_turn_angle: float = 0.1) -> None:
-=======
-    @track
-    async def _drive_towards_target(self, distance: float, target: rosys.geometry.Pose, timeout: float = 3.0) -> None:
->>>>>>> 7c34cb37
         """Drives the vehicle a short distance forward while steering onto the line defined by the target pose.
         NOTE: the target pose should be the foot point of the current position on the line.
         """
