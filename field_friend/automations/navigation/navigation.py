--- conflicted
+++ resolved
@@ -83,11 +83,6 @@
 
     async def finish(self) -> None:
         """Executed after the navigation is done"""
-<<<<<<< HEAD
-=======
-        self.gnss.is_paused = False
-        self.is_active = False
->>>>>>> e57535db
         self.log.info('Navigation finished')
 
     @abc.abstractmethod
@@ -141,7 +136,7 @@
             .classes('w-24') \
             .bind_value(self, 'linear_speed_limit') \
             .tooltip(f'Forward speed limit in m/s (default: {self.LINEAR_SPEED_LIMIT:.2f})')
-    
+
     def _update_time(self):
         """Update KPIs for time"""
         if not self.is_active:
@@ -150,5 +145,5 @@
             self.start_time = rosys.time()
         passed_time = rosys.time() - self.start_time
         if passed_time > 1:
-            self.kpi_provider.increment_all_time_kpi('time',passed_time)
+            self.kpi_provider.increment_all_time_kpi('time', passed_time)
             self.start_time = rosys.time()