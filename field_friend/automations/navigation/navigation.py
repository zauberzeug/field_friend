import abc
import logging
from typing import TYPE_CHECKING, Any

import numpy as np
import rosys
<<<<<<< HEAD
import rosys.helpers
=======
from rosys.helpers import angle
from nicegui import ui
>>>>>>> 99349d9f

from ..implements import Implement

if TYPE_CHECKING:
    from system import System


class WorkflowException(Exception):
    pass


class Navigation(rosys.persistence.PersistentModule):
    MAX_STRETCH_DISTANCE = 0.05
    DEFAULT_DRIVE_DISTANCE = 0.02

    def __init__(self, system: 'System', implement: Implement) -> None:
        super().__init__()
        self.log = logging.getLogger('field_friend.navigation')
        self.driver = system.driver
        self.odometer = system.odometer
        self.kpi_provider = system.kpi_provider
        self.plant_provider = system.plant_provider
        self.puncher = system.puncher
        self.implement = implement
        self.detector = system.detector
        self.name = 'Unknown'
        self.start_position = self.odometer.prediction.point
        self.linear_speed_limit = 0.125
        self.angular_speed_limit = 0.1

    async def start(self) -> None:
        try:
            if not await self.implement.prepare():
                self.log.error('Tool-Preparation failed')
                return
            if not await self.prepare():
                self.log.error('Preparation failed')
                return
            self.start_position = self.odometer.prediction.point
            if isinstance(self.driver.wheels, rosys.hardware.WheelsSimulation) and not rosys.is_test:
                self.create_simulation()
            while not self._should_finish():
                distance = await self.implement.get_stretch(self.MAX_STRETCH_DISTANCE)
                if distance > self.MAX_STRETCH_DISTANCE:  # we do not want to drive to long without observing
                    await self._drive(self.DEFAULT_DRIVE_DISTANCE)
                    continue
                await self._drive(distance)
                await self.implement.start_workflow()
                await self.implement.stop_workflow()
        except WorkflowException as e:
            self.kpi_provider.increment_weeding_kpi('automation_stopped')
            self.log.error(f'WorkflowException: {e}')
        finally:
            self.kpi_provider.increment_weeding_kpi('weeding_completed')
            await self.implement.finish()
            await self.finish()
            await self.driver.wheels.stop()

    async def prepare(self) -> bool:
        """Prepares the navigation for the start of the automation

        Returns true if all preparations were successful, otherwise false."""
        self.plant_provider.clear()
        if isinstance(self.detector, rosys.vision.DetectorSimulation) and not rosys.is_test:
            self.detector.simulated_objects = []
        self.log.info('clearing plant provider')
        return True

    async def finish(self) -> None:
        """Executed after the navigation is done"""

    @abc.abstractmethod
    async def _drive(self, distance: float) -> None:
        """Drives the vehicle a short distance forward"""

    async def _drive_towards_target(self, distance: float, target: rosys.geometry.Pose):
        """Drives the vehicle a short distance forward while steering onto the line defined by the target pose"""
        start_position = self.odometer.prediction.point
<<<<<<< HEAD
        hook_offset = rosys.geometry.Point(x=self.driver.parameters.hook_offset, y=0)
        carrot_offset = rosys.geometry.Point(x=self.driver.parameters.carrot_offset, y=0)
        target_point = target.transform(carrot_offset)
        hook = self.odometer.prediction.transform(hook_offset)
        turn_angle = rosys.helpers.eliminate_pi(hook.direction(target_point) - self.odometer.prediction.yaw)
        curvature = np.tan(turn_angle) / hook_offset.x
        if curvature != 0 and abs(1 / curvature) < self.driver.parameters.minimum_turning_radius:
            curvature = (-1 if curvature < 0 else 1) / self.driver.parameters.minimum_turning_radius
=======
        yaw = angle(self.odometer.prediction.yaw, yaw) # take current yaw into account and only steer the difference
>>>>>>> 99349d9f
        with self.driver.parameters.set(linear_speed_limit=self.linear_speed_limit, angular_speed_limit=self.angular_speed_limit):
            await self.driver.wheels.drive(*self.driver._throttle(1.0, curvature))  # pylint: disable=protected-access
        deadline = rosys.time() + 3
        while self.odometer.prediction.point.distance(start_position) < distance:
            if rosys.time() >= deadline:
                await self.driver.wheels.stop()
                raise TimeoutError('Driving Timeout')
            await rosys.sleep(0.01)
        await self.driver.wheels.stop()

    @abc.abstractmethod
    def _should_finish(self) -> bool:
        """Returns True if the navigation should stop and be finished"""

    def clear(self) -> None:
        """Resets the state to initial configuration"""

    def backup(self) -> dict:
        return {}

    def restore(self, data: dict[str, Any]) -> None:
        pass

    def create_simulation(self) -> None:
        pass

    def settings_ui(self) -> None:
        pass<|MERGE_RESOLUTION|>--- conflicted
+++ resolved
@@ -4,12 +4,7 @@
 
 import numpy as np
 import rosys
-<<<<<<< HEAD
 import rosys.helpers
-=======
-from rosys.helpers import angle
-from nicegui import ui
->>>>>>> 99349d9f
 
 from ..implements import Implement
 
@@ -88,18 +83,14 @@
     async def _drive_towards_target(self, distance: float, target: rosys.geometry.Pose):
         """Drives the vehicle a short distance forward while steering onto the line defined by the target pose"""
         start_position = self.odometer.prediction.point
-<<<<<<< HEAD
         hook_offset = rosys.geometry.Point(x=self.driver.parameters.hook_offset, y=0)
         carrot_offset = rosys.geometry.Point(x=self.driver.parameters.carrot_offset, y=0)
         target_point = target.transform(carrot_offset)
         hook = self.odometer.prediction.transform(hook_offset)
-        turn_angle = rosys.helpers.eliminate_pi(hook.direction(target_point) - self.odometer.prediction.yaw)
+        turn_angle = rosys.helpers.angle(self.odometer.prediction.yaw, hook.direction(target_point))
         curvature = np.tan(turn_angle) / hook_offset.x
         if curvature != 0 and abs(1 / curvature) < self.driver.parameters.minimum_turning_radius:
             curvature = (-1 if curvature < 0 else 1) / self.driver.parameters.minimum_turning_radius
-=======
-        yaw = angle(self.odometer.prediction.yaw, yaw) # take current yaw into account and only steer the difference
->>>>>>> 99349d9f
         with self.driver.parameters.set(linear_speed_limit=self.linear_speed_limit, angular_speed_limit=self.angular_speed_limit):
             await self.driver.wheels.drive(*self.driver._throttle(1.0, curvature))  # pylint: disable=protected-access
         deadline = rosys.time() + 3
