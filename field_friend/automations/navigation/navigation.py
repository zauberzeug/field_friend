--- conflicted
+++ resolved
@@ -24,13 +24,7 @@
     pass
 
 
-<<<<<<< HEAD
-class Navigation(rosys.persistence.PersistentModule):
-=======
 class Navigation(rosys.persistence.Persistable):
-    MAX_STRETCH_DISTANCE: float = 0.05
-    DEFAULT_DRIVE_DISTANCE: float = 0.02
->>>>>>> 23d9f511
     LINEAR_SPEED_LIMIT: float = 0.13
 
     def __init__(self, system: System, implement: Implement) -> None:
