import math
from enum import Enum, auto
from typing import TYPE_CHECKING, Any

import rosys
from nicegui import ui
from rosys.geometry import Pose, Spline

from ..field import Field, Row
from ..implements import Implement, WeedingImplement
from .follow_crops_navigation import FollowCropsNavigation

if TYPE_CHECKING:
    from system import System


class RowsOnFieldNavigation(FollowCropsNavigation):
    class State(Enum):
        APPROACHING_ROW_START = auto()
        FOLLOWING_ROW = auto()
        RETURNING_TO_START = auto()
        ROW_COMPLETED = auto()
        FIELD_COMPLETED = auto()

    def __init__(self, system: 'System', tool: Implement) -> None:
        super().__init__(system, tool)

        self.name = 'Rows on Field'
        self.gnss = system.gnss
        self.bms = system.field_friend.bms
        self.automation_watcher = system.automation_watcher
        self.field_provider = system.field_provider

        self.state = self.State.APPROACHING_ROW_START
        self.field: Field | None = None
        self.row_index = 0

    async def prepare(self) -> bool:
        if self.field is None:
            rosys.notify('No field selected', 'negative')
            return False
        if not self.field.reference:
            rosys.notify('No field reference available', 'negative')
            return False
        if not self.field.rows:
            rosys.notify('No rows available', 'negative')
            return False
        if self.gnss.device is None:
            rosys.notify('GNSS is not available', 'negative')
            return False
        for idx, row in enumerate(self.field.rows):
            if not len(row.points) >= 2:
                rosys.notify(f'Row {idx} on field {self.field.name} has not enough points', 'negative')
                return False
        if self.state == self.State.FIELD_COMPLETED:
            self.clear()
        if self.state == self.State.FOLLOWING_ROW:
            if self.current_row.line_segment(self.field.reference).distance(self.odometer.prediction.point) > 0.1:
                self.clear()
        else:
            self.plant_provider.clear()

        # NOTE: it's useful to set the reference point to the reference of the field; that way the cartesian coordinates are simpler to comprehend
        self.gnss.reference = self.field.reference
        await rosys.sleep(0.1)  # wait for GNSS to update
        self.automation_watcher.start_field_watch(self.field.outline)
        return True

    async def finish(self) -> None:
        await super().finish()
        self.automation_watcher.stop_field_watch()

    async def _drive(self) -> None:
        assert self.field is not None
        assert self.field.reference is not None
        if self.state == self.State.APPROACHING_ROW_START:
            # TODO only drive to row if we are not on any rows and near the row start
            await self._drive_to_row(self.current_row)
            self.state = self.State.FOLLOWING_ROW
            self.log.info(f'Following "{self.current_row.name}"...')
            self.plant_provider.clear()
        if self.state == self.State.FOLLOWING_ROW:
            if not self.implement.is_active:
                await self.implement.activate()
            if self.odometer.prediction.point.distance(self.current_row.points[-1].cartesian(self.field.reference)) >= 0.1:
                await super()._drive()
            else:
                await self.implement.deactivate()
                self.state = self.State.RETURNING_TO_START
                self.log.info('Returning to start...')
        if self.state == self.State.RETURNING_TO_START:
            self.driver.parameters.can_drive_backwards = True
            end = self.current_row.points[0].cartesian(self.field.reference)
            await self.driver.drive_to(end, backward=True)  # TODO replace with following crops or replay recorded path
            inverse_yaw = (self.odometer.prediction.yaw + math.pi) % (2 * math.pi)
            next_row = self.field.rows[self.row_index + 1] if self.row_index + \
                1 < len(self.field.rows) else self.current_row
            between = end.interpolate(next_row.points[0].cartesian(self.field.reference), 0.5)
            await self.driver.drive_to(between.polar(1.5, inverse_yaw), backward=True)
            self.driver.parameters.can_drive_backwards = False
            self.state = self.State.ROW_COMPLETED
        if self.state == self.State.ROW_COMPLETED:
            if self.current_row == self.field.rows[-1]:
                self.state = self.State.FIELD_COMPLETED
                await rosys.sleep(0.1)  # wait for base class to finish navigation
            else:
                self.row_index += 1
                self.state = self.State.APPROACHING_ROW_START

    def _should_finish(self) -> bool:
        return self.state == self.State.FIELD_COMPLETED

    async def _drive_to_row(self, row: Row):
        self.log.info(f'Driving to "{row.name}"...')
        assert self.field and self.field.reference
        target = row.points[0].cartesian(self.field.reference)
        direction = target.direction(row.points[-1].cartesian(self.field.reference))
        end_pose = Pose(x=target.x, y=target.y, yaw=direction)
        spline = Spline.from_poses(self.odometer.prediction, end_pose)
        await self.driver.drive_spline(spline)
        self.log.info(f'Arrived at row {row.name} starting at {target}')

    def backup(self) -> dict:
        return {
            'field_id': self.field.id if self.field else None,
            'row_index': self.row_index,
            'state': self.state.name,
        }

    def restore(self, data: dict[str, Any]) -> None:
        field_id = data.get('field_id', self.field_provider.fields[0].id if self.field_provider.fields else None)
        self.field = self.field_provider.get_field(field_id)
        self.row_index = data.get('row_index', 0)
        self.state = self.State[data.get('state', self.State.APPROACHING_ROW_START.name)]

    def clear(self) -> None:
        self.state = self.State.APPROACHING_ROW_START
        self.row_index = 0

    def settings_ui(self) -> None:
        field_selection = ui.select(
            {f.id: f.name for f in self.field_provider.fields if len(f.rows) >= 1 and len(f.points) >= 3},
            on_change=lambda args: self._set_field(args.value),
            label='Field')\
            .classes('w-32') \
            .tooltip('Select the field to work on')
        field_selection.bind_value_from(self, 'field', lambda f: f.id if f else None)
        super().settings_ui()

    def _set_field(self, field_id: str) -> None:
        field = self.field_provider.get_field(field_id)
        if field is not None:
            self.field = field
<<<<<<< HEAD
            self.gnss.reference = field.points[0]
            if isinstance(self.implement, WeedingImplement):
                self.implement.cultivated_crop = field.crop
=======
>>>>>>> 9fd7d6ec
            self.clear()
        else:
            if isinstance(self.implement, WeedingImplement):
                self.implement.cultivated_crop = None

    def create_simulation(self) -> None:
        self.detector.simulated_objects.clear()
        if self.field is None:
            return
        assert self.field.reference is not None
        for row in self.field.rows:
            if len(row.points) < 2:
                continue
            cartesian = row.cartesian(self.field.reference)
            start = cartesian[0]
            end = cartesian[-1]
            length = start.distance(end)
            self.log.info(f'Adding plants from {start} to {end} (length {length:.1f} m)')
            crop_count = length / 0.15
            for i in range(int(crop_count)):
                p = start.interpolate(end, (0.15 * i) / length)
                p3d = rosys.geometry.Point3d(x=p.x, y=p.y, z=0)
                plant = rosys.vision.SimulatedObject(category_name='maize', position=p3d)
                self.detector.simulated_objects.append(plant)

    @property
    def current_row(self) -> Row:
        assert self.field
        return self.field.rows[self.row_index]<|MERGE_RESOLUTION|>--- conflicted
+++ resolved
@@ -151,12 +151,8 @@
         field = self.field_provider.get_field(field_id)
         if field is not None:
             self.field = field
-<<<<<<< HEAD
-            self.gnss.reference = field.points[0]
             if isinstance(self.implement, WeedingImplement):
                 self.implement.cultivated_crop = field.crop
-=======
->>>>>>> 9fd7d6ec
             self.clear()
         else:
             if isinstance(self.implement, WeedingImplement):
