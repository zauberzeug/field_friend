from typing import TYPE_CHECKING, Any

import rosys
from nicegui import ui
from rosys.geometry import Line, Pose, Spline

from ..field import Field, Row
from ..implements.implement import Implement
from .navigation import Navigation

if TYPE_CHECKING:
    from system import System


class ABLineNavigation(Navigation):

    def __init__(self, system: 'System', tool: Implement) -> None:
        super().__init__(system, tool)
        self.MAX_STRETCH_DISTANCE: float = 2.0
        self.STOP_DISTANCE: float = 0.1
        self.start_position = self.odometer.prediction.point
        self.name = 'A-B line'
        self.gnss = system.gnss
        self.bms = system.field_friend.bms
        self.automation_watcher = system.automation_watcher
        self.field_provider = system.field_provider
        self.field: Field | None = None
        self.row: Row | None = None

    async def prepare(self) -> bool:
        await super().prepare()
        if self.field is None:
            rosys.notify('No field selected', 'negative')
            return False
        if not self.field.rows:
            rosys.notify('No rows available', 'negative')
            return False
        if self.gnss.device is None:
            rosys.notify('GNSS is not available', 'negative')
            return False
        self.row = self.get_nearest_row()
        if self.row is None:
            rosys.notify('No row found', 'negative')
            return False
        if not len(self.row.points) >= 2:
            rosys.notify(f'Row {self.row.name} on field {self.field.name} has not enough points', 'negative')
            return False
        self.automation_watcher.continues_updates = True
        self.gnss.is_paused = False
        await rosys.sleep(3)  # wait for GNSS to update
        self.automation_watcher.start_field_watch(self.field.outline)
        self.log.info(f'Activating {self.implement.name}...')
        await self.implement.activate()
        return True

    async def finish(self) -> None:
        await super().finish()
        self.automation_watcher.stop_field_watch()
        await self.implement.deactivate()

    async def _drive(self, distance: float):
        assert self.field is not None
        assert self.row is not None
        target = self.row.points[-1].cartesian()
<<<<<<< HEAD
        start = self.odometer.prediction.point
        distance = min(distance, start.distance(target))
        direction = start.direction(target)
        end = start.polar(distance, direction)
        start_pose = Pose(x=start.x, y=start.y, yaw=direction)
        end_pose = Pose(x=end.x, y=end.y, yaw=direction)
        spline = Spline.from_poses(start_pose, end_pose)
        self.log.info(f'Driving {distance:.2f}m to {end} with {self.odometer.current_velocity.linear:.2f}m/s')
=======
        direction = self.odometer.prediction.point.direction(target)
        self.log.info(f'Driving {distance:.2f}m towards {target} with {self.odometer.current_velocity.linear:.2f}m/s')
>>>>>>> e912fffe
        with self.driver.parameters.set(linear_speed_limit=self.linear_speed_limit, angular_speed_limit=self.angular_speed_limit):
            await self._drive_to_yaw(distance, direction)

    def _should_finish(self) -> bool:
        assert self.row is not None
        distance = self.odometer.prediction.point.distance(self.row.points[-1].cartesian())
        if distance < self.STOP_DISTANCE:
            self.log.info(f'Row {self.row.name} completed')
            return True
        if self.bms.is_below_percent(20):
            self.log.error('Battery is low')
            return True
        return False

    def settings_ui(self) -> None:
        super().settings_ui()
        field_selection = ui.select(
            {f.id: f.name for f in self.field_provider.fields if len(f.rows) >= 1 and len(f.points) >= 3},
            on_change=lambda args: self._set_field(args.value),
            label='Field')\
            .classes('w-32') \
            .tooltip('Select the field to work on')
        field_selection.bind_value_from(self, 'field', lambda f: f.id if f else None)

    def get_nearest_row(self) -> Row:
        assert self.field is not None
        assert self.gnss.device is not None
        row = min(self.field.rows, key=lambda r: r.line_segment().line.foot_point(
            self.odometer.prediction.point).distance(self.odometer.prediction.point))
        self.log.info(f'Nearest row is {row.name}')
        return row

    def _set_field(self, field_id: str) -> None:
        field = self.field_provider.get_field(field_id)
        if field is not None:
            self.field = field

    def backup(self) -> dict:
        return super().backup() | {
            'field_id': self.field.id if self.field else None,
        }

    def restore(self, data: dict[str, Any]) -> None:
        super().restore(data)
        field_id = data.get('field_id', self.field_provider.fields[0].id if self.field_provider.fields else None)
        self.field = self.field_provider.get_field(field_id)<|MERGE_RESOLUTION|>--- conflicted
+++ resolved
@@ -62,7 +62,6 @@
         assert self.field is not None
         assert self.row is not None
         target = self.row.points[-1].cartesian()
-<<<<<<< HEAD
         start = self.odometer.prediction.point
         distance = min(distance, start.distance(target))
         direction = start.direction(target)
@@ -71,10 +70,6 @@
         end_pose = Pose(x=end.x, y=end.y, yaw=direction)
         spline = Spline.from_poses(start_pose, end_pose)
         self.log.info(f'Driving {distance:.2f}m to {end} with {self.odometer.current_velocity.linear:.2f}m/s')
-=======
-        direction = self.odometer.prediction.point.direction(target)
-        self.log.info(f'Driving {distance:.2f}m towards {target} with {self.odometer.current_velocity.linear:.2f}m/s')
->>>>>>> e912fffe
         with self.driver.parameters.set(linear_speed_limit=self.linear_speed_limit, angular_speed_limit=self.angular_speed_limit):
             await self._drive_to_yaw(distance, direction)
 
