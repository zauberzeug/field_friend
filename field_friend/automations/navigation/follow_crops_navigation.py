--- conflicted
+++ resolved
@@ -90,19 +90,11 @@
 
     def settings_ui(self) -> None:
         super().settings_ui()
-<<<<<<< HEAD
-        ui.number('Crop Attraction', step=0.1, min=0.0, format='%.1f') \
-            .props('dense outlined') \
-            .classes('w-24') \
-            .bind_value(self, 'crop_attraction') \
-            .tooltip('Influence of the crop row direction on the driving direction')
-=======
         ui.number('Crop Attraction', step=0.1, min=0.0, max=1.0, format='%.1f', on_change=self.request_backup) \
             .props('dense outlined') \
             .classes('w-24') \
             .bind_value(self, 'crop_attraction') \
             .tooltip(f'Influence of the crop row direction on the driving direction (default: {self.CROP_ATTRACTION:.1f})')
->>>>>>> ac7f1644
 
     def backup(self) -> dict:
         return super().backup() | {
