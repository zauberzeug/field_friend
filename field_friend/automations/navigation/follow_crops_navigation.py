--- conflicted
+++ resolved
@@ -15,10 +15,6 @@
 
 
 class FollowCropsNavigation(Navigation):
-<<<<<<< HEAD
-    DRIVE_DISTANCE = 0.5
-=======
->>>>>>> 8945f9a3
 
     def __init__(self, system: 'System', tool: Implement) -> None:
         super().__init__(system, tool)
@@ -43,15 +39,9 @@
         self.plant_locator.pause()
         await self.implement.deactivate()
 
-<<<<<<< HEAD
-    async def _drive(self):
+    async def _drive(self, distance: float):
         row = self.plant_provider.get_relevant_crops(self.odometer.prediction.point, max_distance=1.0)
         if len(row) >= 3:
-=======
-    async def _drive(self, distance: float):
-        row = self.plant_provider.get_relevant_crops(self.odometer.prediction.point)
-        if len(row) >= 2:
->>>>>>> 8945f9a3
             points_array = np.array([(p.position.x, p.position.y) for p in row])
             # Fit a line using least squares
             A = np.vstack([points_array[:, 0], np.ones(len(points_array))]).T
