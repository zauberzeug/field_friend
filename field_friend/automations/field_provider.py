from dataclasses import dataclass, field
from functools import lru_cache
from typing import Any, List, Literal, Optional, TypedDict, Union

import rosys
from rosys.geometry import Point
<<<<<<< HEAD
import geopandas as gpd
from geographiclib.geodesic import Geodesic
from shapely.geometry import LineString
from statistics import mean
=======
from shapely.geometry import Polygon
>>>>>>> 015a6995

from field_friend.navigation.point_transformation import wgs84_to_cartesian

from .plant_provider import Plant


@dataclass(slots=True, kw_only=True)
class FieldObstacle:
    id: str
    name: str
    points_wgs84: list[list] = field(default_factory=list)

    def points(self, reference_point: list) -> list[Point]:
        if len(self.points_wgs84) > 0:
            cartesian_points = []
            for point in self.points_wgs84:
                cartesian_point = wgs84_to_cartesian([reference_point[0], reference_point[1]], point)
                cartesian_points.append(Point(x=cartesian_point[0], y=cartesian_point[1]))
            return cartesian_points
        else:
            return []


@dataclass(slots=True, kw_only=True)
class Row:
    id: str
    name: str
    points_wgs84: list[list] = field(default_factory=list)
    reverse: bool = False
    crops: list[Plant] = field(default_factory=list)

    def points(self, reference_point: list) -> list[Point]:
        if len(self.points_wgs84) > 0:
            cartesian_points = []
            for point in self.points_wgs84:
                cartesian_point = wgs84_to_cartesian([reference_point[0], reference_point[1]], point)
                cartesian_points.append(Point(x=cartesian_point[0], y=cartesian_point[1]))
            return cartesian_points
        else:
            return []

    def reversed(self):
        return Row(
            id=self.id,
            name=self.name,
            points_wgs84=list(reversed(self.points_wgs84)),
        )


@dataclass(slots=True, kw_only=True)
class Field:
    id: str
    name: str
    outline_wgs84: list[list] = field(default_factory=list)
    reference_lat: Optional[float] = None
    reference_lon: Optional[float] = None
    visualized: bool = False
    obstacles: list[FieldObstacle] = field(default_factory=list)
    rows: list[Row] = field(default_factory=list)

    @property
    def reference(self) -> list:
        return [self.reference_lat, self.reference_lon]

    @property
    def outline(self) -> list[Point]:
        if len(self.outline_wgs84) > 0:
            cartesian_outline = []
            for point in self.outline_wgs84:
                cartesian_point = wgs84_to_cartesian([self.reference_lat, self.reference_lon], point)
                cartesian_outline.append(Point(x=cartesian_point[0], y=cartesian_point[1]))
            return cartesian_outline
        else:
            return []


class Active_object(TypedDict):
    object_type: Literal["Obstacles", "Rows", "Outline"]
    object: Union[Row, FieldObstacle]


class FieldProvider(rosys.persistence.PersistentModule):
    def __init__(self) -> None:
        super().__init__()
        self.fields: list[Field] = []
        self.active_field: Optional[Field] = None
        self.active_object: Optional[Active_object] = None

        self.FIELD_SELECTED = rosys.event.Event()
        """The currently selected field has changed"""

        self.OBJECT_SELECTED = rosys.event.Event()
        """a row or obstacle has been selected or deselected."""

        self.FIELDS_CHANGED = rosys.event.Event()
        """The dict of fields has changed."""

        self.needs_backup: bool = False

    def backup(self) -> dict:
        return {'fields': rosys.persistence.to_dict(self.fields)}

    def restore(self, data: dict[str, Any]) -> None:
        rosys.persistence.replace_list(self.fields, Field, data.get('fields', []))

    def invalidate(self) -> None:
        self.request_backup()
        self.FIELDS_CHANGED.emit()

    def add_field(self, field: Field) -> None:
        self.fields.append(field)
        self.invalidate()

    def remove_field(self, field: Field) -> None:
        self.fields.remove(field)
        self.active_field = None
        self.active_object = None
        self.OBJECT_SELECTED.emit()
        self.invalidate()

    def clear_fields(self) -> None:
        self.fields.clear()
        self.active_field = None
        self.active_object = None
        self.OBJECT_SELECTED.emit()
        self.invalidate()

    def set_reference(self, field: Field, point: list) -> None:
        if field.reference_lat is None:
            field.reference_lat = point[0]
        if field.reference_lon is None:
            field.reference_lon = point[1]
        self.invalidate()

    def add_obstacle(self, field: Field, obstacle: FieldObstacle) -> None:
        field.obstacles.append(obstacle)
        self.invalidate()

    def remove_obstacle(self, field: Field, obstacle: FieldObstacle) -> None:
        field.obstacles.remove(obstacle)
        self.active_object = None
        self.OBJECT_SELECTED.emit()
        self.invalidate()

    def add_row(self, field: Field, row: Row) -> None:
        field.rows.append(row)
        self.invalidate()

    def remove_row(self, field: Field, row: Row) -> None:
        field.rows.remove(row)
        self.active_object = None
        self.OBJECT_SELECTED.emit()
        self.invalidate()

    def select_field(self, field: Optional[Field] = None) -> None:
        self.active_field = field
        self.FIELD_SELECTED.emit()
        self.active_object = None
        self.OBJECT_SELECTED.emit()

    def select_object(self, object_id: Optional[str] = None, object_type: Optional[Literal["Obstacles", "Rows", "Outline"]] = None) -> None:
        if self.active_field is not None and object_id is not None and object_type is not None:
            if object_type == "Obstacles":
                for obstacle in self.active_field.obstacles:
                    if object_id == obstacle.id:
                        self.active_object = {'object_type': object_type, 'object': obstacle}
            elif object_type == "Rows":
                for row in self.active_field.rows:
                    if object_id == row.id:
                        self.active_object = {'object_type': object_type, 'object': row}
            else:
                self.active_object = None
        else:
            self.active_object = None
        self.OBJECT_SELECTED.emit()

    def is_polygon(self, field: Field) -> bool:
        try:
            polygon = Polygon(field.outline_wgs84)
            return polygon.is_valid and polygon.geom_type == 'Polygon'
        except:
            return False

    # TODO currently the function does only sort even fields where rows have the same length
    # the function need to be extended for more special cases

    def sort_rows(self, field: Field) -> None:
        def get_centroid(row: Row) -> Point:
            polyline = LineString(row.points_wgs84)
            return polyline.centroid

        reference_centroid = get_centroid(field.rows[0])

        def get_distance(row: Row, direction: str):
            row_centroid = get_centroid(row)
            distance = Geodesic.WGS84.Inverse(reference_centroid.x, reference_centroid.y,
                                              row_centroid.x, row_centroid.y)["s12"]
            if direction == "x" and reference_centroid.x > row_centroid.x:
                distance *= -1
            elif direction == "y" and reference_centroid.y > row_centroid.y:
                distance *= -1
            print(f'{row.name} has a dist of {distance}')

            return distance

        field_index = self.fields.index(field)
        rows_axis = []

        for row in field.rows:
            direction = Geodesic.WGS84.Inverse(
                row.points_wgs84[0][0], row.points_wgs84[0][1], row.points_wgs84[-1][0], row.points_wgs84[-1][1])['azi1']
            if direction < 0:
                direction = Geodesic.WGS84.Inverse(
                    row.points_wgs84[-1][0], row.points_wgs84[-1][1], row.points_wgs84[0][0], row.points_wgs84[0][1])['azi1']
            rows_axis.append(direction)
        sort_axis = mean(rows_axis)  # mean direction of all rows

        direction = "x" if abs(reference_centroid.x - field.rows[-1].points_wgs84[0][0]) > abs(
            reference_centroid.y - field.rows[-1].points_wgs84[0][1]) else "y"
        self.fields[field_index].rows = sorted(field.rows, key=lambda row: get_distance(row, direction=direction))
        self.FIELDS_CHANGED.emit()<|MERGE_RESOLUTION|>--- conflicted
+++ resolved
@@ -4,14 +4,10 @@
 
 import rosys
 from rosys.geometry import Point
-<<<<<<< HEAD
 import geopandas as gpd
 from geographiclib.geodesic import Geodesic
 from shapely.geometry import LineString
 from statistics import mean
-=======
-from shapely.geometry import Polygon
->>>>>>> 015a6995
 
 from field_friend.navigation.point_transformation import wgs84_to_cartesian
 
