--- conflicted
+++ resolved
@@ -1,9 +1,6 @@
 import logging
-<<<<<<< HEAD
-=======
 import uuid
 from typing import Any
->>>>>>> c7ca1098
 
 import rosys
 
@@ -40,20 +37,6 @@
         self.request_backup()
         self.FIELDS_CHANGED.emit()
 
-<<<<<<< HEAD
-    def get_field(self, id_: str) -> Field | None:
-        return next((fp for fp in self.fields if fp.id == id_), None)
-=======
-    def create_field(self, points: list[GeoPoint] | None = None) -> Field:
-        if points is None:
-            points = []
-        new_id = str(uuid.uuid4())
-        field = Field(id=f'{new_id}', name=f'field_{len(self.fields)+1}', points=points)
-        self.fields.append(field)
-        self.invalidate()
-        return field
->>>>>>> c7ca1098
-
     def create_field(self, new_field: Field) -> Field:
         # TODO: delete the clear when we want to save multiple fields again
         self.fields.clear()
@@ -65,37 +48,11 @@
         self.fields.clear()
         self.invalidate()
 
-<<<<<<< HEAD
     def delete_field(self, id_: str) -> None:
         field = next((field for field in self.fields if field.id == id_), None)
         if field:
             self.fields.remove(field)
             self.invalidate()
-=======
-    def create_obstacle(self, field: Field, points: list[GeoPoint] | None = None) -> FieldObstacle:
-        if points is None:
-            points = []
-        obstacle = FieldObstacle(id=f'{str(uuid.uuid4())}', name=f'obstacle_{len(field.obstacles)+1}', points=points)
-        field.obstacles.append(obstacle)
-        self.invalidate()
-        return obstacle
-
-    def remove_obstacle(self, field: Field, obstacle: FieldObstacle) -> None:
-        field.obstacles.remove(obstacle)
-        self.invalidate()
-
-    def create_row(self, field: Field, points: list[GeoPoint] | None = None) -> Row:
-        if points is None:
-            points = []
-        row = Row(id=f'{str(uuid.uuid4())}', name=f'row_{len(field.rows)+1}', points=points)
-        field.rows.append(row)
-        self.invalidate()
-        return row
-
-    def remove_row(self, field: Field, row: Row) -> None:
-        field.rows.remove(row)
-        self.invalidate()
->>>>>>> c7ca1098
 
     def is_polygon(self, field: Field) -> bool:
         try:
@@ -104,133 +61,6 @@
         except Exception:
             return False
 
-<<<<<<< HEAD
     def refresh_fields(self) -> None:
         for field in self.fields:
-            field.refresh()
-=======
-    def sort_rows(self, field: Field) -> None:
-        # TODO currently the function does only sort even fields where rows have the same length
-        # the function need to be extended for more special cases
-        if len(field.rows) <= 1:
-            rosys.notify(f'There are not enough rows that can be sorted.', type='warning')
-            return
-
-        for row in field.rows:
-            if len(row.points) < 1:
-                rosys.notify(f'Row {row.name} has to few points. Sorting not possible.', type='warning')
-                return
-
-        def get_centroid(row: Row) -> Point:
-            return row.shapely_line.centroid
-
-        reference_centroid = get_centroid(field.rows[0])
-
-        def get_distance(row: Row, direction: str):
-            row_centroid = get_centroid(row)
-            distance = Geodesic.WGS84.Inverse(reference_centroid.x, reference_centroid.y,
-                                              row_centroid.x, row_centroid.y)["s12"]
-            if direction == "x" and reference_centroid.x > row_centroid.x:
-                distance *= -1
-            elif direction == "y" and reference_centroid.y > row_centroid.y:
-                distance *= -1
-            print(f'{row.name} has a dist of {distance}')
-
-            return distance
-
-        field_index = self.fields.index(field)
-        p = field.rows[-1].points[0]
-        direction = "x" if abs(reference_centroid.x - p.lat) > abs(reference_centroid.y - p.long) else "y"
-        self.fields[field_index].rows = sorted(field.rows, key=lambda row: get_distance(row, direction=direction))
-        self.FIELDS_CHANGED.emit()
-
-    async def add_field_point(self, field: Field, point: GeoPoint | None = None, new_point: GeoPoint | None = None) -> None:
-        assert self.gnss.current is not None
-        positioning = self.gnss.current.location
-        if positioning is None or positioning.lat == 0 or positioning.long == 0:
-            rosys.notify("No GNSS position.")
-            return
-        if not ("R" in self.gnss.current.mode or self.gnss.current.mode == "SSSS"):
-            rosys.notify("GNSS position is not accurate enough.")
-            return
-        new_point = positioning
-        if point is not None:
-            index = field.points.index(point)
-            field.points[index] = new_point
-        else:
-            field.points.append(new_point)
-        self.invalidate()
-
-    def remove_field_point(self, field: Field, point: GeoPoint | None = None) -> None:
-        if point is not None:
-            index = field.points.index(point)
-            del field.points[index]
-        elif field.points:
-            del field.points[-1]
-        self.invalidate()
-
-    def add_obstacle_point(self, field: Field, obstacle: FieldObstacle, point: GeoPoint | None = None, new_point: GeoPoint | None = None) -> None:
-        if new_point is None:
-            assert self.gnss.current is not None
-            positioning = self.gnss.current.location
-            if positioning is None or positioning.lat == 0 or positioning.long == 0:
-                rosys.notify("No GNSS position.")
-                return
-            if not ("R" in self.gnss.current.mode or self.gnss.current.mode == "SSSS"):
-                rosys.notify("GNSS position is not accurate enough.")
-                return
-            new_point = positioning
-        if point is not None:
-            index = obstacle.points.index(point)
-            obstacle.points[index] = new_point
-        else:
-            obstacle.points.append(new_point)
-        self.invalidate()
-
-    def remove_obstacle_point(self, obstacle: FieldObstacle, point: GeoPoint | None = None) -> None:
-        if obstacle.points:
-            if point is not None:
-                index = obstacle.points.index(point)
-                del obstacle.points[index]
-            else:
-                del obstacle.points[-1]
-            self.invalidate()
-
-    def add_row_point(self, field: Field, row: Row, point: GeoPoint | None = None, new_point: GeoPoint | None = None) -> None:
-        if new_point is None:
-            assert self.gnss.current is not None
-            positioning = self.gnss.current.location
-            if positioning is None or positioning.lat == 0 or positioning.long == 0:
-                rosys.notify("No GNSS position.")
-                return
-            if not ("R" in self.gnss.current.mode or self.gnss.current.mode == "SSSS"):
-                rosys.notify("GNSS position is not accurate enough.")
-                return
-            new_point = positioning
-        if point is not None:
-            index = row.points.index(point)
-            row.points[index] = new_point
-        else:
-            row.points.append(new_point)
-        self.invalidate()
-
-    def remove_row_point(self, row: Row, point: GeoPoint | None = None) -> None:
-        if row.points:
-            if point is not None:
-                index = row.points.index(point)
-                del row.points[index]
-            else:
-                del row.points[-1]
-            self.invalidate()
-
-    def move_row(self, field: Field, row: Row, next: bool = False) -> None:
-        index = field.rows.index(row)
-        if next:
-            if index == len(field.rows)-1:
-                field.rows[index], field.rows[0] = field.rows[0], field.rows[index]
-            else:
-                field.rows[index], field.rows[index+1] = field.rows[index+1], field.rows[index]
-        else:
-            field.rows[index], field.rows[index-1] = field.rows[index-1], field.rows[index]
-        self.invalidate()
->>>>>>> c7ca1098
+            field.refresh()