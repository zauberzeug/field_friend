import logging

import rosys

<<<<<<< HEAD
from ..localization import Gnss
from . import Field
=======
from ..localization import GeoPoint, Gnss
from . import Field, FieldObstacle, Row
>>>>>>> b081ccbf


class FieldProvider(rosys.persistence.PersistentModule):
    def __init__(self, gnss: Gnss) -> None:
        super().__init__()
        self.log = logging.getLogger('field_friend.field_provider')
        self.gnss = gnss
        self.fields: list[Field] = []
        self.needs_backup: bool = False

        self.FIELDS_CHANGED = rosys.event.Event()
        """The dict of fields has changed."""

<<<<<<< HEAD
        self.FIELDS_CHANGED.register(self.refresh_fields)
=======
    def get_field(self, id_: str | None) -> Field | None:
        for field in self.fields:
            if field.id == id_:
                return field
        return None
>>>>>>> b081ccbf

    def backup(self) -> dict:
        return {
            'fields': {f.id: f.to_dict() for f in self.fields},
        }

    def restore(self, data: dict[str, dict]) -> None:
        fields_data: dict[str, dict] = data.get('fields', {})
        for field in list(fields_data.values()):
            new_field = Field.from_dict(field)
            self.fields.append(new_field)
        self.FIELDS_CHANGED.emit()

    def invalidate(self) -> None:
        self.request_backup()
        self.FIELDS_CHANGED.emit()

    def get_field(self, id_: str | None) -> Field | None:
        return next((f for f in self.fields if f.id == id_), None)

    def create_field(self, new_field: Field) -> Field:
        # TODO: delete the clear when we want to save multiple fields again
        self.fields.clear()
        self.fields.append(new_field)
        self.invalidate()
        return new_field

    def clear_fields(self) -> None:
        self.fields.clear()
        self.invalidate()

    def delete_field(self, id_: str) -> None:
        field = self.get_field(id_)
        if field:
            self.fields.remove(field)
            self.invalidate()

    def is_polygon(self, field: Field) -> bool:
        try:
            polygon = field.shapely_polygon()
            return polygon.is_valid and polygon.geom_type == 'Polygon'
        except Exception:
            return False

    def refresh_fields(self) -> None:
        for field in self.fields:
            field.refresh()<|MERGE_RESOLUTION|>--- conflicted
+++ resolved
@@ -2,13 +2,8 @@
 
 import rosys
 
-<<<<<<< HEAD
 from ..localization import Gnss
 from . import Field
-=======
-from ..localization import GeoPoint, Gnss
-from . import Field, FieldObstacle, Row
->>>>>>> b081ccbf
 
 
 class FieldProvider(rosys.persistence.PersistentModule):
@@ -22,15 +17,7 @@
         self.FIELDS_CHANGED = rosys.event.Event()
         """The dict of fields has changed."""
 
-<<<<<<< HEAD
         self.FIELDS_CHANGED.register(self.refresh_fields)
-=======
-    def get_field(self, id_: str | None) -> Field | None:
-        for field in self.fields:
-            if field.id == id_:
-                return field
-        return None
->>>>>>> b081ccbf
 
     def backup(self) -> dict:
         return {
