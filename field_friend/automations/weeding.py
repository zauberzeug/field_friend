import logging
from copy import deepcopy
from random import randint
from typing import TYPE_CHECKING, Any, Optional

import numpy as np
import rosys
from rosys.driving import PathSegment
from rosys.geometry import Point, Pose, Spline
from rosys.helpers import eliminate_2pi

from ..hardware import ChainAxis
from .field_provider import Field, Row
from .plant_provider import Plant
from .sequence import find_sequence

if TYPE_CHECKING:
    from system import System


class WorkflowException(Exception):
    pass


class Weeding(rosys.persistence.PersistentModule):
    WORKING_DISTANCE = 0.06
    DRIVE_DISTANCE = 0.04

    def __init__(self, system: 'System') -> None:
        super().__init__()
        self.PATH_PLANNED = rosys.event.Event()
        '''Event that is emitted when the path is planed. The event contains the path as a list of PathSegments.'''

        self.log = logging.getLogger('field_friend.weeding')
        self.system = system
        self.kpi_provider = system.kpi_provider

        # default settings
        self.continue_canceled_weeding: bool = False
        self.use_monitor_workflow: bool = False

        # field settings
        self.use_field_planning = True
        self.field: Optional[Field] = None
        self.start_row_id: Optional[str] = None
        self.end_row_id: Optional[str] = None
        self.minimum_turning_radius: float = 0.5

        # workflow settings
        self.only_monitoring: bool = False
        self.drill_with_open_tornado: bool = False
        self.drill_between_crops: bool = False

        # tool settings
        self.tornado_angle: float = 110.0
        self.weed_screw_depth: float = 0.15
        self.crop_safety_distance: float = 0.01

        # driver settings

        self.state: str = 'idle'
        self.start_time: Optional[float] = None
        self.last_pose: Optional[Pose] = None
        self.drived_distance: float = 0.0
        self.sorted_weeding_rows: list = []
        self.weeding_plan: Optional[list[list[PathSegment]]] = None
        self.turn_paths: list[list[PathSegment]] = []
        self.current_row: Optional[Row] = None
        self.current_segment: Optional[PathSegment] = None
        self.row_segment_completed: bool = False
        self.crops_to_handle: dict[str, Point] = {}
        self.weeds_to_handle: dict[str, Point] = {}

        rosys.on_repeat(self._update_time_and_distance, 0.1)

    def _update_time_and_distance(self):
        if self.state == 'idle':
            return
        if self.start_time is None:
            self.start_time = rosys.time()
        if self.last_pose is None:
            self.last_pose = self.system.odometer.prediction
            self.drived_distance = 0.0
        self.drived_distance += self.system.odometer.prediction.distance(self.last_pose)
        if self.drived_distance > 1:
            self.kpi_provider.increment_weeding_kpi('distance')
            self.drived_distance -= 1
        self.last_pose = self.system.odometer.prediction
        passed_time = rosys.time() - self.start_time
        if passed_time > 1:
            self.kpi_provider.increment_weeding_kpi('time')
            self.start_time = rosys.time()

    def backup(self) -> dict:
        return {
            'use_field_planning': self.use_field_planning,
            'start_row_id': self.start_row_id,
            'end_row_id': self.end_row_id,
            'tornado_angle': self.tornado_angle,
            'minimum_turning_radius': self.minimum_turning_radius,
            'only_monitoring': self.only_monitoring,
            'sorted_weeding_rows': self.sorted_weeding_rows,
            'weeding_plan': [[rosys.persistence.to_dict(segment) for segment in row] for row in self.weeding_plan] if self.weeding_plan else [],
            'turn_paths': [rosys.persistence.to_dict(segment) for segment in self.turn_paths],
            'current_row': rosys.persistence.to_dict(self.current_row) if self.current_row else None,
            'current_segment': rosys.persistence.to_dict(self.current_segment) if self.current_segment else None,
        }

    def restore(self, data: dict[str, Any]) -> None:
        self.use_field_planning = data.get('use_field_planning', False)
        self.start_row_id = data.get('start_row_id')
        self.end_row_id = data.get('end_row_id')
        self.tornado_angle = data.get('tornado_angle', 110.0)
        self.minimum_turning_radius = data.get('minimum_turning_radius', 0.5)
        self.only_monitoring = data.get('only_monitoring', False)
        self.sorted_weeding_rows = data.get('sorted_weeding_rows', [])
        self.weeding_plan = [
            [rosys.persistence.from_dict(PathSegment, segment_data)
             for segment_data in row_data] for row_data in data.get('weeding_plan', [])
        ]
        self.turn_paths = [rosys.persistence.from_dict(PathSegment, segment_data)
                           for segment_data in data.get('turn_paths', [])]
        self.current_row = rosys.persistence.from_dict(
            Row, data['current_row']) if data['current_row'] else None
        self.current_segment = rosys.persistence.from_dict(PathSegment, data[
            'current_segment']) if data['current_segment'] else None

    def invalidate(self) -> None:
        self.request_backup()

    async def start(self):
        self.log.info('starting weeding...')
        if not await self._check_hardware_ready():
            return
        if not self.continue_canceled_weeding:
            if self.use_field_planning and not await self._field_planning():
                rosys.notify('Field planning failed', 'negative')
                return
        await self._weeding()

    async def _check_hardware_ready(self) -> bool:
        if self.system.field_friend.estop.active or self.system.field_friend.estop.is_soft_estop_active:
            rosys.notify('E-Stop is active, aborting', 'negative')
            self.log.error('E-Stop is active, aborting')
            return False
        camera = next((camera for camera in self.system.usb_camera_provider.cameras.values() if camera.is_connected), None)
        if not camera:
            rosys.notify('no camera connected')
            return False
        if camera.calibration is None:
            rosys.notify('camera has no calibration')
            return False
        if self.use_monitor_workflow:
            return True
        if self.system.field_friend.tool == 'none':
            rosys.notify('This field friend has no tool, only monitoring', 'info')
            self.log.info('This field friend has no tool, only monitoring')
            return True
        if self.system.field_friend.y_axis.alarm:
            rosys.notify('Y-Axis is in alarm, aborting', 'negative')
            self.log.error('Y-Axis is in alarm, aborting')
            return False
        if isinstance(self.system.field_friend.y_axis, ChainAxis):
            if not self.system.field_friend.y_axis.ref_t:
                rosys.notify('ChainAxis is not in top ref', 'negative')
                self.log.error('ChainAxis is not in top ref')
                return False
        if not await self.system.puncher.try_home():
            rosys.notify('Puncher homing failed, aborting', 'negative')
            self.log.error('Puncher homing failed, aborting')
            return False
        return True

    async def _field_planning(self) -> bool:
        if self.system.gnss.device is None:
            self.log.error('GNSS is not available')
            return False
        self.field = self.system.field_provider.active_field
        if self.field is None:
            self.log.error('Field is not available')
            rosys.notify('No field selected', 'negative')
            return False
        if not self.field.reference_lat or not self.field.reference_lon:
            self.log.error('Field reference is not available')
            return False
        self.system.gnss.set_reference(self.field.reference_lat, self.field.reference_lon)
        self.weeding_plan = self._make_plan()
        if not self.weeding_plan:
            self.log.error('No plan available')
            return False
        self.turn_paths = await self._generate_turn_paths()
        if not self.turn_paths:
            self.log.error('No turn paths available')
            return False
        self.log.info(f'Turn paths: {self.turn_paths}')
        self.log.info(
            f'Planned path: {[path_segment for path in self.weeding_plan for path_segment in path] + self.turn_paths}')
        paths = [path_segment for path in self.weeding_plan for path_segment in path]
        turn_paths = [path_segment for path in self.turn_paths for path_segment in path]
        self.PATH_PLANNED.emit(paths + turn_paths)
        self.invalidate()
        return True

    def _make_plan(self) -> Optional[list[list[rosys.driving.PathSegment]]]:
        self.log.info('Making plan...')
        if self.field is None:
            self.log.warning('No field available')
            return None
        if not self.field.rows:
            self.log.warning('No rows available')
            return None
        if self.start_row_id is None:
            self.start_row_id = self.field.rows[0].id
        else:
            self.start_row_id = next((row.id for row in self.field.rows if row.id == self.start_row_id), None)
        if self.end_row_id is None:
            self.end_row_id = self.field.rows[-1].id
        else:
            self.end_row_id = next((row.id for row in self.field.rows if row.id == self.end_row_id), None)

        start_row = next((row for row in self.field.rows if row.id == self.start_row_id), None)
        end_row = next((row for row in self.field.rows if row.id == self.end_row_id), None)
        if start_row is None or end_row is None:
            self.log.warning('Start or end row not available')
            return None
        reference = [self.field.reference_lat, self.field.reference_lon]
        rows_to_weed = self.field.rows[self.field.rows.index(
            start_row):self.field.rows.index(end_row) + 1]
        rows = [row for row in rows_to_weed if len(row.points(reference)) > 1]
        robot_position = self.system.odometer.prediction.point
        distance_to_first_row = min([point.distance(robot_position) for point in rows[0].points(reference)])
        distance_to_last_row = min([point.distance(robot_position) for point in rows[-1].points(reference)])
        if distance_to_first_row > distance_to_last_row:
            rows = list(reversed(rows))
        minimum_row_distance = 1  # 1 = no row needs to be skippen when turning
        if len(rows) > 1:
            rows_distance = rows[0].points(reference)[0].distance(rows[1].points(reference)[0])
            if self.minimum_turning_radius * 2 > rows_distance:
                minimum_row_distance = int(
                    np.ceil(self.minimum_turning_radius * 2 / rows_distance))

        self.log.info(f'Minimum row distance: {minimum_row_distance}')
        if minimum_row_distance > 1:
            sequence = find_sequence(len(rows), minimum_distance=minimum_row_distance)
            if not sequence:
                self.log.warning('No sequence found')
                sequence = list(range(len(rows)))
        else:
            sequence = list(range(len(rows)))
        self.log.info(f'Row sequence: {sequence}')

        paths = []
        switch_first_row = False
        for i, row_index in enumerate(sequence):
            splines = []
            row = rows[row_index]
            self.sorted_weeding_rows.append(row)
            row_points = row.points(reference).copy()
            if i == 0:
                switch_first_row = robot_position.distance(row_points[0]) > robot_position.distance(row_points[-1])
                self.log.info(f'Switch first row: {switch_first_row}')
            if not switch_first_row:
                if i % 2 != 0:
                    row_points = list(reversed(row_points))
            else:
                if i % 2 == 0:
                    row_points = list(reversed(row_points))
            self.log.info(f'Row {row.name} has {row_points} points')
            if row.crops:
                self.log.info(f'Row {row.name} has beets, creating {row.crops} points')
                # only take every tenth crop into account
                for i, beet in enumerate(row.crops):
                    if i % 10 == 0 and i != 0:
                        row_points.append(beet.position)
                row_points = sorted(row_points, key=lambda point: point.distance(row_points[0]))
                self.log.info(f'Row {row.name} has {len(row_points)} points')
            for j in range(len(row_points) - 1):
                splines.append(Spline.from_points(row_points[j], row_points[j + 1]))
            path = [PathSegment(spline=spline) for spline in splines]
            paths.append(path)
        return paths

    async def _generate_turn_paths(self) -> list[list[PathSegment]]:
        self.log.info('Generating turn paths...')
        if not self.weeding_plan or not self.field:
            self.log.error('No weeding plan or field available')
            return []
        turn_paths = []
        self.system.path_planner.obstacles.clear()
        for obstacle in self.field.obstacles:
            self.system.path_planner.obstacles[obstacle.id] = rosys.pathplanning.Obstacle(
                id=obstacle.id, outline=obstacle.points([self.field.reference_lat, self.field.reference_lon]))
        for row in self.field.rows:
            row_points = row.points([self.field.reference_lat, self.field.reference_lon])
            # create a small polygon around the row to avoid the robot driving through the row
            row_polygon = [
                Point(x=row_points[0].x - 0.01, y=row_points[0].y - 0.01),
                Point(x=row_points[0].x - 0.01, y=row_points[-1].y + 0.01),
                Point(x=row_points[-1].x + 0.01, y=row_points[-1].y + 0.01),
                Point(x=row_points[-1].x + 0.01, y=row_points[0].y - 0.01),
            ]
            self.system.path_planner.obstacles[f'row_{row.id}'] = rosys.pathplanning.Obstacle(
                id=f'row_{row.id}', outline=row_polygon)

        area = rosys.pathplanning.Area(id=f'{self.field.id}', outline=self.field.outline)
        self.system.path_planner.areas = {area.id: area}
        for i in range(len(self.weeding_plan) - 1):
            # remove this rows from obstacles to allow starting in it an insert it afterwards again
            start_row = self.sorted_weeding_rows[i]
            end_row = self.sorted_weeding_rows[i + 1]
            temp_removed_start_row = self.system.path_planner.obstacles.pop(f'row_{start_row.id}')
            temp_removed_end_row = self.system.path_planner.obstacles.pop(f'row_{end_row.id}')
            start_pose = Pose(x=self.weeding_plan[i][-1].spline.end.x,
                              y=self.weeding_plan[i][-1].spline.end.y,
                              yaw=self.weeding_plan[i][-1].spline.start.direction(self.weeding_plan[i][-1].spline.end))
            end_pose = Pose(x=self.weeding_plan[i + 1][0].spline.start.x,
                            y=self.weeding_plan[i + 1][0].spline.start.y,
                            yaw=self.weeding_plan[i + 1][0].spline.start.direction(self.weeding_plan[i + 1][0].spline.end))
            self.log.info(f'Searching path from row {i} to row {i + 1}...')
            turn_path = await self.system.path_planner.search(start=start_pose, goal=end_pose, timeout=120)
            if turn_path:
                turn_paths.append(turn_path)
            else:
                self.log.error(f'No turn path found from row {i} to row {i + 1}')
                return []
            self.system.path_planner.obstacles[f'row_{start_row.id}'] = temp_removed_start_row
            self.system.path_planner.obstacles[f'row_{end_row.id}'] = temp_removed_end_row
        return turn_paths

    async def _weeding(self):
        self.log.info('Starting driving...')
        await rosys.sleep(0.5)
        self.state = 'running'
        try:

            if self.weeding_plan:
                await self._weed_with_plan()
                self.log.info('Weeding with plan completed')
            else:
                await self._weed_planless()
                self.log.info('Planless weeding completed')

        except WorkflowException as e:
            self.kpi_provider.increment_weeding_kpi('automation_stopped')
            self.log.error(f'WorkflowException: {e}')
        finally:
            self.kpi_provider.increment_weeding_kpi('weeding_completed')
            await self.system.field_friend.stop()
            self.system.plant_locator.pause()
            self.system.automation_watcher.stop_field_watch()
            self.system.automation_watcher.gnss_watch_active = False

    async def _drive_to_start(self):
        self.log.info('Driving to start...')
        start_pose = self.system.odometer.prediction
        end_pose = Pose(x=self.weeding_plan[0][0].spline.start.x, y=self.weeding_plan[0][0].spline.start.y,
                        yaw=self.weeding_plan[0][0].spline.start.direction(self.weeding_plan[0][0].spline.end))
        start_spline = Spline.from_poses(start_pose, end_pose)
        await self.system.driver.drive_spline(start_spline)

    async def _weed_with_plan(self):
        if self.continue_canceled_weeding:
            start_pose = self.system.odometer.prediction
            end_pose = Pose(x=self.current_segment.spline.start.x, y=self.current_segment.spline.start.y,
                            yaw=self.current_segment.spline.start.direction(self.current_segment.spline.end))
            start_spline = Spline.from_poses(start_pose, end_pose)
            await self.system.driver.drive_spline(start_spline)
        else:
            await self._drive_to_start()
        self.system.automation_watcher.start_field_watch(self.field.outline)
        self.system.automation_watcher.gnss_watch_active = True
        for i, path in enumerate(self.weeding_plan):
            if self.continue_canceled_weeding and self.current_row != self.sorted_weeding_rows[i]:
                continue
            self.system.driver.parameters.can_drive_backwards = False
            self.system.driver.parameters.minimum_turning_radius = 0.02
            self.current_row = self.sorted_weeding_rows[i]
            self.system.plant_locator.pause()
            self.system.plant_provider.clear()
            if self.system.field_friend.tool != 'none':
                await self.system.puncher.clear_view()
            await self.system.field_friend.flashlight.turn_on()
            await rosys.sleep(3)
            self.system.plant_locator.resume()
            await rosys.sleep(3)
            for j, segment in enumerate(path):
                if self.continue_canceled_weeding and self.current_segment != segment:
                    continue
                else:
                    self.continue_canceled_weeding = False
                self.current_segment = segment
                self.invalidate()
                if not self.system.is_real:
                    self.system.detector.simulated_objects = []
                    self._create_simulated_plants()
                self.log.info(f'Driving row {i + 1}/{len(self.weeding_plan)} and segment {j + 1}/{len(path)}...')
                self.row_segment_completed = False
                while not self.row_segment_completed:
                    self.log.info('while not row completed...')
                    await rosys.automation.parallelize(
                        self._check_for_plants(),
                        self._drive_segment(),
                        return_when_first_completed=True
                    )
                    if self.crops_to_handle or self.weeds_to_handle:
                        self.log.info('Plants to handle...')
                        await self._handle_plants()
                        self.crops_to_handle = {}
                        self.weeds_to_handle = {}
                        if self.system.odometer.prediction.relative_point(self.current_segment.spline.end).x < 0.01:
                            self.row_segment_completed = True

            await self.system.field_friend.flashlight.turn_off()
            self.system.plant_locator.pause()
            if i < len(self.weeding_plan) - 1:
                self.system.driver.parameters.can_drive_backwards = True
                self.log.info('Driving to next row...')
                turn_path = self.turn_paths[i]
                await self.system.driver.drive_path(turn_path)
                await rosys.sleep(1)
            self.kpi_provider.increment_weeding_kpi('rows_weeded')

        self.system.automation_watcher.stop_field_watch()
        self.system.automation_watcher.gnss_watch_active = False
        self.sorted_weeding_rows = []
        self.weeding_plan = None
        self.turn_paths = []
        self.current_row = None
        self.current_segment = None

    async def _weed_planless(self):
        already_explored_count = 0
        while True:
            self.system.plant_locator.pause()
            self.system.plant_provider.clear()
            if not self.system.is_real:
                self.system.detector.simulated_objects = []
                self._create_simulated_plants()
            if self.system.field_friend.tool != 'none':
                await self.system.puncher.clear_view()
            await self.system.field_friend.flashlight.turn_on()
            await rosys.sleep(2)
            self.system.plant_locator.resume()
            await rosys.sleep(0.5)
            await self._get_upcoming_plants()
            while self.crops_to_handle or self.weeds_to_handle:
                await self._handle_plants()
                already_explored_count = 0
                await rosys.sleep(0.2)
                await self._get_upcoming_plants()
            if not self.crops_to_handle and already_explored_count != 5:
                self.log.info('No crops found, advancing a bit to ensure there are really no more crops')
                target = self.system.odometer.prediction.transform(Point(x=0.10, y=0))
                await self.system.driver.drive_to(target)
                already_explored_count += 1
            else:
                self.log.info('No more crops found')
                break

    async def _drive_segment(self):
        self.log.info('Driving segment...')
        await self.system.driver.drive_spline(self.current_segment.spline)
        self.row_segment_completed = True

    async def _check_for_plants(self):
        self.log.info('Checking for plants...')
        while True:
            await self._get_upcoming_plants()
            if self.system.field_friend.tool in ['tornado', 'none'] or self.use_monitor_workflow:
                if self.crops_to_handle:
                    return
            else:
                if self.weeds_to_handle or self.crops_to_handle:
                    return
            await rosys.sleep(0.2)

    async def _get_upcoming_plants(self):
        relative_crop_positions = {
            c.id: self.system.odometer.prediction.relative_point(c.position)
            for c in self.system.plant_provider.crops if c.position.distance(self.system.odometer.prediction.point) < 0.5
        }
        # remove very distant crops (probably not row
        if self.current_segment:
            # Correctly filter to get upcoming crops based on their x position
            upcoming_crop_positions = {
                c: pos for c, pos in relative_crop_positions.items()
                if self.system.field_friend.WORK_X < pos.x <= self.system.odometer.prediction.relative_point(self.current_segment.spline.end).x
            }
        else:
            upcoming_crop_positions = {
                c: pos for c, pos in relative_crop_positions.items()
                if self.system.field_friend.WORK_X < pos.x < 0.4
            }

        # Sort the upcoming_crop_positions dictionary by the .x attribute of its values
        sorted_crops = dict(sorted(upcoming_crop_positions.items(), key=lambda item: item[1].x))

        self.crops_to_handle = sorted_crops

        relative_weed_positions = {
            w.id: self.system.odometer.prediction.relative_point(w.position)
            for w in self.system.plant_provider.weeds
        }
        if self.current_segment:
            # Filter to get upcoming weeds based on their .x position
            upcoming_weed_positions = {
                w: pos for w, pos in relative_weed_positions.items()
                if self.system.field_friend.WORK_X < pos.x <= self.system.odometer.prediction.relative_point(self.current_segment.spline.end).x
            }
        else:
            upcoming_weed_positions = {
                w: pos for w, pos in relative_weed_positions.items()
                if self.system.field_friend.WORK_X < pos.x < 0.4
            }

        # Sort the upcoming_weed_positions dictionary by the .x attribute of its values
        sorted_weeds = dict(sorted(upcoming_weed_positions.items(), key=lambda item: item[1].x))

        self.weeds_to_handle = sorted_weeds

    async def _handle_plants(self) -> None:
        self.log.info('Handling plants...')
        for crop_id in self.crops_to_handle:
            self._safe_crop_to_row(crop_id)

        if self.system.field_friend.tool == 'tornado' and self.crops_to_handle and not self.use_monitor_workflow:
            await self._tornado_workflow()
        elif self.system.field_friend.tool == 'weed_screw' and not self.use_monitor_workflow:
            await self._weed_screw_workflow()
        elif self.system.field_friend.tool == 'dual_mechanism' and not self.use_monitor_workflow:
            await self._dual_mechanism_workflow()
        elif self.system.field_friend.tool == 'none' or self.use_monitor_workflow:
            await self._monitor_workflow()

    async def _tornado_workflow(self) -> None:
        self.log.info('Starting Tornado Workflow..')
        try:
            closest_crop_position = list(self.crops_to_handle.values())[0]
            self.log.info(f'Closest crop position: {closest_crop_position}')
            # fist check if the closest crop is in the working area
            if closest_crop_position.x < self.system.field_friend.WORK_X + self.WORKING_DISTANCE:
                self.log.info(f'target next crop at {closest_crop_position}')
                # do not steer while advancing on a crop

                if not self.only_monitoring and self.system.field_friend.can_reach(closest_crop_position):
                    await self.system.puncher.drive_and_punch(closest_crop_position.x, closest_crop_position.y, angle=self.tornado_angle)
                    if self.drill_with_open_tornado:
                        await self.system.puncher.punch(closest_crop_position.y, angle=0)
                else:
                    drive_distance = closest_crop_position.x - self.system.field_friend.WORK_X
                    target = self.system.odometer.prediction.transform(Point(x=drive_distance, y=0))
                    await self.system.driver.drive_to(target)

                if len(self.crops_to_handle) > 1 and self.drill_between_crops:
                    self.log.info('checking for second closest crop')
                    second_closest_crop_position = list(self.crops_to_handle.values())[1]
                    distance_to_next_crop = closest_crop_position.distance(second_closest_crop_position)
                    if distance_to_next_crop > 0.15:
                        # get the target of half the distance between the two crops
                        target = closest_crop_position.x + distance_to_next_crop / 2
                        self.log.info(f'driving to position between two crops: {target}')
                        if not self.only_monitoring:
<<<<<<< HEAD
                            # punch in the middle position with closed knifes
                            await self.system.puncher.punch(0, angle=180)
=======
                            # punch in the middle position with closed knives
                            await self.system.puncher.drive_and_punch(target, 0, angle=180)
                        else:
                            drive_distance = target - self.system.field_friend.WORK_X
                            target = self.system.odometer.prediction.transform(Point(x=drive_distance, y=0))
                            await self.system.driver.drive_to(target)
>>>>>>> 85d30b7f

            else:
                await self._follow_line_of_crops()
            await rosys.sleep(0.2)
            self.log.info('workflow completed')
        except Exception as e:
            raise WorkflowException(f'Error while tornado Workflow: {e}') from e

    async def _monitor_workflow(self) -> None:
        self.log.info('Starting Monitoring Workflow...')
        try:
            closest_crop_position = list(self.crops_to_handle.values())[0]
            self.log.info(f'Closest crop position: {closest_crop_position}')
            # fist check if the closest crop is in the working area
            if closest_crop_position.x < self.WORKING_DISTANCE:
                self.log.info(f'target next crop at {closest_crop_position}')
                # do not steer while advancing on a crop
                drive_distance = closest_crop_position.x - self.system.field_friend.WORK_X
                target = self.system.odometer.prediction.transform(Point(x=drive_distance, y=0))
                await self.system.driver.drive_to(target)
                self.system.plant_locator.resume()
            else:
                if self.crops_to_handle:
                    await self._follow_line_of_crops()
                else:
                    await self._driving_a_bit_forward()
            await rosys.sleep(0.2)
            self.log.info('workflow completed')
        except Exception as e:
            raise WorkflowException(f'Error while Monitoring Workflow: {e}') from e

    async def _weed_screw_workflow(self) -> None:
        self.log.info('Starting Weed Screw Workflow...')
        try:
            starting_position = deepcopy(self.system.odometer.prediction)
            self._keep_crops_safe()
            weeds_in_range = {weed_id: position for weed_id, position in self.weeds_to_handle.items(
            ) if position.x < self.system.field_friend.WORK_X + self.WORKING_DISTANCE and self.system.field_friend.can_reach(position)}
            if weeds_in_range:
                self.log.info(f'Weeds in range {len(weeds_in_range)}')
                while weeds_in_range:
                    next_weed_position = list(weeds_in_range.values())[0]
                    weed_world_position = starting_position.transform(next_weed_position)
                    corrected_relative_weed_position = self.system.odometer.prediction.relative_point(
                        weed_world_position)
                    self.log.info(f'Targeting weed at {next_weed_position}')
                    if not self.only_monitoring:
                        await self.system.puncher.drive_and_punch(
                            corrected_relative_weed_position.x, corrected_relative_weed_position.y, depth=self.weed_screw_depth, backwards_allowed=False)
                    punched_weeds = [weed_id for weed_id, position in weeds_in_range.items(
                    ) if position.distance(next_weed_position) <= self.system.field_friend.DRILL_RADIUS]
                    for weed_id in punched_weeds:
                        self.system.plant_provider.remove_weed(weed_id)
                        if weed_id in weeds_in_range:
                            del weeds_in_range[weed_id]
                        self.kpi_provider.increment_weeding_kpi('weeds_removed')

            elif self.crops_to_handle:
                await self._follow_line_of_crops()
            else:
                await self._driving_a_bit_forward()
            await rosys.sleep(0.2)
            self.log.info('Workflow completed')
        except Exception as e:
            raise WorkflowException(f'Error while Weed Screw Workflow: {e}') from e

    async def _dual_mechanism_workflow(self) -> None:
        self.log.info('Starting dual mechanism workflow...')
        try:
            moved = False
            starting_position = deepcopy(self.system.odometer.prediction)
            if self.crops_to_handle:
                next_crop_position = list(self.crops_to_handle.values())[0]
                # first: check if weeds near crop
                self._keep_crops_safe()
                weeds_in_range = {weed_id: position for weed_id, position in self.weeds_to_handle.items() if next_crop_position.x - self.system.field_friend.DRILL_RADIUS*2
                                  < position.x < next_crop_position.x + self.system.field_friend.DRILL_RADIUS*2 and self.system.field_friend.can_reach(position)}
                self.log.info(f'weed_position in range: {weeds_in_range.items()}')
                if weeds_in_range:
                    self.log.info(f' {len(weeds_in_range)} Weeds in range for drilling')
                    while weeds_in_range:
                        next_weed_position = list(weeds_in_range.values())[0]
                        self.log.info(f'Next weed position: {next_weed_position}')
                        weed_world_position = starting_position.transform(next_weed_position)
                        corrected_relative_weed_position = self.system.odometer.prediction.relative_point(
                            weed_world_position)
                        self.log.info(f'corrected relative weed position: {corrected_relative_weed_position}')
                        moved = True
                        if not self.only_monitoring:
                            await self.system.puncher.drive_and_punch(
                                corrected_relative_weed_position.x, next_weed_position.y, depth=self.weed_screw_depth, backwards_allowed=False)
                        punched_weeds = [weed_id for weed_id, position in weeds_in_range.items(
                        ) if position.distance(next_weed_position) < self.system.field_friend.DRILL_RADIUS]
                        for weed_id in punched_weeds:
                            self.system.plant_provider.remove_weed(weed_id)
                            if weed_id in weeds_in_range:
                                del weeds_in_range[weed_id]
                            self.kpi_provider.increment_weeding_kpi('weeds_removed')
                    await self.system.puncher.clear_view()
                # second: check if weed before crop
                weeds_in_range = {weed_id: position for weed_id, position in self.weeds_to_handle.items() if position.x < next_crop_position.x - (
                    self.system.field_friend.DRILL_RADIUS) and self.system.field_friend.can_reach(position, second_tool=True)}
                if weeds_in_range:
                    self.log.info('Weeds in range for chopping before crop')
                    crop_world_position = starting_position.transform(next_crop_position)
                    corrected_relative_crop_position = self.system.odometer.prediction.relative_point(
                        crop_world_position)
                    target_position = corrected_relative_crop_position.x - \
                        self.system.field_friend.DRILL_RADIUS - self.system.field_friend.CHOP_RADIUS
                    axis_distance = target_position - self.system.field_friend.WORK_X_CHOP
                    if axis_distance >= 0:
                        local_target = Point(x=axis_distance, y=0)
                        world_target = self.system.driver.prediction.transform(local_target)
                        moved = True
                        await self.system.driver.drive_to(world_target)
                        if not self.only_monitoring:
                            await self.system.puncher.chop()
                        choped_weeds = [weed_id for weed_id, position in self.weeds_to_handle.items(
                        ) if target_position - self.system.field_friend.CHOP_RADIUS < self.system.odometer.prediction.relative_point(starting_position.transform(position)).x < target_position + self.system.field_friend.CHOP_RADIUS]
                        for weed_id in choped_weeds:
                            self.system.plant_provider.remove_weed(weed_id)
                            self.kpi_provider.increment_weeding_kpi('weeds_removed')
                    else:
                        self.log.warning(f'Weed position {next_weed_position} is behind field friend')
                if not moved:
                    await self._follow_line_of_crops()
                    moved = True
            elif self.weeds_to_handle:
                self.log.info('No crops in range, checking for weeds...')
                weeds_in_range = {weed_id: position for weed_id, position in self.weeds_to_handle.items() if self.system.field_friend.WORK_X_CHOP <
                                  position.x < self.system.field_friend.WORK_X + self.WORKING_DISTANCE and self.system.field_friend.can_reach(position)}
                if weeds_in_range:
                    next_weed_position = list(weeds_in_range.values())[0]
                    axis_distance = next_weed_position.x - self.system.field_friend.WORK_X_CHOP + self.system.field_friend.CHOP_RADIUS
                    if axis_distance >= 0:
                        local_target = Point(x=axis_distance, y=0)
                        self.log.info(f'Next weed position: {next_weed_position}')
                        self.log.info(f'Axis distance: {axis_distance}')
                        world_target = self.system.driver.prediction.transform(local_target)
                        moved = True
                        await self.system.driver.drive_to(world_target)
                        if not self.only_monitoring:
                            await self.system.puncher.chop()
                        choped_weeds = [weed_id for weed_id, position in self.weeds_to_handle.items(
                        ) if axis_distance - self.system.field_friend.CHOP_RADIUS < self.system.odometer.prediction.relative_point(starting_position.transform(position)).x < axis_distance + self.system.field_friend.CHOP_RADIUS]
                        for weed_id in choped_weeds:
                            self.system.plant_provider.remove_weed(weed_id)
                            self.kpi_provider.increment_weeding_kpi('weeds_removed')
                    else:
                        self.log.warning(f'Weed position {next_weed_position} is behind field friend')
            if not moved:
                await self._driving_a_bit_forward()
            await rosys.sleep(0.2)
            self.log.info('Workflow completed')
        except Exception as e:
            raise WorkflowException(f'Error while double mechanism Workflow: {e}') from e

    async def _follow_line_of_crops(self):
        self.log.info('Following line of crops...')
        farthest_crop = list(self.crops_to_handle.values())[-1]
        self.log.info(f'Farthest crop: {farthest_crop}')
        upcoming_world_position = self.system.odometer.prediction.transform(farthest_crop)
        yaw = self.system.odometer.prediction.point.direction(upcoming_world_position)
        # only apply minimal yaw corrections to avoid oversteering
        yaw = eliminate_2pi(self.system.odometer.prediction.yaw) * 0.85 + eliminate_2pi(yaw) * 0.15
        target = self.system.odometer.prediction.point.polar(self.DRIVE_DISTANCE, yaw)
        self.log.info(f'Current world position: {self.system.odometer.prediction} Target next crop at {target}')
        await self.system.driver.drive_to(target)

    async def _driving_a_bit_forward(self):
        self.log.info('No crops and no weeds in range, driving forward a bit...')
        target = self.system.odometer.prediction.point.polar(self.DRIVE_DISTANCE, self.system.odometer.prediction.yaw)
        self.log.info(f'Current world position: {self.system.odometer.prediction} Target: {target}')
        await self.system.driver.drive_to(target)

    def _keep_crops_safe(self) -> None:
        self.log.info('Keeping crops safe...')
        for crop, crop_position in self.crops_to_handle.items():
            for weed, weed_position in self.weeds_to_handle.items():
                offset = self.system.field_friend.DRILL_RADIUS + \
                    self.crop_safety_distance - crop_position.distance(weed_position)
                if offset > 0:
                    safe_weed_position = weed_position.polar(offset, crop_position.direction(weed_position))
                    self.weeds_to_handle[weed] = safe_weed_position
                    self.log.info(
                        f'Moved weed {weed} from {weed_position} to {safe_weed_position} by {offset} to safe {crop} at {crop_position}')

    def _safe_crop_to_row(self, crop_id: str) -> None:
        if self.current_row is None:
            return
        self.log.info(f'Saving crop {crop_id} to row {self.current_row.name}...')
        crop = next((c for c in self.system.plant_provider.crops if c.id == crop_id), None)
        if crop is None:
            self.log.error(f'Error in crop saving: Crop with id {crop_id} not found')
            return
        for c in self.current_row.crops:
            if c.position.distance(crop.position) < 0.05 and c.type == crop.type:
                if c.confidence >= crop.confidence:
                    return
                self.log.info('Updating crop with higher confidence')
                c.position = crop.position
                return
        if crop.confidence >= 0.9:
            self.log.info('Adding new crop to row')
            self.current_row.crops.append(crop)

    def _create_simulated_plants(self):
        self.log.info('Creating simulated plants...')
        if self.current_segment:
            self.log.info('Creating simulated plants for current segment')
            distance = self.current_segment.spline.start.distance(self.current_segment.spline.end)
            for i in range(1, int(distance/0.20)):
                self.system.plant_provider.add_crop(Plant(
                    id=str(i),
                    type='beet',
                    position=self.system.odometer.prediction.point.polar(
                        0.20*i, self.system.odometer.prediction.yaw).polar(randint(-2, 2)*0.01, self.system.odometer.prediction.yaw+np.pi/2),
                    detection_time=rosys.time(),
                    confidence=0.9,
                ))
                for j in range(1, 7):
                    self.system.plant_provider.add_weed(Plant(
                        id=f'{i}_{j}',
                        type='weed',
                        position=self.system.odometer.prediction.point.polar(
                            0.20*i+randint(-5, 5)*0.01, self.system.odometer.prediction.yaw).polar(randint(-15, 15)*0.01, self.system.odometer.prediction.yaw + np.pi/2),
                        detection_time=rosys.time(),
                        confidence=0.9,
                    ))
        else:
            self.log.info('Creating simulated plants for whole row')
            for i in range(0, 30):
                self.system.plant_provider.add_crop(Plant(
                    id=str(i),
                    type='beet',
                    position=self.system.odometer.prediction.point.polar(
                        0.20*i, self.system.odometer.prediction.yaw).polar(randint(-2, 2)*0.01, self.system.odometer.prediction.yaw+np.pi/2),
                    detection_time=rosys.time(),
                    confidence=0.9,
                ))
                for j in range(1, 7):
                    self.system.plant_provider.add_weed(Plant(
                        id=f'{i}_{j}',
                        type='weed',
                        position=self.system.odometer.prediction.point.polar(
                            0.20*i+randint(-5, 5)*0.01, self.system.odometer.prediction.yaw).polar(randint(-15, 15)*0.01, self.system.odometer.prediction.yaw + np.pi/2),
                        detection_time=rosys.time(),
                        confidence=0.9,
                    ))<|MERGE_RESOLUTION|>--- conflicted
+++ resolved
@@ -560,17 +560,12 @@
                         target = closest_crop_position.x + distance_to_next_crop / 2
                         self.log.info(f'driving to position between two crops: {target}')
                         if not self.only_monitoring:
-<<<<<<< HEAD
                             # punch in the middle position with closed knifes
-                            await self.system.puncher.punch(0, angle=180)
-=======
-                            # punch in the middle position with closed knives
                             await self.system.puncher.drive_and_punch(target, 0, angle=180)
                         else:
                             drive_distance = target - self.system.field_friend.WORK_X
                             target = self.system.odometer.prediction.transform(Point(x=drive_distance, y=0))
                             await self.system.driver.drive_to(target)
->>>>>>> 85d30b7f
 
             else:
                 await self._follow_line_of_crops()
