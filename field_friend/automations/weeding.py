--- conflicted
+++ resolved
@@ -938,17 +938,10 @@
                 ))
                 for j in range(1, 7):
                     await self.system.plant_provider.add_weed(Plant(
-<<<<<<< HEAD
                         id_=f'{i}_{j}',
                         type_='weed',
-                        positions=[self.system.odometer.prediction.point.polar(0.20*i+randint(-5, 5)*0.01, self.system.odometer.prediction.yaw).polar(
-                            randint(-15, 15)*0.01, self.system.odometer.prediction.yaw + np.pi/2)],
-=======
-                        id=f'{i}_{j}',
-                        type='weed',
-                        position=self.system.odometer.prediction.point.polar(
-                            0.20*i+randint(-5, 5)*0.01, self.system.odometer.prediction.yaw).polar(randint(-15, 15)*0.01, self.system.odometer.prediction.yaw + np.pi/2),
->>>>>>> 8071fcf8
+                        position=self.system.odometer.prediction.point.polar(0.20*i+randint(-5, 5)*0.01, self.system.odometer.prediction.yaw).polar(
+                            randint(-15, 15)*0.01, self.system.odometer.prediction.yaw + np.pi/2),
                         detection_time=rosys.time(),
                         confidence=0.9,
                     ))