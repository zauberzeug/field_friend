--- conflicted
+++ resolved
@@ -3,13 +3,8 @@
 import rosys
 from rosys.driving import Driver
 from rosys.geometry import Point
-<<<<<<< HEAD
 from .kpi_provider import KpiProvider
-from ..hardware import ChainAxis, FieldFriend, Tornado, YAxis, YAxisTornado
-=======
-
 from ..hardware import ChainAxis, FieldFriend, Tornado, YAxis, YAxisTornado, YAxisTornadoV2
->>>>>>> 54817f0b
 
 
 class PuncherException(Exception):
