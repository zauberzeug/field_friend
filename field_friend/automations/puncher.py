--- conflicted
+++ resolved
@@ -79,13 +79,8 @@
 
             if isinstance(self.field_friend.z_axis, Tornado):
                 await self.field_friend.y_axis.move_to(y)
-<<<<<<< HEAD
                 await self.tornado_drill(angle=angle, turns=turns)
-            elif isinstance(self.field_friend.z_axis, ZAxisCanOpen):
-=======
-                await self.tornado_drill(angle=angle)
             elif isinstance(self.field_friend.z_axis, ZAxis):
->>>>>>> 85d30b7f
                 await self.field_friend.y_axis.move_to(y)
                 await self.field_friend.z_axis.move_to(-depth)
                 await self.field_friend.z_axis.return_to_reference()
@@ -110,11 +105,7 @@
             await self.field_friend.y_axis.move_to(y, speed=self.field_friend.y_axis.max_speed)
         await self.field_friend.y_axis.stop()
 
-<<<<<<< HEAD
-    async def drive_and_punch(self, x: float, y: float, depth: float = 0.05, angle: float = 180, turns: float = 2.0) -> None:
-=======
-    async def drive_and_punch(self, x: float, y: float, depth: float = 0.05, angle: float = 180, backwards_allowed: bool = True) -> None:
->>>>>>> 85d30b7f
+    async def drive_and_punch(self, x: float, y: float, depth: float = 0.05, angle: float = 180, turns: float = 2.0, backwards_allowed: bool = True) -> None:
         if self.field_friend.y_axis is None or self.field_friend.z_axis is None:
             rosys.notify('no y or z axis', 'negative')
             return
@@ -124,12 +115,8 @@
                 self.log.warning(f'target x: {x} is behind')
                 return
             await self.drive_to_punch(x)
-<<<<<<< HEAD
             await self.punch(y, depth=depth, angle=angle, turns=turns)
             # await self.clear_view()
-=======
-            await self.punch(y, depth=depth, angle=angle)
->>>>>>> 85d30b7f
         except Exception as e:
             raise PuncherException('drive and punch failed') from e
 
