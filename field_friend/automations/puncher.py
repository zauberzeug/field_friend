--- conflicted
+++ resolved
@@ -83,17 +83,12 @@
 
             if isinstance(self.field_friend.z_axis, Tornado):
                 await self.field_friend.y_axis.move_to(y)
-<<<<<<< HEAD
                 await self.tornado_drill(angle=angle, turns=turns)
-            else:
-=======
-                await self.tornado_drill(angle=angle)
             elif isinstance(self.field_friend.z_axis, ZAxisCanOpen):
                 await self.field_friend.y_axis.move_to(y)
                 await self.field_friend.z_axis.move_to(-depth)
                 await self.field_friend.z_axis.return_to_reference()
             elif isinstance(self.field_friend.z_axis, ZAxisV2) or isinstance(self.field_friend.z_axis, ZAxis):
->>>>>>> 44aa81e3
                 await self.field_friend.y_axis.move_to(y)
                 await self.field_friend.z_axis.move_to(depth)
                 await self.field_friend.z_axis.return_to_reference()
