import logging
from typing import Optional

import numpy as np
import rosys
from rosys.driving import Driver
from rosys.geometry import Point

from ..hardware import ChainAxis, FieldFriend, Tornado, YAxis, ZAxis
from .kpi_provider import KpiProvider


class PuncherException(Exception):
    pass


class Puncher:
    def __init__(self, field_friend: FieldFriend, driver: Driver, kpi_provider: KpiProvider) -> None:
        self.POSSIBLE_PUNCH = rosys.event.Event()
        '''Event that is emitted when a punch is possible.'''
        self.punch_allowed: str = 'waiting'
        self.field_friend = field_friend
        self.driver = driver
        self.kpi_provider = kpi_provider
        self.log = logging.getLogger('field_friend.puncher')

    async def try_home(self) -> bool:
        if self.field_friend.y_axis is None or self.field_friend.z_axis is None:
            rosys.notify('no y or z axis', 'negative')
            return False
        try:
            if self.field_friend.estop.active:
                rosys.notify('Estop active, release first', 'negative')
                return False
            if not await self.field_friend.z_axis.try_reference():
                return False
            await rosys.sleep(0.2)
            if not await self.field_friend.y_axis.try_reference():
                return False
            return True
        except Exception as e:
            raise PuncherException('homing failed') from e
        finally:
            await self.field_friend.y_axis.stop()
            await self.field_friend.z_axis.stop()

    async def drive_to_punch(self, local_target_x: float) -> None:
        if self.field_friend.y_axis is None or self.field_friend.z_axis is None:
            rosys.notify('no y or z axis', 'negative')
            return
        self.log.info(f'Driving to punch at {local_target_x}...')
        work_x = self.field_friend.WORK_X
        if local_target_x < work_x:
            self.log.info(f'Target: {local_target_x} is behind')
        axis_distance = local_target_x - work_x
        local_target = Point(x=axis_distance, y=0)
        world_target = self.driver.prediction.transform(local_target)
        await self.driver.drive_to(world_target, backward=axis_distance < 0)

    async def punch(self,
                    y: float, *,
                    depth: float = 0.01,
                    angle: float = 180,
                    turns: float = 2.0,
                    plant_id: Optional[str] = None,
                    with_open_tornado: bool = False,
                    with_punch_check: bool = False,
                    ) -> None:
        self.log.info(f'Punching at {y} with depth {depth}...')
        if self.field_friend.y_axis is None or self.field_friend.z_axis is None:
            rosys.notify('no y or z axis', 'negative')
            self.log.warning('no y or z axis')
            return
        try:
            if not self.field_friend.y_axis.is_referenced or not self.field_friend.z_axis.is_referenced:
                rosys.notify('axis are not referenced, homing!', type='info')
                self.log.info('axis are not referenced, homing!')
                success = await self.try_home()
                if not success:
                    rosys.notify('homing failed!', type='negative')
                    self.log.error('homing failed!')
                    raise PuncherException('homing failed')
                await rosys.sleep(0.5)
            if isinstance(self.field_friend.y_axis, ChainAxis):
                if not self.field_friend.y_axis.min_position <= y <= self.field_friend.y_axis.max_position:
                    rosys.notify('y position out of range', type='negative')
                    raise PuncherException('y position out of range')
            elif isinstance(self.field_friend.y_axis, YAxis):
                if not self.field_friend.y_axis.min_position <= y <= self.field_friend.y_axis.max_position:
                    rosys.notify('y position out of range', type='negative')
                    raise PuncherException('y position out of range')

            if isinstance(self.field_friend.z_axis, Tornado):
                await self.field_friend.y_axis.move_to(y)
                if with_punch_check and plant_id is not None:
                    self.punch_allowed = 'waiting'
                    self.POSSIBLE_PUNCH.emit(plant_id)
                    while self.punch_allowed == 'waiting':
                        await rosys.sleep(0.1)
                    if self.punch_allowed == 'not_allowed':
                        self.log.warning('punch was not allowed')
                        return
                    self.log.info('punching was allowed')
                await self.tornado_drill(angle=angle, turns=turns, with_open_drill=with_open_tornado)

            elif isinstance(self.field_friend.z_axis, ZAxis):
                await self.field_friend.y_axis.move_to(y)
                await self.field_friend.z_axis.move_to(-depth)
                await self.field_friend.z_axis.return_to_reference()
            self.log.info(f'punched successfully at {y:.2f} with depth {depth}')
            self.kpi_provider.increment_weeding_kpi('punches')
        except Exception as e:
            raise PuncherException(f'punching failed because: {e}') from e
        finally:
            await self.field_friend.y_axis.stop()
            await self.field_friend.z_axis.stop()

    async def clear_view(self) -> None:
        if self.field_friend.y_axis is None:
            rosys.notify('no y axis', 'negative')
            return
        self.log.info('Clearing view...')
        if isinstance(self.field_friend.y_axis, ChainAxis):
            await self.field_friend.y_axis.return_to_reference()
            return
        elif isinstance(self.field_friend.y_axis, YAxis):
            y = self.field_friend.y_axis.min_position if self.field_friend.y_axis.position <= 0 else self.field_friend.y_axis.max_position
            await self.field_friend.y_axis.move_to(y, speed=self.field_friend.y_axis.max_speed)
        await self.field_friend.y_axis.stop()

    async def drive_and_punch(self,
                              x: float,
                              y: float,
                              depth: float = 0.05,
                              angle: float = 180,
                              turns: float = 2.0,
                              backwards_allowed: bool = True,
<<<<<<< HEAD
                              plant_id: Optional[str] = None) -> None:
=======
                              plant_id: Optional[str] = None,
                              with_open_tornado: bool = False,
                              with_punch_check: bool = False,
                              ) -> None:
>>>>>>> 721b3b31
        if self.field_friend.y_axis is None or self.field_friend.z_axis is None:
            rosys.notify('no y or z axis', 'negative')
            return
        try:
            work_x = self.field_friend.WORK_X
            if x < work_x and not backwards_allowed:
                self.log.warning(f'target x: {x} is behind')
                return
            await self.drive_to_punch(x)
            await self.punch(y=y, depth=depth, angle=angle, turns=turns,
                             plant_id=plant_id, with_open_tornado=with_open_tornado, with_punch_check=with_punch_check)
            # await self.clear_view()
        except Exception as e:
            raise PuncherException('drive and punch failed') from e

    async def chop(self) -> None:
        if not isinstance(self.field_friend.y_axis, ChainAxis):
            raise PuncherException('chop is only available for chain axis')
        if self.field_friend.y_axis.position <= 0:
            await self.field_friend.y_axis.move_dw_to_l_ref()
        else:
            await self.field_friend.y_axis.move_dw_to_r_ref()
        await self.field_friend.y_axis.stop()
        self.kpi_provider.increment_weeding_kpi('chops')

    async def tornado_drill(self, angle: float = 180, turns: float = 2, with_open_drill=False) -> None:
        self.log.info(f'Drilling with tornado at {angle}...')
        if not isinstance(self.field_friend.z_axis, Tornado):
            raise PuncherException('tornado drill is only available for tornado axis')
        try:
            if not self.field_friend.z_axis.is_referenced:
                rosys.notify('axis are not referenced, homing!', type='info')
                success = await self.try_home()
                if not success:
                    rosys.notify('homing failed!', type='negative')
                    raise PuncherException('homing failed')
                await rosys.sleep(0.5)
            await self.field_friend.z_axis.move_down_until_reference()

            await self.field_friend.z_axis.turn_knifes_to(angle)
            await rosys.sleep(2)
            await self.field_friend.z_axis.turn_by(turns)
            await rosys.sleep(2)

            if with_open_drill:
                self.log.info('Drilling again with open drill...')
                await self.field_friend.z_axis.turn_knifes_to(0)
                await rosys.sleep(2)
                await self.field_friend.z_axis.turn_by(turns)
                await rosys.sleep(2)

            await self.field_friend.z_axis.return_to_reference()
            await rosys.sleep(0.5)
            await self.field_friend.z_axis.turn_knifes_to(0)
            await rosys.sleep(0.5)
        except Exception as e:
            raise PuncherException(f'tornado drill failed because of: {e}') from e
        finally:
            await self.field_friend.y_axis.stop()
            await self.field_friend.z_axis.stop()<|MERGE_RESOLUTION|>--- conflicted
+++ resolved
@@ -135,14 +135,10 @@
                               angle: float = 180,
                               turns: float = 2.0,
                               backwards_allowed: bool = True,
-<<<<<<< HEAD
-                              plant_id: Optional[str] = None) -> None:
-=======
                               plant_id: Optional[str] = None,
                               with_open_tornado: bool = False,
                               with_punch_check: bool = False,
                               ) -> None:
->>>>>>> 721b3b31
         if self.field_friend.y_axis is None or self.field_friend.z_axis is None:
             rosys.notify('no y or z axis', 'negative')
             return
