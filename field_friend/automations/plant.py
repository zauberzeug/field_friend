--- conflicted
+++ resolved
@@ -14,25 +14,9 @@
     type: str
     positions: deque[Point] = field(default_factory=lambda: deque(maxlen=20))
     detection_time: float
-    confidences: deque[float]
+    confidences: deque[float] = field(default_factory=lambda: deque(maxlen=20))
     detection_image: Optional[Image] = None
 
-<<<<<<< HEAD
-=======
-    def __init__(self, type_: str, position: Point, detection_time: float, id_: str = ..., confidence: float = 0.0, max_positions: int = 20, detection_image: Optional[Image] = None) -> None:
-        self.id = id_
-        self.type = type_
-        self.positions = deque([position], maxlen=max_positions)
-        self.detection_time = detection_time
-        self.confidences = deque([confidence], maxlen=max_positions)
-        self.detection_image = detection_image
-
-    def __post_init__(self) -> None:
-        """Generate a unique ID if not already loaded from persistence"""
-        if self.id == ...:
-            self.id = str(uuid.uuid4())
-
->>>>>>> 721b3b31
     @property
     def position(self) -> Point:
         """Calculate the middle position of all points"""
