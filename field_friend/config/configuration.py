from dataclasses import dataclass, field
from typing import Literal

from rosys.geometry import Pose, Rectangle, Rotation


@dataclass(kw_only=True)
class RobotBrainConfiguration:
    """Configuration for the robot brain of the FieldFriend robot.

    Defaults:
        enable_esp_on_startup: None
    """
    name: str
    flash_params: list[str]
<<<<<<< HEAD
    enable_esp_on_startup: bool = False
=======
    enable_esp_on_startup: bool | None = None
    use_espresso: bool = False
>>>>>>> b5b299b0


@dataclass(kw_only=True)
class MeasurementsConfiguration:
    """Configuration for the measurements of the FieldFriend robot.

    Defaults:
        motor_gear_ratio: 12.52
        wheel_distance: 0.47
        antenna_offset: 0.205
        work_x: 0.0, for dual mechanism, this is work_x_drill
        drill_radius: 0.025
        work_x_chop: None
        chop_radius: None
        work_y: None
    """
    tooth_count: int
    pitch: float
    motor_gear_ratio: float = 12.52
    wheel_distance: float = 0.47
    drill_radius: float = 0.025
    antenna_offset: float = 0.205  # only u1, u2 and f10 are missing this
    work_x: float = 0.0  # this is work_x_drill for dual mechanism
    work_x_chop: float | None = None  # only u2 and u3 have this
    chop_radius: float | None = None  # only u2 and u3 have this
    work_y: float | None = None  # only f16 and f15 have this


@dataclass(kw_only=True)
class CropConfiguration:
    """Configuration for the cropping of the camera of the FieldFriend robot."""
    left: int
    right: int
    up: int
    down: int


@dataclass(kw_only=True)
class CircleSightPositions:
    """Configuration for the positions of the 4 cameras.

    Defaults:
        right = '-1'
        back = '-2'
        front = '-3'
        left = '-4'
    """
    right: str = '-1'
    back: str = '-2'
    front: str = '-3'
    left: str = '-4'


@dataclass(kw_only=True)
class CameraConfiguration:
    """Configuration for the camera of the FieldFriend robot.

    Attributes:
        camera_type: default = 'CalibratableUsbCamera'
        auto_exposure: default = True (not relevant for ZedxminiCamera)
        rotation: default = 0
        fps: default = None, optional (not used for ZedxminiCamera, standard is 10)
        crop: default = None
    """
    width: int
    height: int
    camera_type: Literal['CalibratableUsbCamera', 'ZedxminiCamera'] = 'CalibratableUsbCamera'
    auto_exposure: bool = True  # ZedxminiCamera has no auto exposure, default is True (only True in configs)
    rotation: int = 0
    fps: int | None = None  # standard for CalibratableUsbCamera is 10 (only 10 in configs), ZedxminiCamera has no fps
    crop: CropConfiguration | None = None

    @property
    def crop_rectangle(self) -> Rectangle | None:
        """get a rectangle based on the crop values (left, right, up, down) of the config"""
        if self.crop is None:
            return None
        new_width = self.width - (self.crop.left + self.crop.right)
        new_height = self.height - (self.crop.up + self.crop.down)
        return Rectangle(x=self.crop.left, y=self.crop.up, width=new_width, height=new_height)

    @property
    def parameters(self) -> dict:
        return {
            'width': self.width,
            'height': self.height,
            'auto_exposure': self.auto_exposure,
            'fps': self.fps,
        }


@dataclass(kw_only=True)
class WheelsConfiguration:
    """Configuration for the wheels of the FieldFriend robot.

    Defaults:
        name: 'wheels'
        version: 'double_wheels'
        odrive_version: 4
    """
    is_left_reversed: bool
    is_right_reversed: bool
    left_front_can_address: int
    right_front_can_address: int
    left_back_can_address: int
    right_back_can_address: int
    name: str = 'wheels'
    version: Literal['wheels', 'double_wheels'] = 'double_wheels'
    odrive_version: int = 4
    # left_can_address and right_can_address are only used for wheels and therefore cut, use _front_can_addresses


@dataclass(slots=True, kw_only=True)
class CanConfiguration:
    """Configuration for the can of the FieldFriend robot.

    Defaults:
        name: 'can'
        on_expander: False
        rx_pin: 32
        tx_pin: 33
        baud: 1_000_000
    """
    name: str = 'can'
    on_expander: bool = False
    rx_pin: int = 32
    tx_pin: int = 33
    baud: int = 1_000_000


@dataclass(slots=True, kw_only=True)
class BumperConfiguration:
    """Configuration for the bumper of the FieldFriend robot.

    Defaults:
        name: 'bumper'
        on_expander: True
    """
    pin_front_top: int
    pin_front_bottom: int
    pin_back: int
    name: str = 'bumper'
    on_expander: bool = True

    @property
    def pins(self) -> dict[str, int]:
        return {
            'front_top': self.pin_front_top,
            'front_bottom': self.pin_front_bottom,
            'back': self.pin_back
        }


@dataclass(slots=True, kw_only=True)
class BatteryControlConfiguration:
    """Configuration for the battery control of the FieldFriend robot.

    Defaults:
        name: 'battery_control'
        on_expander: True
        reset_pin: 15
        status_pin: 13
    """
    name: str = 'battery_control'
    on_expander: bool = True
    reset_pin: int = 15
    status_pin: int = 13


@dataclass(slots=True, kw_only=True)
class BmsConfiguration:
    """Configuration for the bms of the FieldFriend robot.

    Defaults:
        name: 'bms'
        on_expander: True
        rx_pin: 26
        tx_pin: 27
        baud: 9600
        num: 2
    """
    name: str = 'bms'
    on_expander: bool = True
    rx_pin: int = 26
    tx_pin: int = 27
    baud: int = 9600
    num: int = 2


@dataclass(slots=True, kw_only=True)
class EstopConfiguration:
    """Configuration for the estop of the FieldFriend robot.

    Defaults:
        name: 'estop'
        pin_1: 34
        pin_2: 35
    """
    name: str = 'estop'
    pin_1: int = 34
    pin_2: int = 35

    @property
    def pins(self) -> dict[str, int]:
        return {
            '1': self.pin_1,
            '2': self.pin_2,
        }


@dataclass(slots=True, kw_only=True)
class FlashlightConfiguration:
    """Configuration for the flashlight of the FieldFriend robot.

    Attributes:
        name: default = 'flashlight'
        version: type of flashlight (v2, pwm, pwm_v2)
        on_expander: bool
        pin: optional int (for pwm)
        rated_voltage: optional float (for pwm)
        front_pin: optional int (for v2, pwm_v2)
        back_pin: optional int (for v2, pwm_v2)
    """
    name: str = 'flashlight'
    # TODO: retire flashlight, only u1 uses it
    # TODO: what about flashlight_v2, only u2 and u3 use it
    version: Literal['flashlight', 'flashlight_v2', 'flashlight_pwm', 'flashlight_pwm_v2']
    on_expander: bool
    pin: int | None = None
    rated_voltage: float | None = None
    front_pin: int | None = None
    back_pin: int | None = None


@dataclass(slots=True, kw_only=True)
class GnssConfiguration:
    """Configuration for the gnss of the FieldFriend robot.

    The yaw should be 90°, but the offset is configured in the septentrio software.

    Defaults:
        antenna_pose: Pose(x=0.041, y=-0.255, yaw=0.0)
    """
    antenna_pose: Pose = field(default_factory=lambda: Pose(x=0.041, y=-0.255, yaw=0.0))


@dataclass(slots=True, kw_only=True)
class ImuConfiguration:
    """Configuration for the IMU of the FieldFriend robot.

    Defaults:
        name: 'imu'
    """
    name: str = 'imu'
    offset_rotation: Rotation = field(default_factory=Rotation.zero)
    min_gyro_calibration: float = 1.0


@dataclass(kw_only=True)
class BaseAxisConfiguration:
    name: str
    max_position: float
    min_position: float
    version: Literal['axis_d1',
                     'chain_axis',
                     'y_axis_stepper',
                     'y_axis_canopen',
                     'tornado',
                     'z_axis_canopen',
                     'z_axis_stepper']


@dataclass(kw_only=True)
class AxisCanOpenConfiguration:
    can_address: int


@dataclass(kw_only=True)
class YAxisConfiguration:
    end_left_pin: int
    end_right_pin: int


@dataclass(kw_only=True)
class StepperPinsConfiguration:
    direction_pin: int
    step_pin: int


@dataclass(kw_only=True)
class OnExpanderConfiguration:
    end_stops_on_expander: bool
    motor_on_expander: bool


@dataclass(kw_only=True)
class StepperAndCanOpenConfiguration:
    end_stops_inverted: bool
    max_speed: int
    reference_speed: int
    steps_per_m: float


@dataclass(kw_only=True)
class EndPinsConfiguration:
    end_bottom_pin: int
    end_top_pin: int


@dataclass(kw_only=True)
class AxisOffsetConfiguration:
    axis_offset: float
    reversed_direction: bool


@dataclass(slots=True, kw_only=True)
class AxisD1Configuration(BaseAxisConfiguration, AxisCanOpenConfiguration, AxisOffsetConfiguration):
    homing_acceleration: int
    homing_velocity: int
    profile_acceleration: int
    profile_velocity: int
    profile_deceleration: int


@dataclass(slots=True, kw_only=True)
class ChainAxisConfiguration(BaseAxisConfiguration,
                             StepperPinsConfiguration,
                             OnExpanderConfiguration,
                             AxisOffsetConfiguration):
    alarm_pin: int
    ref_t_pin: int


@dataclass(slots=True, kw_only=True)
class YStepperConfiguration(BaseAxisConfiguration,
                            YAxisConfiguration,
                            StepperPinsConfiguration,
                            StepperAndCanOpenConfiguration,
                            OnExpanderConfiguration,
                            AxisOffsetConfiguration):
    alarm_inverted: bool
    alarm_pin: int


@dataclass(slots=True, kw_only=True)
class YCanOpenConfiguration(BaseAxisConfiguration,
                            StepperAndCanOpenConfiguration,
                            AxisCanOpenConfiguration,
                            OnExpanderConfiguration,
                            YAxisConfiguration,
                            AxisOffsetConfiguration):
    pass


@dataclass(slots=True, kw_only=True)
class TornadoConfiguration(BaseAxisConfiguration,
                           EndPinsConfiguration,
                           OnExpanderConfiguration):
    """Tornado Configuration

    Defaults:
        current_limit: 30
        end_bottom_pin_expander: False
        is_turn_reversed: True
        is_z_reversed: True
        m_per_tick: 0.025/12.52
        odrive_version: 4
        ref_gear_pin_expander: False
        ref_knife_ground_pin_expander: False
        ref_knife_stop_pin_expander: False
        ref_motor_pin_expander: False
        speed_limit: 1.5
        turn_can_address: 0x400
        z_can_address: 0x500
        turn_reference_speed: 0.25
        turn_speed_limit: 1.5
        z_reference_speed: 0.0075
    """
    ref_gear_pin: int
    ref_knife_ground_pin: int
    ref_knife_stop_pin: int
    ref_motor_pin: int
    current_limit: int = 30
    end_bottom_pin_expander: bool = False
    end_top_pin_expander: bool = False
    is_turn_reversed: bool = True
    is_z_reversed: bool = True
    m_per_tick: float = 0.025/12.52
    odrive_version: int = 4
    ref_gear_pin_expander: bool = False
    ref_knife_ground_pin_expander: bool = False
    ref_knife_stop_pin_expander: bool = False
    ref_motor_pin_expander: bool = False
    end_top_inverted: bool = True
    end_bottom_inverted: bool = True
    ref_motor_inverted: bool = True
    ref_gear_inverted: bool = False
    ref_knife_ground_inverted: bool = False
    ref_knife_stop_inverted: bool = False
    speed_limit: float = 1.5
    turn_can_address: int = 0x400
    z_can_address: int = 0x500
    turn_reference_speed: float = 0.25
    turn_speed_limit: float = 1.5
    z_reference_speed: float = 0.0075


@dataclass(slots=True, kw_only=True)
class ZStepperConfiguration(BaseAxisConfiguration,
                            StepperAndCanOpenConfiguration,
                            EndPinsConfiguration,
                            StepperPinsConfiguration,
                            OnExpanderConfiguration,
                            AxisOffsetConfiguration):
    alarm_pin: int


@dataclass(slots=True, kw_only=True)
class ZCanOpenConfiguration(BaseAxisConfiguration,
                            StepperAndCanOpenConfiguration,
                            AxisCanOpenConfiguration,
                            EndPinsConfiguration,
                            OnExpanderConfiguration,
                            AxisOffsetConfiguration):
    pass


@dataclass(slots=True, kw_only=True)
class FieldFriendConfiguration:
    """Configuration for the FieldFriend robot.

    Defaults:
        can: CanConfiguration
        bms: BmsConfiguration
        estop: EstopConfiguration
        bumper: None
        battery_control: BatteryControlConfiguration
        flashlight: None
    """
    name: str
    robot_brain: RobotBrainConfiguration
    tool: Literal['tornado', 'weed_screw', 'dual_mechanism', 'mower', 'recorder'] | None
    measurements: MeasurementsConfiguration
    wheels: WheelsConfiguration
    has_status_control: bool
    camera: CameraConfiguration | None
    circle_sight_positions: CircleSightPositions | None
    y_axis: AxisD1Configuration | ChainAxisConfiguration | YStepperConfiguration | YCanOpenConfiguration | None
    z_axis: AxisD1Configuration | TornadoConfiguration | ZStepperConfiguration | ZCanOpenConfiguration | None
    can: CanConfiguration = field(default_factory=CanConfiguration)
    bms: BmsConfiguration = field(default_factory=BmsConfiguration)
    estop: EstopConfiguration = field(default_factory=EstopConfiguration)
    bumper: BumperConfiguration | None = None
    battery_control: BatteryControlConfiguration | None = field(default_factory=BatteryControlConfiguration)
    flashlight: FlashlightConfiguration | None = None
    gnss: GnssConfiguration | None = None
    imu: ImuConfiguration | None = None<|MERGE_RESOLUTION|>--- conflicted
+++ resolved
@@ -13,12 +13,8 @@
     """
     name: str
     flash_params: list[str]
-<<<<<<< HEAD
     enable_esp_on_startup: bool = False
-=======
-    enable_esp_on_startup: bool | None = None
     use_espresso: bool = False
->>>>>>> b5b299b0
 
 
 @dataclass(kw_only=True)
