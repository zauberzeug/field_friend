--- conflicted
+++ resolved
@@ -248,7 +248,6 @@
         try:
             await super().turn_by(turns)
         except RuntimeError as e:
-<<<<<<< HEAD
             raise Exception(e)
         await self.robot_brain.send(f'{self.name}_turn.position({(self.position_turn/360)+turns});')
 
@@ -256,17 +255,13 @@
         try:
             await super().turn_knifes_to(angle)
         except RuntimeError as e:
-            raise Exception(e)
+            raise Exception(e) from e
         target_angle = angle - self.last_angle
         if target_angle == 0:
             return
         elif target_angle < 0:
             target_angle = 360 - self.last_angle + angle
         await self.robot_brain.send(f'{self.name}_turn.position({(self.position_turn - target_angle)/360});')
-=======
-            raise Exception(e) from e
-        await self.robot_brain.send(f'{self.name}_turn.position({angle/360});')
->>>>>>> 85d30b7f
 
     async def try_reference_z(self) -> bool:
         if not await super().try_reference_z():
@@ -469,6 +464,13 @@
         try:
             await super().turn_knifes_to(angle)
         except RuntimeError as e:
+            raise Exception(e) from e
+        self.position_turn = angle
+
+    async def turn_knifes_to(self, angle: float) -> None:
+        try:
+            await super().turn_knifes_to(angle)
+        except RuntimeError as e:
             raise Exception(e)
         self.position_turn = angle
 
