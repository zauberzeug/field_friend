import numpy as np
import rosys
from .chain_axis import ChainAxisHardware
from .configurations import fieldfriend_configurations
from .double_wheels import DoubleWheelsHardware
from .field_friend import FieldFriend
from .flashlight import FlashlightHardware
from .flashlight_pwm import FlashlightPWMHardware
from .flashlight_v2 import FlashlightHardwareV2
from .safety import SafetyHardware
from .status_control import StatusControlHardware
from .tornado import TornadoHardware
from .y_axis import YAxisHardware
from .y_axis_tornado import YAxisHardwareTornado
from .z_axis import ZAxisHardware
from .z_axis_v2 import ZAxisHardwareV2


class FieldFriendHardware(FieldFriend, rosys.hardware.RobotHardware):

    def __init__(self, *, version: str) -> None:
        if version not in fieldfriend_configurations:
            raise NotImplementedError(
                f'Unknown FieldFriend version: {version}')
        config: dict[str, dict] = fieldfriend_configurations[version]
        self.check_pins(config)

        self.MOTOR_GEAR_RATIO = config['params']['motor_gear_ratio']
        self.THOOTH_COUNT = config['params']['thooth_count']
        self.PITCH = config['params']['pitch']
        self.WHEEL_DIAMETER = self.THOOTH_COUNT * self.PITCH / np.pi
        self.M_PER_TICK = self.WHEEL_DIAMETER * np.pi / self.MOTOR_GEAR_RATIO
        self.WHEEL_DISTANCE = config['params']['wheel_distance']
        tool = config['params']['tool']
        if tool in ['tornado', 'weed_screw', 'none']:
            self.WORK_X = config['params']['work_x']
            self.DRILL_RADIUS = config['params']['drill_radius']
        elif tool in ['double_mechanism']:
            self.WORK_X_CHOP = config['params']['work_x_chop']
            self.WORK_X_DRILL = config['params']['work_x_drill']
            self.DRILL_RADIUS = config['params']['drill_radius']
            self.CHOP_RADIUS = config['params']['chop_radius']
        else:
            raise NotImplementedError(f'Unknown FieldFriend tool: {tool}')
        communication = rosys.hardware.SerialCommunication()
        robot_brain = rosys.hardware.RobotBrain(communication)
        # if communication.device_path == '/dev/ttyTHS0':
        #     robot_brain.lizard_firmware.flash_params = ['xavier']
        robot_brain.lizard_firmware.flash_params += config['robot_brain']['flash_params']
        bluetooth = rosys.hardware.BluetoothHardware(robot_brain,
                                                     name=config['bluetooth']['name'],
                                                     )
        serial = rosys.hardware.SerialHardware(robot_brain)
        expander = rosys.hardware.ExpanderHardware(robot_brain, serial=serial)
        can = rosys.hardware.CanHardware(robot_brain,
                                         expander=expander if config['can']['on_expander'] else None,
                                         name=config['can']['name'],
                                         rx_pin=config['can']['rx_pin'],
                                         tx_pin=config['can']['tx_pin'],
                                         baud=config['can']['baud'],
                                         )
        if config['wheels']['version'] == 'wheels':
            wheels = rosys.hardware.WheelsHardware(robot_brain,
                                                   can=can,
                                                   name=config['wheels']['name'],
                                                   left_can_address=config['wheels']['left_can_address'],
                                                   right_can_address=config['wheels']['right_can_address'],
                                                   m_per_tick=self.M_PER_TICK,
                                                   width=self.WHEEL_DISTANCE,
                                                   is_right_reversed=config['wheels']['is_right_reversed'],
                                                   is_left_reversed=config['wheels']['is_left_reversed'],
                                                   )
        elif config['wheels']['version'] == 'double_wheels':
            wheels = DoubleWheelsHardware(robot_brain,
                                          can=can,
                                          name=config['wheels']['name'],
                                          left_back_can_address=config['wheels']['left_back_can_address'],
                                          right_back_can_address=config['wheels']['right_back_can_address'],
                                          left_front_can_address=config['wheels']['left_front_can_address'],
                                          right_front_can_address=config['wheels']['right_front_can_address'],
                                          m_per_tick=self.M_PER_TICK,
                                          width=self.WHEEL_DISTANCE,
                                          is_right_reversed=config['wheels']['is_right_reversed'],
                                          is_left_reversed=config['wheels']['is_left_reversed'],
                                          )
        else:
            raise NotImplementedError(f'Unknown wheels version: {config["wheels"]["version"]}')

        if config['y_axis']['version'] == 'y_axis':
            y_axis = YAxisHardware(robot_brain,
                                   expander=expander,
                                   name=config['y_axis']['name'],
                                   step_pin=config['y_axis']['step_pin'],
                                   dir_pin=config['y_axis']['dir_pin'],
                                   alarm_pin=config['y_axis']['alarm_pin'],
                                   end_l_pin=config['y_axis']['end_l_pin'],
                                   end_r_pin=config['y_axis']['end_r_pin'],
                                   motor_on_expander=config['y_axis']['motor_on_expander'],
                                   end_stops_on_expander=config['y_axis']['end_stops_on_expander'],
                                   )
        elif config['y_axis']['version'] == 'chain_axis':
            y_axis = ChainAxisHardware(robot_brain,
                                       expander=expander,
                                       name=config['y_axis']['name'],
                                       step_pin=config['y_axis']['step_pin'],
                                       dir_pin=config['y_axis']['dir_pin'],
                                       alarm_pin=config['y_axis']['alarm_pin'],
                                       ref_t_pin=config['y_axis']['ref_t_pin'],
                                       motor_on_expander=config['y_axis']['motor_on_expander'],
                                       end_stops_on_expander=config['y_axis']['end_stops_on_expander'],
                                       )
        elif config['y_axis']['version'] == 'y_axis_tornado':
            y_axis = YAxisHardwareTornado(robot_brain,
                                          expander=expander,
                                          name=config['y_axis']['name'],
                                          max_speed=config['y_axis']['max_speed'],
                                          min_position=config['y_axis']['min_position'],
                                          max_position=config['y_axis']['max_position'],
                                          axis_offset=config['y_axis']['axis_offset'],
                                          steps_per_m=config['y_axis']['steps_per_m'],
                                          step_pin=config['y_axis']['step_pin'],
                                          dir_pin=config['y_axis']['dir_pin'],
                                          alarm_pin=config['y_axis']['alarm_pin'],
                                          end_r_pin=config['y_axis']['end_r_pin'],
                                          end_l_pin=config['y_axis']['end_l_pin'],
                                          motor_on_expander=config['y_axis']['motor_on_expander'],
                                          end_stops_on_expander=config['y_axis']['end_stops_on_expander'],
                                          )
        else:
            y_axis = None
        if config['z_axis']['version'] == 'z_axis':
            z_axis = ZAxisHardware(robot_brain,
                                   expander=expander,
                                   name=config['z_axis']['name'],
                                   step_pin=config['z_axis']['step_pin'],
                                   dir_pin=config['z_axis']['dir_pin'],
                                   alarm_pin=config['z_axis']['alarm_pin'],
                                   ref_t_pin=config['z_axis']['ref_t_pin'],
                                   end_b_pin=config['z_axis']['end_b_pin'],
                                   motor_on_expander=config['z_axis']['motor_on_expander'],
                                   end_stops_on_expander=config['z_axis']['end_stops_on_expander'],
                                   )
        elif config['z_axis']['version'] == 'z_axis_v2':
            z_axis = ZAxisHardwareV2(robot_brain,
                                     expander=expander,
                                     name=config['z_axis']['name'],
                                     step_pin=config['z_axis']['step_pin'],
                                     dir_pin=config['z_axis']['dir_pin'],
                                     alarm_pin=config['z_axis']['alarm_pin'],
                                     ref_t_pin=config['z_axis']['ref_t_pin'],
                                     end_b_pin=config['z_axis']['end_b_pin'],
                                     motor_on_expander=config['z_axis']['motor_on_expander'],
                                     end_stops_on_expander=config['z_axis']['end_stops_on_expander'],
                                     ref_t_inverted=config['z_axis']['ref_t_inverted'],
                                     end_b_inverted=config['z_axis']['end_b_inverted'],
                                     ccw=config['z_axis']['ccw'],
                                     )
        elif config['z_axis']['version'] == 'tornado':
            z_axis = TornadoHardware(robot_brain,
                                     expander=expander,
                                     can=can,
                                     name=config['z_axis']['name'],
                                     min_position=config['z_axis']['min_position'],
                                     z_can_address=config['z_axis']['z_can_address'],
                                     turn_can_address=config['z_axis']['turn_can_address'],
                                     m_per_tick=config['z_axis']['m_per_tick'],
                                     end_top_pin=config['z_axis']['end_top_pin'],
                                     end_bottom_pin=config['z_axis']['end_bottom_pin'],
                                     ref_motor_pin=config['z_axis']['ref_motor_pin'],
                                     ref_gear_pin=config['z_axis']['ref_gear_pin'],
                                     ref_t_pin=config['z_axis']['ref_t_pin'],
                                     ref_b_pin=config['z_axis']['ref_b_pin'],
                                     motors_on_expander=config['z_axis']['motors_on_expander'],
                                     end_stops_on_expander=config['z_axis']['end_stops_on_expander'],
                                     is_z_reversed=config['z_axis']['is_z_reversed'],
                                     is_turn_reversed=config['z_axis']['is_turn_reversed'],
                                     speed_limit=config['z_axis']['speed_limit'],
                                     turn_speed_limit=config['z_axis']['turn_speed_limit'],
                                     current_limit=config['z_axis']['current_limit'],
                                     )
        else:
            z_axis = None
        estop = rosys.hardware.EStopHardware(robot_brain,
                                             name=config['estop']['name'],
                                             pins=config['estop']['pins'],
                                             )

        bms = rosys.hardware.BmsHardware(robot_brain,
                                         expander=expander if config['bms']['on_expander'] else None,
                                         name=config['bms']['name'],
                                         rx_pin=config['bms']['rx_pin'],
                                         tx_pin=config['bms']['tx_pin'],
                                         baud=config['bms']['baud'],
                                         num=config['bms']['num'],
                                         )
        if 'battery_control' in config:
            self.battery_control = rosys.hardware.BatteryControlHardware(
                robot_brain, expander=expander if config['battery_control']['on_expander'] else None,
                name=config['battery_control']['name'],
                reset_pin=config['battery_control']['reset_pin'],
                status_pin=config['battery_control']['status_pin'],
            )
        else:
            self.battery_control = None

        if config['flashlight']['version'] == 'flashlight':
            flashlight = FlashlightHardware(robot_brain,
                                            expander=expander if config['flashlight']['on_expander'] else None,
                                            name=config['flashlight']['name'],
                                            pin=config['flashlight']['pin'],
                                            )
        elif config['flashlight']['version'] == 'flashlight_v2':
            flashlight = FlashlightHardwareV2(robot_brain,
                                              expander=expander if config['flashlight']['on_expander'] else None,
                                              name=config['flashlight']['name'],
                                              front_pin=config['flashlight']['front_pin'],
                                              back_pin=config['flashlight']['back_pin'],
                                              )
        elif config['flashlight']['version'] == 'flashlight_pwm':
            flashlight = FlashlightPWMHardware(robot_brain,
                                               bms,
                                               expander=expander if config['flashlight']['on_expander'] else None,
                                               name=config['flashlight']['name'],
                                               pin=config['flashlight']['pin'],
                                               rated_voltage=config['flashlight']['rated_voltage'],
                                               )

        else:
            flashlight = None

        if 'bumper' in config:
            bumper = rosys.hardware.BumperHardware(robot_brain,
                                                   expander=expander if config['bumper']['on_expander'] else None,
                                                   estop=estop,
                                                   name=config['bumper']['name'],
                                                   pins=config['bumper']['pins'],
                                                   )
        else:
            bumper = None

<<<<<<< HEAD
        if 'imu' in self.config:
            imu = rosys.hardware.ImuHardware(robot_brain=robot_brain,
                                             name=self.config['imu']['name'],
                                             offset_rotation=rosys.geometry.Rotation.from_euler(
                                                 np.radians(self.config['imu']['roll_offset']),
                                                 np.radians(self.config['imu']['pitch_offset']),
                                                 np.radians(self.config['imu']['yaw_offset'])))
=======
        if 'imu' in config:
            self.imu = IMUHardware(robot_brain,
                                   name=config['imu']['name'],
                                   )
>>>>>>> 69f76130
        else:
            imu = None

        if 'status_control' in config:
            self.status_control = StatusControlHardware(robot_brain,
                                                        expander=expander,
                                                        rdyp_pin=39,
                                                        vdp_pin=39,
                                                        )
        else:
            self.status_control = None

        safety = SafetyHardware(robot_brain, estop=estop, wheels=wheels, bumper=bumper,
                                y_axis=y_axis, z_axis=z_axis, flashlight=flashlight)
        modules = [bluetooth, can, wheels, serial, expander, y_axis,
                   z_axis, flashlight, bms, estop, self.battery_control, bumper, imu, self.status_control, safety]
        active_modules = [module for module in modules if module is not None]
        super().__init__(version=version,
                         tool=tool,
                         wheels=wheels,
                         y_axis=y_axis,
                         z_axis=z_axis,
                         estop=estop,
                         bumper=bumper,
                         bms=bms,
                         imu=imu,
                         safety=safety,
                         flashlight=flashlight,
                         modules=active_modules,
                         robot_brain=robot_brain)

    def check_pins(self, d):
        for key, value in d.items():
            if isinstance(value, dict):
                self.check_pins(value)  # Recurse into sub-dict
            elif (key.endswith('pin') or key in ['boot', 'enable']) and value == 6:
                raise ValueError(f'Pin 6 is used in {key}')<|MERGE_RESOLUTION|>--- conflicted
+++ resolved
@@ -1,5 +1,6 @@
 import numpy as np
 import rosys
+
 from .chain_axis import ChainAxisHardware
 from .configurations import fieldfriend_configurations
 from .double_wheels import DoubleWheelsHardware
@@ -238,7 +239,6 @@
         else:
             bumper = None
 
-<<<<<<< HEAD
         if 'imu' in self.config:
             imu = rosys.hardware.ImuHardware(robot_brain=robot_brain,
                                              name=self.config['imu']['name'],
@@ -246,12 +246,6 @@
                                                  np.radians(self.config['imu']['roll_offset']),
                                                  np.radians(self.config['imu']['pitch_offset']),
                                                  np.radians(self.config['imu']['yaw_offset'])))
-=======
-        if 'imu' in config:
-            self.imu = IMUHardware(robot_brain,
-                                   name=config['imu']['name'],
-                                   )
->>>>>>> 69f76130
         else:
             imu = None
 
