--- conflicted
+++ resolved
@@ -1,5 +1,6 @@
 import logging
 
+import numpy as np
 import rosys
 
 from config import (
@@ -32,7 +33,6 @@
 
 class FieldFriendHardware(FieldFriend, rosys.hardware.RobotHardware):
 
-<<<<<<< HEAD
     def __init__(self, config: FieldFriendConfiguration) -> None:
         self.log = logging.getLogger('field_friend.field_friend_hardware')
         self.MOTOR_GEAR_RATIO: float = config.measurements.motor_gear_ratio
@@ -42,20 +42,6 @@
         self.M_PER_TICK: float = self.WHEEL_DIAMETER * np.pi / self.MOTOR_GEAR_RATIO
         self.WHEEL_DISTANCE: float = config.measurements.wheel_distance
         self.ANTENNA_OFFSET: float = config.measurements.antenna_offset
-=======
-    def __init__(self) -> None:
-        self.log = logging.getLogger('field_friend.hardware')
-        config_hardware: dict = config_selector.import_config(module='hardware')
-        config_robotbrain: dict = config_selector.import_config(module='robotbrain')
-        config_params: dict = config_selector.import_config(module='params')
-        self.check_pins(config_hardware)
-        self.MOTOR_GEAR_RATIO: float = config_params['motor_gear_ratio']
-        self.THOOTH_COUNT: int = config_params['thooth_count']
-        self.PITCH: float = config_params['pitch']
-        self.WHEEL_DIAMETER: float = self.THOOTH_COUNT * self.PITCH
-        self.M_PER_TICK: float = self.WHEEL_DIAMETER / self.MOTOR_GEAR_RATIO
-        self.WHEEL_DISTANCE: float = config_params['wheel_distance']
->>>>>>> 4c514840
         self.WORK_X: float
         self.DRILL_RADIUS: float
         implement: str | None = config.tool
@@ -65,22 +51,12 @@
                 self.WORK_Y: float = config.measurements.work_y
             self.DRILL_RADIUS = config.measurements.drill_radius
         elif implement in ['dual_mechanism']:
-<<<<<<< HEAD
             assert config.measurements.work_x_chop
             self.WORK_X_CHOP: float = config.measurements.work_x_chop
             self.WORK_X = config.measurements.work_x
             self.DRILL_RADIUS = config.measurements.drill_radius
             assert config.measurements.chop_radius
             self.CHOP_RADIUS: float = config.measurements.chop_radius
-        elif implement in ['mower']:  # front mower for trees
-            self.WORK_X = 0.0
-            self.DRILL_RADIUS = 0.0
-=======
-            self.WORK_X_CHOP: float = config_params['work_x_chop']
-            self.WORK_X = config_params['work_x_drill']
-            self.DRILL_RADIUS = config_params['drill_radius']
-            self.CHOP_RADIUS: float = config_params['chop_radius']
->>>>>>> 4c514840
         else:
             self.log.warning('Unknown implement: %s', implement)
 
@@ -91,7 +67,6 @@
         else:
             robot_brain = rosys.hardware.RobotBrain(communication)
 
-<<<<<<< HEAD
         robot_brain.lizard_firmware.flash_params += config.robot_brain.flash_params
 
         bluetooth = rosys.hardware.BluetoothHardware(robot_brain, name=config.name)
@@ -128,51 +103,6 @@
                                           is_right_reversed=config.wheels.is_right_reversed,
                                           is_left_reversed=config.wheels.is_left_reversed,
                                           odrive_version=config.wheels.odrive_version)
-=======
-        robot_brain.lizard_firmware.flash_params += config_robotbrain['robot_brain']['flash_params']
-        bluetooth = rosys.hardware.BluetoothHardware(
-            robot_brain,
-            name=config_hardware['bluetooth']['name'],
-        )
-        serial = rosys.hardware.SerialHardware(robot_brain)
-        expander = rosys.hardware.ExpanderHardware(robot_brain, serial=serial)
-        self.can = rosys.hardware.CanHardware(
-            robot_brain,
-            expander=expander if config_hardware['can']['on_expander'] else None,
-            name=config_hardware['can']['name'],
-            rx_pin=config_hardware['can']['rx_pin'],
-            tx_pin=config_hardware['can']['tx_pin'],
-            baud=config_hardware['can']['baud'],
-        )
-        wheels: rosys.hardware.WheelsHardware | DoubleWheelsHardware
-        if config_hardware['wheels']['version'] == 'wheels':
-            wheels = rosys.hardware.WheelsHardware(
-                robot_brain,
-                can=self.can,
-                name=config_hardware['wheels']['name'],
-                left_can_address=config_hardware['wheels']['left_can_address'],
-                right_can_address=config_hardware['wheels']['right_can_address'],
-                m_per_tick=self.M_PER_TICK,
-                width=self.WHEEL_DISTANCE,
-                is_right_reversed=config_hardware['wheels']['is_right_reversed'],
-                is_left_reversed=config_hardware['wheels']['is_left_reversed'],
-            )
-        elif config_hardware['wheels']['version'] == 'double_wheels':
-            wheels = DoubleWheelsHardware(
-                robot_brain,
-                can=self.can,
-                name=config_hardware['wheels']['name'],
-                left_back_can_address=config_hardware['wheels']['left_back_can_address'],
-                right_back_can_address=config_hardware['wheels']['right_back_can_address'],
-                left_front_can_address=config_hardware['wheels']['left_front_can_address'],
-                right_front_can_address=config_hardware['wheels']['right_front_can_address'],
-                m_per_tick=self.M_PER_TICK,
-                width=self.WHEEL_DISTANCE,
-                is_right_reversed=config_hardware['wheels']['is_right_reversed'],
-                is_left_reversed=config_hardware['wheels']['is_left_reversed'],
-                odrive_version=config_hardware['wheels']['odrive_version']if 'odrive_version' in config_hardware['wheels'] else 4,
-            )
->>>>>>> 4c514840
         else:
             raise NotImplementedError(f'Unknown wheels version: {config.wheels.version}')
 
@@ -181,7 +111,6 @@
                 (config.z_axis and config.z_axis.version in ('z_axis_canopen', 'axis_d1'))) \
             else None
 
-<<<<<<< HEAD
         y_axis: ChainAxisHardware | YAxisStepperHardware | YAxisCanOpenHardware | AxisD1 | None
         if not config.y_axis:
             y_axis = None
@@ -347,20 +276,6 @@
         else:
             raise NotImplementedError(f'Unknown z_axis version: {config.z_axis.version}')
 
-        mower = MowerHardware(robot_brain=robot_brain,
-                              can=can,
-                              name=config.external_mower.name,
-                              m0_can_address=config.external_mower.m0_can_address,
-                              m1_can_address=config.external_mower.m1_can_address,
-                              m2_can_address=config.external_mower.m2_can_address,
-                              m_per_tick=self.M_PER_TICK,  # TODO: this is a different value than in external_mower.m_per_tick!!
-                              speed=config.external_mower.speed,
-                              is_m0_reversed=config.external_mower.is_m0_reversed,
-                              is_m1_reversed=config.external_mower.is_m1_reversed,
-                              is_m2_reversed=config.external_mower.is_m2_reversed,
-                              odrive_version=config.external_mower.odrive_version,
-                              ) if config.external_mower else None
-
         estop = rosys.hardware.EStopHardware(robot_brain, name=config.estop.name, pins=config.estop.pins)
 
         bms = rosys.hardware.BmsHardware(robot_brain,
@@ -430,322 +345,11 @@
                                                     expander=expander,
                                                     rdyp_pin=39,
                                                     vdp_pin=39) if config.has_status_control else None
-=======
-        if config_hardware['y_axis']['version'] in ('y_axis_canopen', 'axis_d1') or config_hardware['z_axis']['version'] in ('y_axis_canopen', 'axis_d1'):
-            can_open_master = CanOpenMasterHardware(robot_brain, can=self.can, name='master')
-        else:
-            can_open_master = None
-        y_axis: ChainAxisHardware | YAxisStepperHardware | YAxisCanOpenHardware | AxisD1 | None = None
-        if config_hardware['y_axis']['version'] == 'axis_d1':
-            y_axis = AxisD1(
-                robot_brain,
-                can=self.can,
-                can_address=config_hardware['y_axis']['can_address'],
-                name=config_hardware['y_axis']['name'],
-                homing_acceleration=config_hardware['y_axis']['homing_acceleration'],
-                homing_velocity=config_hardware['y_axis']['homing_velocity'],
-                profile_acceleration=config_hardware['y_axis']['profile_acceleration'],
-                profile_velocity=config_hardware['y_axis']['profile_velocity'],
-                profile_deceleration=config_hardware['y_axis']['profile_deceleration'],
-                max_position=config_hardware['y_axis']['max_position'],
-                min_position=config_hardware['y_axis']['min_position'],
-                axis_offset=config_hardware['y_axis']['axis_offset'],
-                reverse_direction=config_hardware['y_axis']['reversed_direction'],)
-        elif config_hardware['y_axis']['version'] == 'chain_axis':
-            y_axis = ChainAxisHardware(
-                robot_brain,
-                expander=expander,
-                name=config_hardware['y_axis']['name'],
-                min_position=config_hardware['y_axis']['min_position'],
-                max_position=config_hardware['y_axis']['max_position'],
-                step_pin=config_hardware['y_axis']['step_pin'],
-                dir_pin=config_hardware['y_axis']['dir_pin'],
-                alarm_pin=config_hardware['y_axis']['alarm_pin'],
-                ref_t_pin=config_hardware['y_axis']['ref_t_pin'],
-                motor_on_expander=config_hardware['y_axis']['motor_on_expander'],
-                end_stops_on_expander=config_hardware['y_axis']['end_stops_on_expander'],
-            )
-        elif config_hardware['y_axis']['version'] == 'y_axis_stepper':
-            try:
-                alarm_inverted: bool = config_hardware['y_axis']['alarm_inverted']
-            except KeyError as e:
-                raise KeyError("'alarm_inverted' not found in config_hardware['y_axis']. Robots with a "
-                               'Closed-Loop-Step-Direction-Motor (U4 and before) has an inverted motor alarm input. '
-                               "Check your robot's setup.") from e
-            y_axis = YAxisStepperHardware(
-                robot_brain,
-                expander=expander,
-                name=config_hardware['y_axis']['name'],
-                max_speed=config_hardware['y_axis']['max_speed'],
-                reference_speed=config_hardware['y_axis']['reference_speed'],
-                min_position=config_hardware['y_axis']['min_position'],
-                max_position=config_hardware['y_axis']['max_position'],
-                axis_offset=config_hardware['y_axis']['axis_offset'],
-                steps_per_m=config_hardware['y_axis']['steps_per_m'],
-                step_pin=config_hardware['y_axis']['step_pin'],
-                dir_pin=config_hardware['y_axis']['dir_pin'],
-                alarm_pin=config_hardware['y_axis']['alarm_pin'],
-                alarm_inverted=alarm_inverted,
-                end_r_pin=config_hardware['y_axis']['end_r_pin'],
-                end_l_pin=config_hardware['y_axis']['end_l_pin'],
-                motor_on_expander=config_hardware['y_axis']['motor_on_expander'],
-                end_stops_on_expander=config_hardware['y_axis']['end_stops_on_expander'],
-                reversed_direction=config_hardware['y_axis']['reversed_direction'],
-                end_stops_inverted=config_hardware['y_axis']['end_stops_inverted'],
-            )
-        elif config_hardware['y_axis']['version'] == 'y_axis_canopen':
-            y_axis = YAxisCanOpenHardware(
-                robot_brain,
-                can=self.can,
-                can_address=config_hardware['y_axis']['can_address'],
-                expander=expander,
-                name=config_hardware['y_axis']['name'],
-                max_speed=config_hardware['y_axis']['max_speed'],
-                reference_speed=config_hardware['y_axis']['reference_speed'],
-                min_position=config_hardware['y_axis']['min_position'],
-                max_position=config_hardware['y_axis']['max_position'],
-                axis_offset=config_hardware['y_axis']['axis_offset'],
-                steps_per_m=config_hardware['y_axis']['steps_per_m'],
-                end_l_pin=config_hardware['y_axis']['end_l_pin'],
-                end_r_pin=config_hardware['y_axis']['end_r_pin'],
-                motor_on_expander=config_hardware['y_axis']['motor_on_expander'],
-                end_stops_on_expander=config_hardware['y_axis']['end_stops_on_expander'],
-                reversed_direction=config_hardware['y_axis']['reversed_direction'],
-                end_stops_inverted=config_hardware['y_axis']['end_stops_inverted'],
-            )
-        elif config_hardware['y_axis']['version'] == 'none':
-            pass
-        else:
-            self.log.warning('Unknown y_axis version: %s', config_hardware['y_axis']['version'])
-
-        z_axis: TornadoHardware | ZAxisCanOpenHardware | ZAxisStepperHardware | AxisD1 | None = None
-        if config_hardware['z_axis']['version'] == 'z_axis_stepper':
-            z_axis = ZAxisStepperHardware(
-                robot_brain,
-                expander=expander,
-                name=config_hardware['z_axis']['name'],
-                max_speed=config_hardware['z_axis']['max_speed'],
-                reference_speed=config_hardware['z_axis']['reference_speed'],
-                min_position=config_hardware['z_axis']['min_position'],
-                max_position=config_hardware['z_axis']['max_position'],
-                axis_offset=config_hardware['z_axis']['axis_offset'],
-                steps_per_m=config_hardware['z_axis']['steps_per_m'],
-                step_pin=config_hardware['z_axis']['step_pin'],
-                dir_pin=config_hardware['z_axis']['dir_pin'],
-                alarm_pin=config_hardware['z_axis']['alarm_pin'],
-                end_t_pin=config_hardware['z_axis']['end_t_pin'],
-                end_b_pin=config_hardware['z_axis']['end_b_pin'],
-                motor_on_expander=config_hardware['z_axis']['motor_on_expander'],
-                end_stops_on_expander=config_hardware['z_axis']['end_stops_on_expander'],
-                reversed_direction=config_hardware['z_axis']['reversed_direction'],
-                end_stops_inverted=config_hardware['z_axis']['end_stops_inverted'],
-            )
-        elif config_hardware['z_axis']['version'] == 'axis_d1':
-            z_axis = AxisD1(
-                robot_brain,
-                can=self.can,
-                can_address=config_hardware['z_axis']['can_address'],
-                name=config_hardware['z_axis']['name'],
-                homing_acceleration=config_hardware['z_axis']['homing_acceleration'],
-                homing_velocity=config_hardware['z_axis']['homing_velocity'],
-                profile_acceleration=config_hardware['z_axis']['profile_acceleration'],
-                profile_velocity=config_hardware['z_axis']['profile_velocity'],
-                profile_deceleration=config_hardware['z_axis']['profile_deceleration'],
-                max_position=config_hardware['z_axis']['max_position'],
-                min_position=config_hardware['z_axis']['min_position'],
-                axis_offset=config_hardware['z_axis']['axis_offset'],
-                reverse_direction=config_hardware['z_axis']['reversed_direction'],)
-        elif config_hardware['z_axis']['version'] == 'tornado':
-            z_axis = TornadoHardware(
-                robot_brain,
-                expander=expander,
-                can=self.can,
-                name=config_hardware['z_axis']['name'],
-                min_position=config_hardware['z_axis']['min_position'],
-                z_can_address=config_hardware['z_axis']['z_can_address'],
-                turn_can_address=config_hardware['z_axis']['turn_can_address'],
-                m_per_tick=config_hardware['z_axis']['m_per_tick'],
-                end_top_pin=config_hardware['z_axis']['end_top_pin'],
-                end_bottom_pin=config_hardware['z_axis']['end_bottom_pin'],
-                ref_motor_pin=config_hardware['z_axis']['ref_motor_pin'],
-                ref_gear_pin=config_hardware['z_axis']['ref_gear_pin'],
-                ref_knife_stop_pin=config_hardware['z_axis']['ref_knife_stop_pin'],
-                ref_knife_ground_pin=config_hardware['z_axis']['ref_knife_ground_pin'],
-                motors_on_expander=config_hardware['z_axis']['motors_on_expander'],
-                end_stops_on_expander=config_hardware['z_axis']['end_stops_on_expander'],
-                is_z_reversed=config_hardware['z_axis']['is_z_reversed'],
-                is_turn_reversed=config_hardware['z_axis']['is_turn_reversed'],
-                speed_limit=config_hardware['z_axis']['speed_limit'],
-                turn_speed_limit=config_hardware['z_axis']['turn_speed_limit'],
-                current_limit=config_hardware['z_axis']['current_limit'],
-                z_reference_speed=config_hardware['z_axis']['z_reference_speed'],
-                turn_reference_speed=config_hardware['z_axis']['turn_reference_speed'],
-                odrive_version=config_hardware['z_axis']['odrive_version']if 'odrive_version' in config_hardware['z_axis'] else 4,
-            )
-        elif config_hardware['z_axis']['version'] == 'tornado v1.1':
-            z_axis = TornadoHardware(
-                robot_brain,
-                expander=expander,
-                can=self.can,
-                name=config_hardware['z_axis']['name'],
-                min_position=config_hardware['z_axis']['min_position'],
-                z_can_address=config_hardware['z_axis']['z_can_address'],
-                turn_can_address=config_hardware['z_axis']['turn_can_address'],
-                m_per_tick=config_hardware['z_axis']['m_per_tick'],
-                end_top_pin=config_hardware['z_axis']['end_top_pin'],
-                end_top_pin_expander=config_hardware['z_axis']['end_top_pin_expander'],
-                end_bottom_pin=config_hardware['z_axis']['end_bottom_pin'],
-                end_bottom_pin_expander=config_hardware['z_axis']['end_bottom_pin_expander'],
-                ref_motor_pin=config_hardware['z_axis']['ref_motor_pin'],
-                ref_gear_pin=config_hardware['z_axis']['ref_gear_pin'],
-                ref_gear_pin_expander=config_hardware['z_axis']['ref_gear_pin_expander'],
-                ref_knife_stop_pin=config_hardware['z_axis']['ref_knife_stop_pin'],
-                ref_knife_stop_pin_expander=config_hardware['z_axis']['ref_knife_stop_pin_expander'],
-                ref_knife_ground_pin=config_hardware['z_axis']['ref_knife_ground_pin'],
-                ref_knife_ground_pin_expander=config_hardware['z_axis']['ref_knife_ground_pin_expander'],
-                motors_on_expander=config_hardware['z_axis']['motors_on_expander'],
-                end_stops_on_expander=config_hardware['z_axis']['end_stops_on_expander'],
-                is_z_reversed=config_hardware['z_axis']['is_z_reversed'],
-                is_turn_reversed=config_hardware['z_axis']['is_turn_reversed'],
-                speed_limit=config_hardware['z_axis']['speed_limit'],
-                turn_speed_limit=config_hardware['z_axis']['turn_speed_limit'],
-                current_limit=config_hardware['z_axis']['current_limit'],
-                z_reference_speed=config_hardware['z_axis']['z_reference_speed'],
-                turn_reference_speed=config_hardware['z_axis']['turn_reference_speed'],
-                odrive_version=config_hardware['z_axis']['odrive_version']if 'odrive_version' in config_hardware['z_axis'] else 4,
-            )
-        elif config_hardware['z_axis']['version'] == 'z_axis_canopen':
-            z_axis = ZAxisCanOpenHardware(
-                robot_brain,
-                can=self.can,
-                can_address=config_hardware['z_axis']['can_address'],
-                expander=expander,
-                name=config_hardware['z_axis']['name'],
-                max_speed=config_hardware['z_axis']['max_speed'],
-                reference_speed=config_hardware['z_axis']['reference_speed'],
-                min_position=config_hardware['z_axis']['min_position'],
-                max_position=config_hardware['z_axis']['max_position'],
-                axis_offset=config_hardware['z_axis']['axis_offset'],
-                steps_per_m=config_hardware['z_axis']['steps_per_m'],
-                end_t_pin=config_hardware['z_axis']['end_t_pin'],
-                end_b_pin=config_hardware['z_axis']['end_b_pin'],
-                motor_on_expander=config_hardware['z_axis']['motor_on_expander'],
-                end_stops_on_expander=config_hardware['z_axis']['end_stops_on_expander'],
-                reversed_direction=config_hardware['z_axis']['reversed_direction'],
-                end_stops_inverted=config_hardware['z_axis']['end_stops_inverted'],
-            )
-        elif config_hardware['z_axis']['version'] == 'none':
-            pass
-        else:
-            self.log.warning('Unknown z_axis version: %s', config_hardware['z_axis']['version'])
-
-        estop = rosys.hardware.EStopHardware(
-            robot_brain,
-            name=config_hardware['estop']['name'],
-            pins=config_hardware['estop']['pins'],
-        )
-
-        bms = rosys.hardware.BmsHardware(
-            robot_brain,
-            expander=expander if config_hardware['bms']['on_expander'] else None,
-            name=config_hardware['bms']['name'],
-            rx_pin=config_hardware['bms']['rx_pin'],
-            tx_pin=config_hardware['bms']['tx_pin'],
-            baud=config_hardware['bms']['baud'],
-            num=config_hardware['bms']['num'],
-        )
-        self.battery_control: rosys.hardware.BatteryControlHardware | None = None
-        if 'battery_control' in config_hardware:
-            self.battery_control = rosys.hardware.BatteryControlHardware(
-                robot_brain, expander=expander if config_hardware['battery_control']['on_expander'] else None,
-                name=config_hardware['battery_control']['name'],
-                reset_pin=config_hardware['battery_control']['reset_pin'],
-                status_pin=config_hardware['battery_control']['status_pin'],
-            )
-
-        flashlight: FlashlightHardware | FlashlightHardwareV2 | FlashlightPWMHardware | FlashlightPWMHardwareV2 | None = None
-        if config_hardware['flashlight']['version'] == 'flashlight':
-            flashlight = FlashlightHardware(
-                robot_brain,
-                expander=expander if config_hardware['flashlight']['on_expander'] else None,
-                name=config_hardware['flashlight']['name'],
-                pin=config_hardware['flashlight']['pin'],
-            )
-        elif config_hardware['flashlight']['version'] == 'flashlight_v2':
-            flashlight = FlashlightHardwareV2(
-                robot_brain,
-                expander=expander if config_hardware['flashlight']['on_expander'] else None,
-                name=config_hardware['flashlight']['name'],
-                front_pin=config_hardware['flashlight']['front_pin'],
-                back_pin=config_hardware['flashlight']['back_pin'],
-            )
-        elif config_hardware['flashlight']['version'] == 'flashlight_pwm':
-            flashlight = FlashlightPWMHardware(
-                robot_brain,
-                bms,
-                expander=expander if config_hardware['flashlight']['on_expander'] else None,
-                name=config_hardware['flashlight']['name'],
-                pin=config_hardware['flashlight']['pin'],
-                rated_voltage=config_hardware['flashlight']['rated_voltage'],
-            )
-        elif config_hardware['flashlight']['version'] == 'flashlight_pwm_v2':
-            flashlight = FlashlightPWMHardwareV2(
-                robot_brain,
-                bms,
-                expander=expander if config_hardware['flashlight']['on_expander'] else None,
-                name=config_hardware['flashlight']['name'],
-                front_pin=config_hardware['flashlight']['front_pin'],
-                back_pin=config_hardware['flashlight']['back_pin'],
-            )
-        elif config_hardware['flashlight']['version'] == 'none':
-            pass
-        else:
-            self.log.warning('Unknown Flashlight version: %s', config_hardware['flashlight']['version'])
-
-        bumper: rosys.hardware.BumperHardware | None = None
-        if 'bumper' in config_hardware:
-            bumper = rosys.hardware.BumperHardware(
-                robot_brain,
-                expander=expander if config_hardware['bumper']['on_expander'] else None,
-                estop=estop,
-                name=config_hardware['bumper']['name'],
-                pins=config_hardware['bumper']['pins'],
-            )
-
-        imu: rosys.hardware.Imu | None = None
-        if 'imu' in config_hardware:
-            imu = ImuHardware(
-                robot_brain=robot_brain,
-                name=config_hardware['imu']['name'],
-                offset_rotation=rosys.geometry.Rotation.from_euler(
-                    *config_hardware['imu']['offset_rotation']),
-                min_gyro_calibration=config_hardware['imu'].get('min_gyro_calibration', 0.0)
-            )
-
-        eyes: LedEyesHardware | None = None
-        if 'eyes' in config_hardware:
-            eyes = LedEyesHardware(
-                robot_brain,
-                expander=expander if config_hardware['eyes']['on_expander'] else None,
-                name=config_hardware['eyes']['name'],
-                eyes_pin=config_hardware['eyes']['eyes_pin'],
-            )
-
-        self.status_control: StatusControlHardware | None = None
-        if 'status_control' in config_hardware:
-            self.status_control = StatusControlHardware(
-                robot_brain,
-                expander=expander,
-                rdyp_pin=39,
-                vdp_pin=39,
-            )
->>>>>>> 4c514840
 
         safety: SafetyHardware = SafetyHardware(robot_brain, estop=estop, wheels=wheels, bumper=bumper,
                                                 y_axis=y_axis, z_axis=z_axis, flashlight=flashlight)
 
-<<<<<<< HEAD
-        modules = [bluetooth, can, wheels, serial, expander, can_open_master, y_axis, z_axis, mower,
+        modules = [bluetooth, can, wheels, serial, expander, can_open_master, y_axis, z_axis,
                    flashlight, bms, estop, self.battery_control, bumper, imu, self.status_control, safety]
 
         active_modules = [module for module in modules if module is not None]
@@ -758,34 +362,6 @@
                          bms=bms,
                          safety=safety,
                          flashlight=flashlight,
-                         mower=mower,
                          imu=imu,
                          modules=active_modules,
-                         robot_brain=robot_brain)
-=======
-        modules = [bluetooth, self.can, wheels, serial, expander, can_open_master, y_axis,
-                   z_axis, flashlight, bms, estop, self.battery_control, bumper, imu, eyes, self.status_control, safety]
-        active_modules = [module for module in modules if module is not None]
-
-        super().__init__(
-            implement_name=implement,
-            wheels=wheels,
-            y_axis=y_axis,
-            z_axis=z_axis,
-            estop=estop,
-            bumper=bumper,
-            bms=bms,
-            safety=safety,
-            flashlight=flashlight,
-            imu=imu,
-            modules=active_modules,
-            robot_brain=robot_brain
-        )
-
-    def check_pins(self, d):
-        for key, value in d.items():
-            if isinstance(value, dict):
-                self.check_pins(value)  # Recurse into sub-dict
-            elif (key.endswith('pin') or key in ['boot', 'enable']) and value == 6:
-                raise ValueError(f'Pin 6 is used in {key}')
->>>>>>> 4c514840
+                         robot_brain=robot_brain)