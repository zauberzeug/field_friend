import logging

import numpy as np
import rosys

import config.config_selection as config_selector

from .can_open_master import CanOpenMasterHardware
from .chain_axis import ChainAxisHardware
from .double_wheels import DoubleWheelsHardware
from .field_friend import FieldFriend
from .flashlight import FlashlightHardware
from .flashlight_pwm import FlashlightPWMHardware
from .flashlight_pwm_v2 import FlashlightPWMHardwareV2
from .flashlight_v2 import FlashlightHardwareV2
<<<<<<< HEAD
=======
from .imu import IMUHardware
from .led_eyes import LedEyesHardware
>>>>>>> 54e39f32
from .safety import SafetyHardware
from .safety_small import SmallSafetyHardware
from .status_control import StatusControlHardware
from .tornado import TornadoHardware
from .y_axis_canopen_hardware import YAxisCanOpenHardware
from .y_axis_stepper_hardware import YAxisStepperHardware
from .z_axis_canopen_hardware import ZAxisCanOpenHardware
from .z_axis_stepper_hardware import ZAxisStepperHardware


class FieldFriendHardware(FieldFriend, rosys.hardware.RobotHardware):

    def __init__(self) -> None:
        self.log = logging.getLogger('field_friend.field_friend_hardware')
        config_hardware: dict = config_selector.import_config(module='hardware')
        config_robotbrain: dict = config_selector.import_config(module='robotbrain')
        config_params: dict = config_selector.import_config(module='params')
        self.check_pins(config_hardware)
        self.MOTOR_GEAR_RATIO: float = config_params['motor_gear_ratio']
        self.THOOTH_COUNT: int = config_params['thooth_count']
        self.PITCH: float = config_params['pitch']
        self.WHEEL_DIAMETER: float = self.THOOTH_COUNT * self.PITCH / np.pi
        self.M_PER_TICK: float = self.WHEEL_DIAMETER * np.pi / self.MOTOR_GEAR_RATIO
        self.WHEEL_DISTANCE: float = config_params['wheel_distance']
        self.ANTENNA_OFFSET: float = config_params['antenna_offset']
        tool: str = config_params['tool']
        if tool in ['tornado', 'weed_screw', 'none']:
            self.WORK_X: float = config_params['work_x']
            self.DRILL_RADIUS: float = config_params['drill_radius']
        elif tool in ['dual_mechanism']:
            self.WORK_X_CHOP: float = config_params['work_x_chop']
            self.WORK_X: float = config_params['work_x_drill']
            self.DRILL_RADIUS = config_params['drill_radius']
            self.CHOP_RADIUS: float = config_params['chop_radius']
        else:
            raise NotImplementedError(f'Unknown FieldFriend tool: {tool}')

        communication = rosys.hardware.SerialCommunication()
        robot_brain = rosys.hardware.RobotBrain(communication)
        robot_brain.lizard_firmware.flash_params += config_robotbrain['robot_brain']['flash_params']
        bluetooth = rosys.hardware.BluetoothHardware(robot_brain,
                                                     name=config_hardware['bluetooth']['name'],
                                                     )
        serial = rosys.hardware.SerialHardware(robot_brain)
        expander = rosys.hardware.ExpanderHardware(robot_brain, serial=serial)
        can = rosys.hardware.CanHardware(robot_brain,
                                         expander=expander if config_hardware['can']['on_expander'] else None,
                                         name=config_hardware['can']['name'],
                                         rx_pin=config_hardware['can']['rx_pin'],
                                         tx_pin=config_hardware['can']['tx_pin'],
                                         baud=config_hardware['can']['baud'],
                                         )
        wheels: rosys.hardware.WheelsHardware | DoubleWheelsHardware
        if config_hardware['wheels']['version'] == 'wheels':
            wheels = rosys.hardware.WheelsHardware(robot_brain,
                                                   can=can,
                                                   name=config_hardware['wheels']['name'],
                                                   left_can_address=config_hardware['wheels']['left_can_address'],
                                                   right_can_address=config_hardware['wheels']['right_can_address'],
                                                   m_per_tick=self.M_PER_TICK,
                                                   width=self.WHEEL_DISTANCE,
                                                   is_right_reversed=config_hardware['wheels']['is_right_reversed'],
                                                   is_left_reversed=config_hardware['wheels']['is_left_reversed'],
                                                   )
        elif config_hardware['wheels']['version'] == 'double_wheels':
            wheels = DoubleWheelsHardware(robot_brain,
                                          can=can,
                                          name=config_hardware['wheels']['name'],
                                          left_back_can_address=config_hardware['wheels']['left_back_can_address'],
                                          right_back_can_address=config_hardware['wheels']['right_back_can_address'],
                                          left_front_can_address=config_hardware['wheels']['left_front_can_address'],
                                          right_front_can_address=config_hardware['wheels']['right_front_can_address'],
                                          m_per_tick=self.M_PER_TICK,
                                          width=self.WHEEL_DISTANCE,
                                          is_right_reversed=config_hardware['wheels']['is_right_reversed'],
                                          is_left_reversed=config_hardware['wheels']['is_left_reversed'],
                                          )
        else:
            raise NotImplementedError(f'Unknown wheels version: {config_hardware["wheels"]["version"]}')

        if config_hardware['y_axis']['version'] == 'y_axis_canopen' or config_hardware['z_axis']['version'] == 'z_axis_canopen':
            can_open_master = CanOpenMasterHardware(robot_brain, can=can, name='master')
        else:
            can_open_master = None
        y_axis: ChainAxisHardware | YAxisStepperHardware | YAxisCanOpenHardware | None
        if config_hardware['y_axis']['version'] == 'chain_axis':
            y_axis = ChainAxisHardware(robot_brain,
                                       expander=expander,
                                       name=config_hardware['y_axis']['name'],
                                       min_position=config_hardware['y_axis']['min_position'],
                                       max_position=config_hardware['y_axis']['max_position'],
                                       step_pin=config_hardware['y_axis']['step_pin'],
                                       dir_pin=config_hardware['y_axis']['dir_pin'],
                                       alarm_pin=config_hardware['y_axis']['alarm_pin'],
                                       ref_t_pin=config_hardware['y_axis']['ref_t_pin'],
                                       motor_on_expander=config_hardware['y_axis']['motor_on_expander'],
                                       end_stops_on_expander=config_hardware['y_axis']['end_stops_on_expander'],
                                       )
        elif config_hardware['y_axis']['version'] == 'y_axis_stepper':
            y_axis = YAxisStepperHardware(robot_brain,
                                          expander=expander,
                                          name=config_hardware['y_axis']['name'],
                                          max_speed=config_hardware['y_axis']['max_speed'],
                                          reference_speed=config_hardware['y_axis']['reference_speed'],
                                          min_position=config_hardware['y_axis']['min_position'],
                                          max_position=config_hardware['y_axis']['max_position'],
                                          axis_offset=config_hardware['y_axis']['axis_offset'],
                                          steps_per_m=config_hardware['y_axis']['steps_per_m'],
                                          step_pin=config_hardware['y_axis']['step_pin'],
                                          dir_pin=config_hardware['y_axis']['dir_pin'],
                                          alarm_pin=config_hardware['y_axis']['alarm_pin'],
                                          end_r_pin=config_hardware['y_axis']['end_r_pin'],
                                          end_l_pin=config_hardware['y_axis']['end_l_pin'],
                                          motor_on_expander=config_hardware['y_axis']['motor_on_expander'],
                                          end_stops_on_expander=config_hardware['y_axis']['end_stops_on_expander'],
                                          reversed_direction=config_hardware['y_axis']['reversed_direction'],
                                          )
        elif config_hardware['y_axis']['version'] == 'y_axis_canopen':
            y_axis = YAxisCanOpenHardware(robot_brain,
                                          can=can,
                                          can_address=config_hardware['y_axis']['can_address'],
                                          expander=expander,
                                          name=config_hardware['y_axis']['name'],
                                          max_speed=config_hardware['y_axis']['max_speed'],
                                          reference_speed=config_hardware['y_axis']['reference_speed'],
                                          min_position=config_hardware['y_axis']['min_position'],
                                          max_position=config_hardware['y_axis']['max_position'],
                                          axis_offset=config_hardware['y_axis']['axis_offset'],
                                          steps_per_m=config_hardware['y_axis']['steps_per_m'],
                                          end_l_pin=config_hardware['y_axis']['end_l_pin'],
                                          end_r_pin=config_hardware['y_axis']['end_r_pin'],
                                          motor_on_expander=config_hardware['y_axis']['motor_on_expander'],
                                          end_stops_on_expander=config_hardware['y_axis']['end_stops_on_expander'],
                                          reversed_direction=config_hardware['y_axis']['reversed_direction'],
                                          )
        elif config_hardware['y_axis']['version'] == 'none':
            y_axis = None
        else:
            raise NotImplementedError(f'Unknown y_axis version: {config_hardware["y_axis"]["version"]}')

        z_axis: TornadoHardware | ZAxisCanOpenHardware | ZAxisStepperHardware | None
        if config_hardware['z_axis']['version'] == 'z_axis_stepper':
            z_axis = ZAxisStepperHardware(robot_brain,
                                          expander=expander,
                                          name=config_hardware['z_axis']['name'],
                                          max_speed=config_hardware['z_axis']['max_speed'],
                                          reference_speed=config_hardware['z_axis']['reference_speed'],
                                          min_position=config_hardware['z_axis']['min_position'],
                                          max_position=config_hardware['z_axis']['max_position'],
                                          axis_offset=config_hardware['z_axis']['axis_offset'],
                                          steps_per_m=config_hardware['z_axis']['steps_per_m'],
                                          step_pin=config_hardware['z_axis']['step_pin'],
                                          dir_pin=config_hardware['z_axis']['dir_pin'],
                                          alarm_pin=config_hardware['z_axis']['alarm_pin'],
                                          end_t_pin=config_hardware['z_axis']['end_t_pin'],
                                          end_b_pin=config_hardware['z_axis']['end_b_pin'],
                                          motor_on_expander=config_hardware['z_axis']['motor_on_expander'],
                                          end_stops_on_expander=config_hardware['z_axis']['end_stops_on_expander'],
                                          reversed_direction=config_hardware['z_axis']['reversed_direction'],
                                          )
        elif config_hardware['z_axis']['version'] == 'tornado':
            z_axis = TornadoHardware(robot_brain,
                                     expander=expander,
                                     can=can,
                                     name=config_hardware['z_axis']['name'],
                                     min_position=config_hardware['z_axis']['min_position'],
                                     z_can_address=config_hardware['z_axis']['z_can_address'],
                                     turn_can_address=config_hardware['z_axis']['turn_can_address'],
                                     m_per_tick=config_hardware['z_axis']['m_per_tick'],
                                     end_top_pin=config_hardware['z_axis']['end_top_pin'],
                                     end_bottom_pin=config_hardware['z_axis']['end_bottom_pin'],
                                     ref_motor_pin=config_hardware['z_axis']['ref_motor_pin'],
                                     ref_gear_pin=config_hardware['z_axis']['ref_gear_pin'],
                                     ref_knife_stop_pin=config_hardware['z_axis']['ref_knife_stop_pin'],
                                     ref_knife_ground_pin=config_hardware['z_axis']['ref_knife_ground_pin'],
                                     motors_on_expander=config_hardware['z_axis']['motors_on_expander'],
                                     end_stops_on_expander=config_hardware['z_axis']['end_stops_on_expander'],
                                     is_z_reversed=config_hardware['z_axis']['is_z_reversed'],
                                     is_turn_reversed=config_hardware['z_axis']['is_turn_reversed'],
                                     speed_limit=config_hardware['z_axis']['speed_limit'],
                                     turn_speed_limit=config_hardware['z_axis']['turn_speed_limit'],
                                     current_limit=config_hardware['z_axis']['current_limit'],
                                     z_reference_speed=config_hardware['z_axis']['z_reference_speed'],
                                     turn_reference_speed=config_hardware['z_axis']['turn_reference_speed'],
                                     )
        elif config_hardware['z_axis']['version'] == 'tornado v1.1':
            z_axis = TornadoHardware(robot_brain,
                                     expander=expander,
                                     can=can,
                                     name=config_hardware['z_axis']['name'],
                                     min_position=config_hardware['z_axis']['min_position'],
                                     z_can_address=config_hardware['z_axis']['z_can_address'],
                                     turn_can_address=config_hardware['z_axis']['turn_can_address'],
                                     m_per_tick=config_hardware['z_axis']['m_per_tick'],
                                     end_top_pin=config_hardware['z_axis']['end_top_pin'],
                                     end_top_pin_expander=config_hardware['z_axis']['end_top_pin_expander'],
                                     end_bottom_pin=config_hardware['z_axis']['end_bottom_pin'],
                                     end_bottom_pin_expander=config_hardware['z_axis']['end_bottom_pin_expander'],
                                     ref_motor_pin=config_hardware['z_axis']['ref_motor_pin'],
                                     ref_gear_pin=config_hardware['z_axis']['ref_gear_pin'],
                                     ref_gear_pin_expander=config_hardware['z_axis']['ref_gear_pin_expander'],
                                     ref_knife_stop_pin=config_hardware['z_axis']['ref_knife_stop_pin'],
                                     ref_knife_stop_pin_expander=config_hardware['z_axis']['ref_knife_stop_pin_expander'],
                                     ref_knife_ground_pin=config_hardware['z_axis']['ref_knife_ground_pin'],
                                     ref_knife_ground_pin_expander=config_hardware['z_axis']['ref_knife_ground_pin_expander'],
                                     motors_on_expander=config_hardware['z_axis']['motors_on_expander'],
                                     end_stops_on_expander=config_hardware['z_axis']['end_stops_on_expander'],
                                     is_z_reversed=config_hardware['z_axis']['is_z_reversed'],
                                     is_turn_reversed=config_hardware['z_axis']['is_turn_reversed'],
                                     speed_limit=config_hardware['z_axis']['speed_limit'],
                                     turn_speed_limit=config_hardware['z_axis']['turn_speed_limit'],
                                     current_limit=config_hardware['z_axis']['current_limit'],
                                     z_reference_speed=config_hardware['z_axis']['z_reference_speed'],
                                     turn_reference_speed=config_hardware['z_axis']['turn_reference_speed'],
                                     )
        elif config_hardware['z_axis']['version'] == 'z_axis_canopen':
            z_axis = ZAxisCanOpenHardware(robot_brain,
                                          can=can,
                                          can_address=config_hardware['z_axis']['can_address'],
                                          expander=expander,
                                          name=config_hardware['z_axis']['name'],
                                          max_speed=config_hardware['z_axis']['max_speed'],
                                          reference_speed=config_hardware['z_axis']['reference_speed'],
                                          min_position=config_hardware['z_axis']['min_position'],
                                          max_position=config_hardware['z_axis']['max_position'],
                                          axis_offset=config_hardware['z_axis']['axis_offset'],
                                          steps_per_m=config_hardware['z_axis']['steps_per_m'],
                                          end_t_pin=config_hardware['z_axis']['end_t_pin'],
                                          end_b_pin=config_hardware['z_axis']['end_b_pin'],
                                          motor_on_expander=config_hardware['z_axis']['motor_on_expander'],
                                          end_stops_on_expander=config_hardware['z_axis']['end_stops_on_expander'],
                                          reversed_direction=config_hardware['z_axis']['reversed_direction'],)
        elif config_hardware['z_axis']['version'] == 'none':
            z_axis = None
        else:
            raise NotImplementedError(f'Unknown z_axis version: {config_hardware["z_axis"]["version"]}')

        estop = rosys.hardware.EStopHardware(robot_brain,
                                             name=config_hardware['estop']['name'],
                                             pins=config_hardware['estop']['pins'],
                                             )

        bms = rosys.hardware.BmsHardware(robot_brain,
                                         expander=expander if config_hardware['bms']['on_expander'] else None,
                                         name=config_hardware['bms']['name'],
                                         rx_pin=config_hardware['bms']['rx_pin'],
                                         tx_pin=config_hardware['bms']['tx_pin'],
                                         baud=config_hardware['bms']['baud'],
                                         num=config_hardware['bms']['num'],
                                         )
        self.battery_control: rosys.hardware.BatteryControlHardware | None
        if 'battery_control' in config_hardware:
            self.battery_control = rosys.hardware.BatteryControlHardware(
                robot_brain, expander=expander if config_hardware['battery_control']['on_expander'] else None,
                name=config_hardware['battery_control']['name'],
                reset_pin=config_hardware['battery_control']['reset_pin'],
                status_pin=config_hardware['battery_control']['status_pin'],
            )
        else:
            self.battery_control = None

        flashlight: FlashlightHardware | FlashlightHardwareV2 | FlashlightPWMHardware | FlashlightPWMHardwareV2 | None
        if config_hardware['flashlight']['version'] == 'flashlight':
            flashlight = FlashlightHardware(robot_brain,
                                            expander=expander if config_hardware['flashlight']['on_expander'] else None,
                                            name=config_hardware['flashlight']['name'],
                                            pin=config_hardware['flashlight']['pin'],
                                            )
        elif config_hardware['flashlight']['version'] == 'flashlight_v2':
            flashlight = FlashlightHardwareV2(robot_brain,
                                              expander=expander if config_hardware['flashlight']['on_expander'] else None,
                                              name=config_hardware['flashlight']['name'],
                                              front_pin=config_hardware['flashlight']['front_pin'],
                                              back_pin=config_hardware['flashlight']['back_pin'],
                                              )
        elif config_hardware['flashlight']['version'] == 'flashlight_pwm':
            flashlight = FlashlightPWMHardware(robot_brain,
                                               bms,
                                               expander=expander if config_hardware['flashlight']['on_expander'] else None,
                                               name=config_hardware['flashlight']['name'],
                                               pin=config_hardware['flashlight']['pin'],
                                               rated_voltage=config_hardware['flashlight']['rated_voltage'],
                                               )
        elif config_hardware['flashlight']['version'] == 'flashlight_pwm_v2':
            flashlight = FlashlightPWMHardwareV2(robot_brain,
                                                 bms,
                                                 expander=expander if config_hardware['flashlight']['on_expander'] else None,
                                                 name=config_hardware['flashlight']['name'],
                                                 front_pin=config_hardware['flashlight']['front_pin'],
                                                 back_pin=config_hardware['flashlight']['back_pin'],
                                                 )
        elif config_hardware['flashlight']['version'] == 'none':
            flashlight = None
        else:
            raise NotImplementedError(f'Unknown Flashlight version: {config_hardware["flashlight"]["version"]}')

        bumper: rosys.hardware.BumperHardware | None
        if 'bumper' in config_hardware:
            bumper = rosys.hardware.BumperHardware(robot_brain,
                                                   expander=expander if config_hardware['bumper']['on_expander'] else None,
                                                   estop=estop,
                                                   name=config_hardware['bumper']['name'],
                                                   pins=config_hardware['bumper']['pins'],
                                                   )
        else:
            bumper = None

        self.imu: rosys.hardware.ImuHardware | None
        if 'imu' in config_hardware:
            self.imu = rosys.hardware.ImuHardware(robot_brain=robot_brain,
                                                  name='imu',
                                                  offset_rotation=rosys.geometry.Rotation.from_euler(
                                                      config_hardware['imu']['offset_roll'], config_hardware['imu']['offset_pitch'], config_hardware['imu']['offset_yaw']),
                                                  )
            if 'roll_limit' in config_params:
                self.ROLL_LIMIT: float = config_params['roll_limit']
            if 'pitch_limit' in config_params:
                self.PITCH_LIMIT: float = config_params['pitch_limit']
        else:
            imu = None

        eyes: LedEyesHardware | None
        if 'eyes' in config_hardware:
            eyes = LedEyesHardware(robot_brain,
                                   expander=expander if config_hardware['eyes']['on_expander'] else None,
                                   name=config_hardware['eyes']['name'],
                                   eyes_pin=config_hardware['eyes']['eyes_pin'],
                                   )
        else:
            eyes = None

        self.status_control: StatusControlHardware | None
        if 'status_control' in config_hardware:
            self.status_control = StatusControlHardware(robot_brain,
                                                        expander=expander,
                                                        rdyp_pin=39,
                                                        vdp_pin=39,
                                                        )
        else:
            self.status_control = None

        safety: SafetyHardware | SmallSafetyHardware
        if 'small_safety' in config_hardware:
            safety = SmallSafetyHardware(robot_brain, wheels=wheels, estop=estop,
                                         y_axis=y_axis, z_axis=z_axis, flashlight=flashlight)
        else:
            safety = SafetyHardware(robot_brain, estop=estop, wheels=wheels, bumper=bumper,
                                    y_axis=y_axis, z_axis=z_axis, flashlight=flashlight)

<<<<<<< HEAD
        modules = [bluetooth, can, wheels, serial, expander, y_axis,
                   z_axis, flashlight, bms, estop, self.battery_control, bumper, imu, self.status_control, safety]
=======
        modules = [bluetooth, can, wheels, serial, expander, can_open_master, y_axis,
                   z_axis, flashlight, bms, estop, self.battery_control, bumper, self.imu, eyes, self.status_control, safety]
>>>>>>> 54e39f32
        active_modules = [module for module in modules if module is not None]
        super().__init__(tool=tool,
                         wheels=wheels,
                         y_axis=y_axis,
                         z_axis=z_axis,
                         estop=estop,
                         bumper=bumper,
                         bms=bms,
                         imu=imu,
                         safety=safety,
                         flashlight=flashlight,
                         modules=active_modules,
                         robot_brain=robot_brain)

    def check_pins(self, d):
        for key, value in d.items():
            if isinstance(value, dict):
                self.check_pins(value)  # Recurse into sub-dict
            elif (key.endswith('pin') or key in ['boot', 'enable']) and value == 6:
                raise ValueError(f'Pin 6 is used in {key}')<|MERGE_RESOLUTION|>--- conflicted
+++ resolved
@@ -13,11 +13,8 @@
 from .flashlight_pwm import FlashlightPWMHardware
 from .flashlight_pwm_v2 import FlashlightPWMHardwareV2
 from .flashlight_v2 import FlashlightHardwareV2
-<<<<<<< HEAD
-=======
 from .imu import IMUHardware
 from .led_eyes import LedEyesHardware
->>>>>>> 54e39f32
 from .safety import SafetyHardware
 from .safety_small import SmallSafetyHardware
 from .status_control import StatusControlHardware
@@ -367,13 +364,8 @@
             safety = SafetyHardware(robot_brain, estop=estop, wheels=wheels, bumper=bumper,
                                     y_axis=y_axis, z_axis=z_axis, flashlight=flashlight)
 
-<<<<<<< HEAD
-        modules = [bluetooth, can, wheels, serial, expander, y_axis,
-                   z_axis, flashlight, bms, estop, self.battery_control, bumper, imu, self.status_control, safety]
-=======
         modules = [bluetooth, can, wheels, serial, expander, can_open_master, y_axis,
                    z_axis, flashlight, bms, estop, self.battery_control, bumper, self.imu, eyes, self.status_control, safety]
->>>>>>> 54e39f32
         active_modules = [module for module in modules if module is not None]
         super().__init__(tool=tool,
                          wheels=wheels,
