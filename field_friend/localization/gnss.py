--- conflicted
+++ resolved
@@ -87,12 +87,7 @@
         try:
             # TODO also do antenna_offset correction for this event
             self.ROBOT_GNSS_POSITION_CHANGED.emit(self.current.location)
-<<<<<<< HEAD
-            # 4 = RTK fixed (cm accuracy), 5 = RTK float (dm accuracy)
-            if self.current.gps_qual == 4 and not self.is_paused:
-=======
-            if "R" in self.current.mode or self.current.mode == "SSSS":
->>>>>>> a1048ad2
+            if not self.is_paused and ("R" in self.current.mode or self.current.mode == "SSSS"):
                 self._on_rtk_fix()
         except Exception:
             self.log.exception('gnss record could not be applied')
