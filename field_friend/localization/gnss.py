from __future__ import annotations

import logging
from abc import ABC, abstractmethod
from copy import deepcopy
from dataclasses import dataclass
from typing import Optional

import numpy as np
import rosys

from .. import localization
from .geo_point import GeoPoint
from .point_transformation import get_new_position


@dataclass
class GNSSRecord:
    timestamp: float
    location: GeoPoint
    mode: str = ''
    gps_qual: int = 0
    altitude: float = 0.0
    separation: float = 0.0
    heading: Optional[float] = None
    speed_kmh: float = 0.0


class Gnss(ABC):

    def __init__(self, odometer: rosys.driving.Odometer, antenna_offset: float) -> None:
        super().__init__()
        self.log = logging.getLogger('field_friend.gnss')
        self.odometer = odometer

        self.ROBOT_POSE_LOCATED = rosys.event.Event()
        """the robot has been located (argument: Pose) with RTK-fixed"""

        self.ROBOT_GNSS_POSITION_CHANGED = rosys.event.Event()
        """the robot has been located (argument: GeoPoint), may only be a rough estimate if no RTK fix is available"""

        self.RTK_FIX_LOST = rosys.event.Event()
        """the robot lost RTK fix"""

        self.GNSS_CONNECTION_LOST = rosys.event.Event()
        """the GNSS connection was lost"""

        self.current: Optional[GNSSRecord] = None
        self.device: str | None = None
        self.antenna_offset = antenna_offset
        self.is_paused = False
        self.observed_poses: list[rosys.geometry.Pose] = []
        self.last_pose_update = rosys.time()
        self.min_seconds_between_updates = 10.0

        self.needs_backup = False
        rosys.on_repeat(self.check_gnss, 0.01)
        rosys.on_repeat(self.try_connection, 3.0)

    @abstractmethod
    async def try_connection(self) -> None:
        pass

<<<<<<< HEAD
    def clear_reference(self) -> None:
        self.reference = None

    def distance(self, point: GeoPoint) -> Optional[float]:
        """Compute the distance between the reference point and the given point in meters"""
        if self.reference is None:
            return None
        return point.distance(point)

    async def check_gnss(self) -> None:
        if self.is_paused:
            return
=======
    async def update(self) -> None:
>>>>>>> e646f832
        previous = deepcopy(self.current)
        try:
            self.current = await self._create_new_record()
        except Exception:
            self.log.exception('creation of gnss record failed')
        if previous is not None:
            if self.current is None:
                self.log.warning('new GNSS record is None')
                self.GNSS_CONNECTION_LOST.emit()
                return
            if previous.gps_qual == 4 and self.current.gps_qual != 4:
                self.log.warning('GNSS RTK fix lost')
                self.ROBOT_GNSS_POSITION_CHANGED.emit(self.current.location)
                self.RTK_FIX_LOST.emit()
                return
        if self.current is None:
            return
        try:
            # TODO also do antenna_offset correction for this event
            self.ROBOT_GNSS_POSITION_CHANGED.emit(self.current.location)
            if self.current.gps_qual == 4:  # 4 = RTK fixed (cm accuracy), 5 = RTK float (dm accuracy)
                self._on_rtk_fix()
        except Exception:
            self.log.exception('gnss record could not be applied')
            self.current = None

    @abstractmethod
    async def _create_new_record(self) -> Optional[GNSSRecord]:
        pass

    def _on_rtk_fix(self) -> None:
        assert self.current is not None
        if localization.reference.lat == 0 and localization.reference.long == 0:
            self.log.info(f'GNSS reference set to {self.current.location}')
            localization.reference = deepcopy(self.current.location)
        if self.current.heading is not None:
            yaw = np.deg2rad(-self.current.heading)
        else:
            # TODO: Better INS implementation if no heading provided by GNSS
            yaw = self.odometer.get_pose(time=self.current.timestamp).yaw
        # correct the gnss coordinate by antenna offset
        self.current.location = get_new_position(self.current.location, self.antenna_offset, yaw+np.pi/2)
<<<<<<< HEAD
        cartesian_coordinates = self.current.location.cartesian(self.reference)
=======
        cartesian_coordinates = self.current.location.cartesian()
        distance = self.odometer.prediction.point.distance(cartesian_coordinates)
        if distance > 1:
            self.log.warning(f'GNSS distance to prediction too high: {distance:.2f}m!!')
>>>>>>> e646f832
        pose = rosys.geometry.Pose(
            x=cartesian_coordinates.x,
            y=cartesian_coordinates.y,
            yaw=yaw,
            time=self.current.timestamp)
        self.observed_poses.append(pose)

    async def update_robot_pose(self) -> None:
        assert not self.is_paused
        while len(self.observed_poses) < 10:
            if rosys.time() - self.last_pose_update < self.min_seconds_between_updates:
                return
            await rosys.sleep(0.1)
        x = np.mean([pose.point.x for pose in self.observed_poses])
        y = np.mean([pose.point.y for pose in self.observed_poses])
        yaw = np.mean([pose.yaw for pose in self.observed_poses])
        pose = rosys.geometry.Pose(x=float(x), y=float(y), yaw=float(yaw), time=rosys.time())
        self.ROBOT_POSE_LOCATED.emit(pose)
        self.last_pose_update = rosys.time()
        self.observed_poses.clear()<|MERGE_RESOLUTION|>--- conflicted
+++ resolved
@@ -61,22 +61,9 @@
     async def try_connection(self) -> None:
         pass
 
-<<<<<<< HEAD
-    def clear_reference(self) -> None:
-        self.reference = None
-
-    def distance(self, point: GeoPoint) -> Optional[float]:
-        """Compute the distance between the reference point and the given point in meters"""
-        if self.reference is None:
-            return None
-        return point.distance(point)
-
     async def check_gnss(self) -> None:
         if self.is_paused:
             return
-=======
-    async def update(self) -> None:
->>>>>>> e646f832
         previous = deepcopy(self.current)
         try:
             self.current = await self._create_new_record()
@@ -119,14 +106,10 @@
             yaw = self.odometer.get_pose(time=self.current.timestamp).yaw
         # correct the gnss coordinate by antenna offset
         self.current.location = get_new_position(self.current.location, self.antenna_offset, yaw+np.pi/2)
-<<<<<<< HEAD
-        cartesian_coordinates = self.current.location.cartesian(self.reference)
-=======
         cartesian_coordinates = self.current.location.cartesian()
         distance = self.odometer.prediction.point.distance(cartesian_coordinates)
         if distance > 1:
             self.log.warning(f'GNSS distance to prediction too high: {distance:.2f}m!!')
->>>>>>> e646f832
         pose = rosys.geometry.Pose(
             x=cartesian_coordinates.x,
             y=cartesian_coordinates.y,
